--- conflicted
+++ resolved
@@ -17,20 +17,17 @@
 pub const MIGRATIONS: diesel_migrations::EmbeddedMigrations =
     diesel_migrations::embed_migrations!();
 
-pub use test::TestCloudflareApi;
-pub use test::TestDb;
+pub use test::{TestCloudflareApi, TestCookbook, TestDb};
 
 mod test {
     use crate::auth::token::refresh::Refresh;
     use crate::cloudflare::CloudflareApi;
     use crate::config::cloudflare::{ApiConfig, Config as CloudflareConfig, DnsConfig};
     use crate::config::Context;
+    use crate::cookbook::Cookbook;
+    use crate::models;
     use crate::models::schema::{blockchains, commands, nodes, orgs};
-<<<<<<< HEAD
-    use crate::{auth, cookbook, models};
-=======
-    use crate::models::{self, Conn};
->>>>>>> ec59dc32
+    use crate::models::Conn;
     use diesel::migration::MigrationSource;
     use diesel::prelude::*;
     use diesel_async::pooled_connection::bb8::Pool;
@@ -102,30 +99,33 @@
 
     impl TestCookbook {
         pub async fn new() -> Self {
-            let mock = Self::mock_cookbook().await;
+            let mock = Self::mock_cookbook_api().await;
             Self { mock }
         }
 
-        pub fn get_cookbook(&self) -> cookbook::Cookbook {
-            cookbook::Cookbook {
-                prefix: "chainz".to_string(),
-                bucket: "mrs bucket".to_string(),
-                expiration: std::time::Duration::from_secs(123),
-                client: todo!(),
-                engine: todo!(),
-            }
-        }
-
-        async fn mock_cookbook() -> mockito::ServerGuard {
-            let mut cookbook_server = mockito::Server::new_async().await;
-
-            cookbook_server
-                .mock("POST", mockito::Matcher::Regex(r"todo$".to_string()))
+        pub fn get_cookbook_api(&self) -> Cookbook {
+            Cookbook::new(&self.mock_config())
+        }
+
+        async fn mock_cookbook_api() -> mockito::ServerGuard {
+            let mut r2_server = mockito::Server::new_async().await;
+            r2_server
+                .mock("POST", mockito::Matcher::Regex(r"^/*".to_string()))
                 .with_status(200)
-                .with_body("todo")
+                .with_body("{\"data\":\"id\"}")
                 .create_async()
                 .await;
-            cookbook_server
+            r2_server
+        }
+
+        pub fn mock_config(&self) -> Arc<crate::config::cookbook::Config> {
+            let config = crate::config::cookbook::Config {
+                dir_chains_prefix: "fake".to_string(),
+                r2_root: "news".to_string(),
+                r2_url: self.mock.url().parse().unwrap(),
+                presigned_url_expiration: "1d".parse().unwrap(),
+            };
+            Arc::new(config)
         }
     }
 
@@ -189,10 +189,9 @@
                 main_db_url,
             };
 
+            let mut conn = PgConnection::establish(&db.test_db_url).unwrap();
             for migration in super::MIGRATIONS.migrations().unwrap() {
-                migration
-                    .run(&mut PgConnection::establish(&db.test_db_url).unwrap())
-                    .unwrap();
+                migration.run(&mut conn).unwrap();
             }
 
             db.seed().await;
