--- conflicted
+++ resolved
@@ -20,15 +20,7 @@
 pub use test::TestDb;
 
 mod test {
-<<<<<<< HEAD
-=======
-
-    use crate::auth::expiration_provider::ExpirationProvider;
-    use crate::auth::{
-        HostRefreshToken, JwtToken, TokenClaim, TokenRole, TokenType, UserRefreshToken,
-    };
-    use crate::models;
->>>>>>> 4303e109
+    use crate::auth::expiration_provider;
     use crate::models::schema::{blockchains, commands, nodes, orgs};
     use crate::{auth, models};
     use diesel::migration::MigrationSource;
@@ -107,10 +99,10 @@
             db
         }
 
-<<<<<<< HEAD
         pub async fn conn(&self) -> PooledConnection<'_, AsyncPgConnection> {
             self.pool.conn().await.unwrap()
-=======
+        }
+
         pub async fn create_node<'a>(
             node: &models::NewNode<'a>,
             host_id_param: &uuid::Uuid,
@@ -128,7 +120,6 @@
                 .execute(conn)
                 .await
                 .unwrap();
->>>>>>> 4303e109
         }
 
         async fn tear_down(test_db_name: String, main_db_url: String) {
@@ -344,12 +335,18 @@
 
         pub fn user_refresh_token(&self, user_id: Uuid) -> auth::Refresh {
             let iat = chrono::Utc::now();
-            auth::Refresh::new(user_id, iat).unwrap()
+            let refresh_exp =
+                expiration_provider::ExpirationProvider::expiration("REFRESH_EXPIRATION_USER_MINS")
+                    .unwrap();
+            auth::Refresh::new(user_id, iat, refresh_exp).unwrap()
         }
 
         pub fn host_refresh_token(&self, host_id: Uuid) -> auth::Refresh {
             let iat = chrono::Utc::now();
-            auth::Refresh::new(host_id, iat).unwrap()
+            let refresh_exp =
+                expiration_provider::ExpirationProvider::expiration("REFRESH_EXPIRATION_HOST_MINS")
+                    .unwrap();
+            auth::Refresh::new(host_id, iat, refresh_exp).unwrap()
         }
 
         fn test_node_properties() -> serde_json::Value {
