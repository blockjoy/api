--- conflicted
+++ resolved
@@ -3,10 +3,6 @@
 use crate::http::server as http_server;
 use crate::hybrid_server::hybrid as hybrid_server;
 use crate::models;
-<<<<<<< HEAD
-use diesel_async::pooled_connection::bb8::Pool;
-use diesel_async::pooled_connection::AsyncDieselConnectionManager;
-=======
 use diesel::{ConnectionError, ConnectionResult};
 use diesel_async::pooled_connection::bb8::Pool;
 use diesel_async::pooled_connection::AsyncDieselConnectionManager;
@@ -14,7 +10,6 @@
 use futures_util::future::BoxFuture;
 use futures_util::FutureExt;
 use std::sync::Arc;
->>>>>>> a0f09c5f
 use std::time::Duration;
 
 pub async fn start() -> anyhow::Result<()> {
@@ -32,34 +27,17 @@
     let bind_ip = std::env::var("BIND_IP").unwrap_or_else(|_| "0.0.0.0".to_string());
     let addr = format!("{bind_ip}:{port}");
 
-<<<<<<< HEAD
-    // let db = PgPoolOptions::new()
-    //     .max_connections(db_max_conn)
-    //     .min_connections(db_min_conn)
-    //     .max_lifetime(Duration::from_secs(60 * 60 * 24))
-    //     .idle_timeout(Duration::from_secs(60 * 2))
-    //     .connect(&db_url)
-    //     .await
-    //     .expect("Could not create db connection pool.");
-
-    let config = AsyncDieselConnectionManager::<diesel_async::AsyncPgConnection>::new(db_url);
-=======
     // let config = AsyncDieselConnectionManager::<AsyncPgConnection>::new(&db_url);
     let mgr = AsyncDieselConnectionManager::<AsyncPgConnection>::new_with_setup(
         db_url,
         establish_connection,
     );
->>>>>>> a0f09c5f
     let pool = Pool::builder()
         .max_size(db_max_conn)
         .min_idle(Some(db_min_conn))
         .max_lifetime(Some(Duration::from_secs(60 * 60 * 24)))
         .idle_timeout(Some(Duration::from_secs(60 * 2)))
-<<<<<<< HEAD
-        .build(config)
-=======
         .build(mgr)
->>>>>>> a0f09c5f
         .await?;
 
     let db = models::DbPool::new(pool);
