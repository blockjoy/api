--- conflicted
+++ resolved
@@ -1,5 +1,6 @@
 use crate::cloudflare::CloudflareApi;
 use crate::config::Context;
+use crate::cookbook::Cookbook;
 use crate::grpc::server as grpc_server;
 use crate::http::server as http_server;
 use crate::hybrid_server::hybrid as hybrid_server;
@@ -27,14 +28,9 @@
         .build(manager)
         .await?;
 
-<<<<<<< HEAD
-    let db = models::DbPool::new(pool);
-    let cloudflare = super::cloudflare::CloudflareApi::new_from_env()?;
-    let cookbook = super::cookbook::Cookbook::new_from_env()?;
-=======
     let db = models::DbPool::new(pool, context.clone());
     let cloudflare = CloudflareApi::new(config.cloudflare.clone());
->>>>>>> ec59dc32
+    let cookbook = Cookbook::new(&config.cookbook);
 
     let rest = http_server(db.clone()).await.into_make_service();
     let grpc = grpc_server(db, cloudflare, cookbook).await.into_service();
