use crate::errors::{ApiError, Result};
use crate::grpc::helpers::required;
use crate::grpc::{blockjoy, convert, notification};
use crate::models;
use anyhow::anyhow;
use futures_util::StreamExt;
use tokio::sync::mpsc;
use tokio::sync::mpsc::Sender;

type Message = Result<blockjoy::Command, tonic::Status>;

/// Sets up a set of channels that communicate with each other to handle the messages we need to
/// handle. These are:
/// 1. The updates sent by the host that the user is wanting to listen to. These need to be sent to
///    filtered for relevance (i.e. they need to be related to the current host_id), and then sent
///    to the user.
/// 2. The commands to the host that are sent by the user. Those need to be written to the
///    database.
/// 3. Since we are listening to updates sent by the host, our host-listening-task will never
///    finish. Therefore we need to give a shutdown message to make our host listener stop whenever
///    our user listener stops listening.
pub async fn channels(
    host_id: uuid::Uuid,
    notifier: notification::Notifier,
    db: models::DbPool,
) -> Result<(mpsc::Receiver<Message>, DbListener, BvListener)> {
    let (stop_tx, stop_rx) = mpsc::channel(1);
    let (tx, rx) = mpsc::channel(buffer_size());

    let db_listener = DbListener {
        host_id,
        sender: tx.clone(),
        stop: stop_rx,
        messages: notifier.commands_receiver(host_id).await?,
        db: db.clone(),
    };
    let bv_listener = BvListener {
        host_id,
        sender: tx,
        stop: stop_tx,
        db,
    };
    Ok((rx, db_listener, bv_listener))
}

fn buffer_size() -> usize {
    std::env::var("BIDI_BUFFER_SIZE")
        .ok()
        .and_then(|bs| bs.parse().ok())
        .unwrap_or(128)
}

/// This struct listens to the messages being sent by .
pub struct DbListener {
    /// The id of the currently considered host.
    host_id: uuid::Uuid,
    /// This is the channel we can use to send messages to the user.
    sender: mpsc::Sender<Message>,
    /// The messages that are being broadcast by the system.
    messages: notification::Receiver<models::Command>,
    /// When this channel yields a message we can stop listening.
    stop: mpsc::Receiver<()>,
    /// A reference to a database pool.
    db: models::DbPool,
}

impl DbListener {
    /// Starts the DbListener by listening for messages from the host channel, and from the stop
    /// channel. When we receive a message from the host channel, we offload to the
    /// `process_notification` function.
    pub async fn recv(mut self) -> Result<(), tonic::Status> {
        tracing::info!("Starting handling channel notifications");
        loop {
            tokio::select! {
<<<<<<< HEAD
                message = self.messages.recv() => self.process_message(message).await,
=======
                message = self.messages.recv() => {
                    tracing::info!("Received notification");
                    match message {
                        Ok(cmd) => self.process_notification(cmd).await?,
                        Err(e) => {
                            tracing::error!("Channel returned error: {e:?}");
                            break;
                        }
                    }
                },
>>>>>>> de98b8d8
                // When we receive a stop message, we break the loop
                _ = self.stop.recv() => break,
            };
        }
        // Connection broke
        let mut tx = self.db.begin().await?;
        models::Host::toggle_online(self.host_id, false, &mut tx).await?;
        tx.commit().await?;
        Ok(())
    }

<<<<<<< HEAD
    async fn process_message(&self, message: Result<models::Command>) {
        tracing::info!("Received notification");
        match message {
            Ok(cmd) => self.process_notification(cmd).await,
            Err(e) => tracing::error!("Channel returned error: {e:?}"),
        }
    }

    /// In this function we are going to convert the command form the database to the
    /// representation we use over GRPC, and
    async fn process_notification(&self, command: models::Command) {
        tracing::info!("Testing for command with ID {}", command.id);

        let msg = match convert::db_command_to_grpc_command(command, &self.db).await {
            Ok(msg) => msg,
            Err(e) => {
                tracing::error!("Failed to convert queued command to grpc representation: `{e}`");
                return;
            }
        };
        match self.sender.send(Ok(msg)).await {
            Ok(_) => tracing::info!("Sent channel notification"),
            Err(e) => tracing::error!("Failed to send channel notification: `{e}`"),
=======
    /// In this function we decide what to do with the provided notification and then do it. This
    /// means that we get the relevant command from the database, then filter it to decide if it
    /// should be sent to the user, and if so, we perform the action
    async fn process_notification(&self, command: models::Command) -> Result<()> {
        tracing::info!("Testing for command with ID {}", command.id);

        let msg = convert::db_command_to_grpc_command(command, &self.db).await?;
        match self.sender.send(Ok(msg)).await {
            Err(e) => Err(ApiError::UnexpectedError(anyhow!("Sender error: {e}"))),
            _ => {
                tracing::info!("Sent channel notification");
                Ok(())
            } // just return unit type if all went well
>>>>>>> de98b8d8
        }
    }
}

/// This struct listens to the messages coming from blockvisor. For each message that comes in we
/// write the result to the database, and when the messages are done, we have to signal the
/// `BvListener` to also finish by using the `stop` channel.
pub struct BvListener {
    /// The host we are sending messages about.
    host_id: uuid::Uuid,
    /// This is the channel we can use to send messages to the user.
    sender: Sender<Message>,
    /// We can use this channel to inform the host listener that it should stop listening for
    /// messages, since it will never stop on its own.
    stop: mpsc::Sender<()>,
    /// A database pool.
    db: models::DbPool,
}

impl BvListener {
    /// Start receiving messages from the `messsages` channel. It is specified as an argument to
    /// the recv function rather than as a field of the `BvListener` struct because the
    /// `tonic::Streaming` type is not `Sync`, meaning we cannot hold a reference to it across
    /// await points, meaning we would not be able to use `&self` anywhere.
    pub async fn recv(self, mut messages: tonic::Streaming<blockjoy::InfoUpdate>) -> Result<()> {
        tracing::debug!("Started waiting for InfoUpdates");
        while let Some(Ok(update)) = messages.next().await {
            self.process_info_update(update).await?;
        }

        tracing::debug!("Stopped waiting for InfoUpdates");
        // Since we are done, we should instruct the other task to also stop.
        self.stop
            .send(())
            .await
            .map_err(|_| tonic::Status::internal("Channel error"))?;

        // Connection broke or closed
        let mut tx = self.db.begin().await?;
        models::Host::toggle_online(self.host_id, false, &mut tx).await?;
        tx.commit().await?;
        Ok(())
    }

    async fn process_info_update(&self, update: blockjoy::InfoUpdate) -> Result<()> {
        use blockjoy::info_update::Info;

        let mut tx = self.db.begin().await?;
        match update.info.ok_or_else(required("update.info"))? {
            Info::Command(cmd_info) => {
                let res = Self::update_info::<models::Command, _>(cmd_info, &mut tx).await;
                self.handle_err(res).await?;
            }
            Info::Host(host_info) => {
                let res = Self::update_info::<models::Host, _>(host_info, &mut tx).await;
                self.handle_err(res).await?;
            }
            Info::Node(node_info) => {
                let res = Self::update_info::<models::Node, _>(node_info, &mut tx).await;
                self.handle_err(res).await?;
            }
        }
        tx.commit().await?;
        Ok(())
    }

    /// Actually perform info update on an identified resource
    async fn update_info<R, T>(info: T, tx: &mut models::DbTrx<'_>) -> Result<R>
    where
        R: models::UpdateInfo<T, R>,
    {
        R::update_info(info, tx).await
    }

    /// This function is used by `process_info_update` to send messages about failures to the user.
    async fn handle_err<T>(&self, res: Result<T>) -> Result<()> {
        // If we had an `Ok`, there is no message about failure to send, so we break off.
        let err = match res {
            Ok(_) => return Ok(()),
            Err(e) => e,
        };
        // Try to send the message to the user and if that fails, our handlig function fails as well.
        match self.sender.send(Err(err.into())).await {
            Ok(_) => Ok(()),
            Err(e) => Err(ApiError::UnexpectedError(anyhow!("Sender error: {e}"))),
        }
    }
}<|MERGE_RESOLUTION|>--- conflicted
+++ resolved
@@ -72,9 +72,6 @@
         tracing::info!("Starting handling channel notifications");
         loop {
             tokio::select! {
-<<<<<<< HEAD
-                message = self.messages.recv() => self.process_message(message).await,
-=======
                 message = self.messages.recv() => {
                     tracing::info!("Received notification");
                     match message {
@@ -85,7 +82,6 @@
                         }
                     }
                 },
->>>>>>> de98b8d8
                 // When we receive a stop message, we break the loop
                 _ = self.stop.recv() => break,
             };
@@ -97,31 +93,6 @@
         Ok(())
     }
 
-<<<<<<< HEAD
-    async fn process_message(&self, message: Result<models::Command>) {
-        tracing::info!("Received notification");
-        match message {
-            Ok(cmd) => self.process_notification(cmd).await,
-            Err(e) => tracing::error!("Channel returned error: {e:?}"),
-        }
-    }
-
-    /// In this function we are going to convert the command form the database to the
-    /// representation we use over GRPC, and
-    async fn process_notification(&self, command: models::Command) {
-        tracing::info!("Testing for command with ID {}", command.id);
-
-        let msg = match convert::db_command_to_grpc_command(command, &self.db).await {
-            Ok(msg) => msg,
-            Err(e) => {
-                tracing::error!("Failed to convert queued command to grpc representation: `{e}`");
-                return;
-            }
-        };
-        match self.sender.send(Ok(msg)).await {
-            Ok(_) => tracing::info!("Sent channel notification"),
-            Err(e) => tracing::error!("Failed to send channel notification: `{e}`"),
-=======
     /// In this function we decide what to do with the provided notification and then do it. This
     /// means that we get the relevant command from the database, then filter it to decide if it
     /// should be sent to the user, and if so, we perform the action
@@ -135,7 +106,6 @@
                 tracing::info!("Sent channel notification");
                 Ok(())
             } // just return unit type if all went well
->>>>>>> de98b8d8
         }
     }
 }
