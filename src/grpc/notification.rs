use anyhow::anyhow;

use super::{blockjoy, blockjoy_ui};
use crate::{auth::key_provider::KeyProvider, errors::Result};

/// Presents the following senders:
///
/// |---------------|---------------------------------------------------------|
/// | private api   | topics                                                  |
/// |---------------|---------------------------------------------------------|
/// | organizations | -                                                       |
/// |---------------|---------------------------------------------------------|
/// | hosts         | /bv/hosts/<host_id>                                     |
/// |---------------|---------------------------------------------------------|
/// | nodes         | /bv/hosts/<host_id>/nodes/<node_id>                     |
/// |               | /bv/nodes/<node_id>                                     |
/// |---------------|---------------------------------------------------------|
/// | commands      | /bv/hosts/<host_id>/nodes/<node_id>/commands            |
/// |               | /bv/hosts/<host_id>/commands                            |
/// |---------------|---------------------------------------------------------|
///
/// |---------------|---------------------------------------------------------|
/// | public api    | topics                                                  |
/// |---------------|---------------------------------------------------------|
/// | organizations | /orgs/<org_id>                                          |
/// |---------------|---------------------------------------------------------|
/// | hosts         | /orgs/<org_id>/hosts/<host_id>                          |
/// |               | /hosts/<host_id>                                        |
/// |---------------|---------------------------------------------------------|
/// | nodes         | /orgs/<org_id>/hosts/<host_id>/nodes/<node_id>          |
/// |               | /hosts/<host_id>/nodes/<node_id>                        |
/// |               | /nodes/<node_id>                                        |
/// |---------------|---------------------------------------------------------|
/// | commands      | /orgs/<org_id>/hosts/<host_id>/nodes/<node_id>/commands |
/// |               | /hosts/<host_id>/nodes/<node_id>/commands               |
/// |               | /nodes/<node_id>/commands                               |
/// |---------------|---------------------------------------------------------|
#[derive(Debug, Clone)]
pub struct Notifier {
    client: rumqttc::AsyncClient,
}

impl Notifier {
    pub fn new() -> Result<Self> {
        let options = Self::get_mqtt_options()?;
        let (client, mut event_loop) = rumqttc::AsyncClient::new(options, 10);
        tokio::spawn(async move {
            loop {
                if let Err(e) = event_loop.poll().await {
                    tracing::warn!("MQTT failure, ignoring and continuing to poll: {e}");
                }
            }
        });

        Ok(Self { client })
    }

    // bv_orgs_sender does not exist, blockvisor does not care about organizations.

    pub fn bv_hosts_sender(&self) -> Result<MqttClient<blockjoy::HostInfo>> {
        MqttClient::new(self.client.clone())
    }

    pub fn bv_nodes_sender(&self) -> Result<MqttClient<blockjoy::NodeInfo>> {
        tracing::info!("Making a sender for node messages");
        MqttClient::new(self.client.clone())
    }

    pub fn bv_commands_sender(&self) -> Result<MqttClient<blockjoy::Command>> {
        MqttClient::new(self.client.clone())
    }

    pub fn ui_orgs_sender(&self) -> Result<MqttClient<blockjoy_ui::Organization>> {
        MqttClient::new(self.client.clone())
    }

    pub fn ui_hosts_sender(&self) -> Result<MqttClient<blockjoy_ui::Host>> {
        MqttClient::new(self.client.clone())
    }

    pub fn ui_nodes_sender(&self) -> Result<MqttClient<blockjoy_ui::Node>> {
        MqttClient::new(self.client.clone())
    }

    // pub fn ui_commands_sender(&self) -> Result<MqttClient<blockjoy_ui::Command>> {
    //     MqttClient::new()
    // }

    fn get_mqtt_options() -> Result<rumqttc::MqttOptions> {
        let client_id = KeyProvider::get_var("MQTT_CLIENT_ID")?.value;
        let host = KeyProvider::get_var("MQTT_SERVER_ADDRESS")?.value;
        let port = KeyProvider::get_var("MQTT_SERVER_PORT")?
            .value
            .parse()
            .map_err(|_| anyhow!("Could not parse MQTT_SERVER_PORT as u16"))?;
        let username = KeyProvider::get_var("MQTT_USERNAME")?.value;
        let password = KeyProvider::get_var("MQTT_PASSWORD")?.value;
        let mut options = rumqttc::MqttOptions::new(client_id, host, port);
        options.set_credentials(username, password);
        Ok(options)
    }
}

/// The DbListener<T> is a singleton struct that listens for messages coming from the database.
/// When a message comes in, the re
pub struct MqttClient<T> {
    client: rumqttc::AsyncClient,
    _pd: std::marker::PhantomData<T>,
}

impl<T: Notify + prost::Message> MqttClient<T> {
    fn new(client: rumqttc::AsyncClient) -> Result<Self> {
        Ok(Self {
            client,
            _pd: std::marker::PhantomData,
        })
    }

    pub async fn send(&mut self, msg: &T) -> Result<()>
    where
        T: std::fmt::Debug,
    {
        const RETAIN: bool = false;
        const QOS: rumqttc::QoS = rumqttc::QoS::ExactlyOnce;
        const SEND_TIMEOUT: std::time::Duration = std::time::Duration::from_secs(1);
        let payload = msg.encode_to_vec();

        tracing::info!("Sending {msg:?} over channels: {:?}", msg.channels());
        for channel in msg.channels() {
            self.client
                .publish(&channel, QOS, RETAIN, payload.clone())
                .await?;
            tracing::info!("Sent {msg:?} over channel {channel}");
        }
        Ok(())
    }
}

pub trait Notify {
    fn channels(&self) -> Vec<String>;
}

// There is a couple of unwrap here below. This is because our messages have fields that are of the
// type Option which are always Some.

impl Notify for blockjoy::HostInfo {
    fn channels(&self) -> Vec<String> {
        let host_id = self.id.as_ref().unwrap();
        vec![format!("/bv/hosts/{host_id}")]
    }
}

impl Notify for blockjoy::NodeInfo {
    fn channels(&self) -> Vec<String> {
        let host_id = self.host_id.as_ref().unwrap();
        let node_id = &self.id;
        vec![format!("/bv/hosts/{host_id}/nodes/{node_id}")]
    }
}

impl blockjoy::Command {
    fn host_id(&self) -> Option<&str> {
        match self.r#type.as_ref()? {
            blockjoy::command::Type::Node(cmd) => Some(&cmd.host_id),
            blockjoy::command::Type::Host(cmd) => Some(&cmd.host_id),
        }
    }

    fn node_id(&self) -> Option<&str> {
        match self.r#type.as_ref()? {
            blockjoy::command::Type::Node(cmd) => Some(&cmd.node_id),
            blockjoy::command::Type::Host(_) => None,
        }
    }
}

impl Notify for blockjoy::Command {
    fn channels(&self) -> Vec<String> {
        let node_id = self.node_id();
        let host_id = self.host_id();

        let mut res = vec![format!("/bv/commands")];
        res.extend(node_id.map(|n| format!("/bv/nodes/{n}/commands")));
        let both = host_id.zip(node_id);
        res.extend(both.map(|(h, n)| format!("/bv/hosts/{h}/nodes/{n}/commands")));
        res
    }
}

impl Notify for blockjoy_ui::Organization {
    fn channels(&self) -> Vec<String> {
        let org_id = self.id.as_ref().unwrap();

        vec![format!("/orgs/{org_id}")]
    }
}

impl Notify for blockjoy_ui::Host {
    fn channels(&self) -> Vec<String> {
        let host_id = self.id.as_ref().unwrap();
        let org_id = self.org_id.as_ref();

        let mut res = vec![format!("/hosts/{host_id}")];
        res.extend(org_id.map(|o| format!("/orgs/{o}/hosts/{host_id}")));
        res
    }
}

impl Notify for blockjoy_ui::Node {
    fn channels(&self) -> Vec<String> {
        let host_id = self.host_id.as_ref().unwrap();
        let node_id = self.id.as_ref().unwrap();
        vec![format!("/hosts/{host_id}/nodes/{node_id}")]
    }
}

#[cfg(test)]
mod tests {
    use crate::grpc::convert;

    use super::*;

    #[tokio::test]
    async fn test_bv_hosts_sender() {
        let db = crate::TestDb::setup().await;
        let host = db.host().await;
<<<<<<< HEAD
        let host = blockjoy::HostInfo {
            id: Some(host.id.to_string()),
            ..Default::default()
        };
        let notifier = Notifier::new();
        notifier.bv_hosts_sender().send(&host).await.unwrap();
=======
        let host = host.try_into().unwrap();
        let notifier = Notifier::new().unwrap();
        notifier
            .bv_hosts_sender()
            .unwrap()
            .send(&host)
            .await
            .unwrap();
>>>>>>> 2114ce6d
    }

    #[tokio::test]
    async fn test_bv_nodes_sender() {
        let db = crate::TestDb::setup().await;
        let node = db.node().await;
<<<<<<< HEAD
        let node = blockjoy::NodeInfo::from_model(node);
        let notifier = Notifier::new();
        notifier.bv_nodes_sender().send(&node).await.unwrap();
=======
        let node = node.try_into().unwrap();
        let notifier = Notifier::new().unwrap();
        notifier
            .bv_nodes_sender()
            .unwrap()
            .send(&node)
            .await
            .unwrap();
>>>>>>> 2114ce6d
    }

    #[tokio::test]
    async fn test_bv_commands_sender() {
        let db = crate::TestDb::setup().await;
        let command = db.command().await;
        let mut conn = db.pool.conn().await.unwrap();
        let command = convert::db_command_to_grpc_command(&command, &mut conn)
            .await
            .unwrap();
        let notifier = Notifier::new().unwrap();
        notifier
            .bv_commands_sender()
            .unwrap()
            .send(&command)
            .await
            .unwrap();
    }

    #[tokio::test]
    async fn test_ui_hosts_sender() {
        let db = crate::TestDb::setup().await;
        let host = db.host().await;
        let host = host.try_into().unwrap();
        let notifier = Notifier::new().unwrap();
        notifier
            .ui_hosts_sender()
            .unwrap()
            .send(&host)
            .await
            .unwrap();
    }

    #[tokio::test]
    async fn test_ui_nodes_sender() {
        let db = crate::TestDb::setup().await;
        let node = db.node().await;
        let node = node.try_into().unwrap();
        let notifier = Notifier::new().unwrap();
        notifier
            .ui_nodes_sender()
            .unwrap()
            .send(&node)
            .await
            .unwrap();
    }
}<|MERGE_RESOLUTION|>--- conflicted
+++ resolved
@@ -224,43 +224,21 @@
     async fn test_bv_hosts_sender() {
         let db = crate::TestDb::setup().await;
         let host = db.host().await;
-<<<<<<< HEAD
         let host = blockjoy::HostInfo {
             id: Some(host.id.to_string()),
             ..Default::default()
         };
         let notifier = Notifier::new();
         notifier.bv_hosts_sender().send(&host).await.unwrap();
-=======
-        let host = host.try_into().unwrap();
-        let notifier = Notifier::new().unwrap();
-        notifier
-            .bv_hosts_sender()
-            .unwrap()
-            .send(&host)
-            .await
-            .unwrap();
->>>>>>> 2114ce6d
     }
 
     #[tokio::test]
     async fn test_bv_nodes_sender() {
         let db = crate::TestDb::setup().await;
         let node = db.node().await;
-<<<<<<< HEAD
         let node = blockjoy::NodeInfo::from_model(node);
         let notifier = Notifier::new();
         notifier.bv_nodes_sender().send(&node).await.unwrap();
-=======
-        let node = node.try_into().unwrap();
-        let notifier = Notifier::new().unwrap();
-        notifier
-            .bv_nodes_sender()
-            .unwrap()
-            .send(&node)
-            .await
-            .unwrap();
->>>>>>> 2114ce6d
     }
 
     #[tokio::test]
