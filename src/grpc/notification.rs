--- conflicted
+++ resolved
@@ -389,13 +389,8 @@
     async fn test_bv_nodes_sender() {
         let db = crate::TestDb::setup().await;
         let node = db.node().await;
-<<<<<<< HEAD
-        let node = blockjoy::NodeInfo::from_model(node);
-        let notifier = Notifier::new(db.pool.clone()).await.unwrap();
-=======
         let node = blockjoy::Node::from_model(node);
         let notifier = Notifier::new().await.unwrap();
->>>>>>> e266495b
         notifier
             .bv_nodes_sender()
             .unwrap()
