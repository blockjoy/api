use anyhow::anyhow;
use diesel_async::AsyncPgConnection;

use super::api::{self, host_message, node_message, org_message};
use crate::{auth::key_provider::KeyProvider, models, Result};

/// Presents the following senders:
///
///
/// |---------------|----------------------------------------------|
/// | public api    | topics                                       |
/// |---------------|----------------------------------------------|
/// | organizations | /orgs/<org_id>                               |
/// |---------------|----------------------------------------------|
/// | hosts         | /hosts/<host_id>                             |
/// |---------------|----------------------------------------------|
/// | nodes         | /orgs/<org_id>/nodes                         |
/// |               | /hosts/<host_id>/nodes                       |
/// |               | /nodes/<node_id>                             |
/// |---------------|----------------------------------------------|
/// | commands      | /hosts/<host_id>/nodes/<node_id>/commands    |
/// |               | /hosts/<host_id>/commands                    |
/// |               | /nodes/<node_id>/commands                    |
/// |---------------|----------------------------------------------|
#[derive(Debug, Clone)]
pub struct Notifier {
    client: rumqttc::AsyncClient,
}

impl Notifier {
    pub async fn new() -> Result<Self> {
        let options = Self::get_mqtt_options()?;
        let (client, mut event_loop) = rumqttc::AsyncClient::new(options, 10);
        client
            .subscribe("/bv/hosts/#", rumqttc::QoS::AtLeastOnce)
            .await
            .unwrap();
        tokio::spawn(async move {
            loop {
                match event_loop.poll().await {
                    Ok(event) => println!("Successful polling event: {event:?}"),
                    Err(e) => {
                        tracing::warn!("MQTT failure, ignoring and continuing to poll: {e}");
                        tokio::time::sleep(std::time::Duration::from_secs(10)).await;
                    }
                }
            }
        });

        Ok(Self { client })
    }

    pub fn orgs_sender(&self) -> MqttClient<api::OrgMessage> {
        MqttClient::new(self.client.clone())
    }

    pub fn hosts_sender(&self) -> MqttClient<api::HostMessage> {
        MqttClient::new(self.client.clone())
    }

    pub fn nodes_sender(&self) -> MqttClient<api::NodeMessage> {
        MqttClient::new(self.client.clone())
    }

    pub fn commands_sender(&self) -> MqttClient<api::Command> {
        MqttClient::new(self.client.clone())
    }

    fn get_mqtt_options() -> Result<rumqttc::MqttOptions> {
        // let client_id = KeyProvider::get_var("MQTT_CLIENT_ID")?.value;
        let client_id = format!("blockvisor-api-{}", uuid::Uuid::new_v4());
        let host = KeyProvider::get_var("MQTT_SERVER_ADDRESS")?.value;
        let port = KeyProvider::get_var("MQTT_SERVER_PORT")?
            .value
            .parse()
            .map_err(|_| anyhow!("Could not parse MQTT_SERVER_PORT as u16"))?;
        let username = KeyProvider::get_var("MQTT_USERNAME")?.value;
        let password = KeyProvider::get_var("MQTT_PASSWORD")?.value;
        let mut options = rumqttc::MqttOptions::new(client_id, host, port);
        options.set_credentials(username, password);
        Ok(options)
    }
}

/// The DbListener<T> is a singleton struct that listens for messages coming from the database.
/// When a message comes in, the re
pub struct MqttClient<T> {
    client: rumqttc::AsyncClient,
    _pd: std::marker::PhantomData<T>,
}

impl<T: Notify + prost::Message> MqttClient<T> {
    fn new(client: rumqttc::AsyncClient) -> Self {
        Self {
            client,
            _pd: std::marker::PhantomData,
        }
    }

    pub async fn send(&mut self, msg: &T) -> Result<()>
    where
        T: std::fmt::Debug,
    {
        const RETAIN: bool = false;
        const QOS: rumqttc::QoS = rumqttc::QoS::ExactlyOnce;
        let payload = msg.encode_to_vec();

        tracing::info!("Sending {msg:?} over channels: {:?}", msg.channels());
        for channel in msg.channels() {
            self.client
                .publish(&channel, QOS, RETAIN, payload.clone())
                .await?;
            tracing::info!("Sent {msg:?} over channel {channel}");
        }
        Ok(())
    }
}

pub trait Notify {
    fn channels(&self) -> Vec<String>;
}

// There is a couple of unwrap here below. This is because our messages have fields that are of the
// type Option which are always Some. We ensure to always populate those fields, but it is not
// possible to make a nested object required in gRPC :(.

impl Notify for api::OrgMessage {
    fn channels(&self) -> Vec<String> {
        let org_id = self.org_id().unwrap();

        vec![format!("/orgs/{org_id}")]
    }
}

impl Notify for api::HostMessage {
    fn channels(&self) -> Vec<String> {
        let host_id = self.host_id().unwrap();
        vec![format!("/hosts/{host_id}")]
    }
}

impl Notify for api::NodeMessage {
    fn channels(&self) -> Vec<String> {
        let org_id = self.org_id().unwrap();
        let host_id = self.host_id().unwrap();
        let node_id = self.node_id().unwrap();

        vec![
            format!("/orgs/{org_id}/nodes"),
            format!("/hosts/{host_id}/nodes"),
            format!("/nodes/{node_id}"),
        ]
    }
}

impl Notify for api::Command {
    fn channels(&self) -> Vec<String> {
        // There is always a host id for a given command.
        let host_id = self.host_id().unwrap();
        // But there is not always a node id.
        let node_id = self.node_id();

        let mut res = vec![format!("/hosts/{host_id}/commands")];
        res.extend(node_id.map(|node_id| format!("/hosts/{host_id}/nodes/{node_id}/commands")));
        res.extend(node_id.map(|node_id| format!("/nodes/{node_id}/commands")));
        res
    }
}

impl api::OrgMessage {
    fn org_id(&self) -> Option<uuid::Uuid> {
        use org_message::Message::*;
        match self.message.as_ref()? {
            Created(api::OrgCreated { org, .. }) => org.as_ref()?.id.parse().ok(),
            Updated(api::OrgUpdated { org, .. }) => org.as_ref()?.id.parse().ok(),
            Deleted(api::OrgDeleted { org_id, .. }) => org_id.parse().ok(),
        }
    }

    pub async fn created(
        model: models::Org,
        user: models::User,
        conn: &mut AsyncPgConnection,
    ) -> crate::Result<Self> {
        Ok(Self {
<<<<<<< HEAD
            message: Some(org_message::Message::Created(api::OrgCreated {
                org: Some(api::Org::from_model(model)?),
=======
            message: Some(org_message::Message::Created(blockjoy_ui::OrgCreated {
                // Over MQTT, there is no current user so we pass None as a second argument.
                org: Some(blockjoy_ui::Organization::from_model(model, None, conn).await?),
>>>>>>> ea0e4cd5
                created_by: user.id.to_string(),
                created_by_name: format!("{} {}", user.first_name, user.last_name),
                created_by_email: user.email,
            })),
        })
    }

    pub async fn updated(
        model: models::Org,
        user: models::User,
        conn: &mut AsyncPgConnection,
    ) -> crate::Result<Self> {
        Ok(Self {
<<<<<<< HEAD
            message: Some(org_message::Message::Updated(api::OrgUpdated {
                org: Some(api::Org::from_model(model)?),
=======
            message: Some(org_message::Message::Updated(blockjoy_ui::OrgUpdated {
                // Over MQTT, there is no current user so we pass None as a second argument.
                org: Some(blockjoy_ui::Organization::from_model(model, None, conn).await?),
>>>>>>> ea0e4cd5
                updated_by: user.id.to_string(),
                updated_by_name: format!("{} {}", user.first_name, user.last_name),
                updated_by_email: user.email,
            })),
        })
    }

    pub fn deleted(model: models::Org, user: models::User) -> Self {
        Self {
            message: Some(org_message::Message::Deleted(api::OrgDeleted {
                org_id: model.id.to_string(),
                deleted_by: user.id.to_string(),
                deleted_by_name: format!("{} {}", user.first_name, user.last_name),
                deleted_by_email: user.email,
            })),
        }
    }
}

impl api::HostMessage {
    fn host_id(&self) -> Option<uuid::Uuid> {
        use host_message::Message::*;
        match self.message.as_ref()? {
            Created(api::HostCreated { host, .. }) => host.as_ref()?.id.parse().ok(),
            Updated(api::HostUpdated { host, .. }) => host.as_ref()?.id.parse().ok(),
            Deleted(api::HostDeleted { host_id, .. }) => host_id.parse().ok(),
        }
    }

    pub async fn created(model: models::Host, user: models::User) -> crate::Result<Self> {
        Ok(Self {
            message: Some(host_message::Message::Created(api::HostCreated {
                host: Some(api::Host::from_model(model).await?),
                created_by: user.id.to_string(),
                created_by_name: format!("{} {}", user.first_name, user.last_name),
                created_by_email: user.email,
            })),
        })
    }

    pub async fn updated(model: models::Host, user: models::User) -> crate::Result<Self> {
        Ok(Self {
            message: Some(host_message::Message::Updated(api::HostUpdated {
                host: Some(api::Host::from_model(model).await?),
                updated_by: user.id.to_string(),
                updated_by_name: format!("{} {}", user.first_name, user.last_name),
                updated_by_email: user.email,
            })),
        })
    }

    pub fn deleted(model: models::Host, user: models::User) -> Self {
        Self {
            message: Some(host_message::Message::Deleted(api::HostDeleted {
                host_id: model.id.to_string(),
                deleted_by: user.id.to_string(),
                deleted_by_name: format!("{} {}", user.first_name, user.last_name),
                deleted_by_email: user.email,
            })),
        }
    }
}

impl api::NodeMessage {
    fn node_id(&self) -> Option<uuid::Uuid> {
        use node_message::Message::*;
        match self.message.as_ref()? {
            Created(api::NodeCreated { node, .. }) => node.as_ref()?.id.parse().ok(),
            Updated(api::NodeUpdated { node, .. }) => node.as_ref()?.id.parse().ok(),
            Deleted(api::NodeDeleted { node_id, .. }) => node_id.parse().ok(),
        }
    }

    fn host_id(&self) -> Option<uuid::Uuid> {
        use node_message::Message::*;
        match self.message.as_ref()? {
            Created(api::NodeCreated { node, .. }) => node.as_ref()?.host_id.parse().ok(),
            Updated(api::NodeUpdated { node, .. }) => node.as_ref()?.host_id.parse().ok(),
            Deleted(api::NodeDeleted { host_id, .. }) => host_id.parse().ok(),
        }
    }

    fn org_id(&self) -> Option<uuid::Uuid> {
        use node_message::Message::*;
        match self.message.as_ref()? {
            Created(api::NodeCreated { node, .. }) => node.as_ref()?.org_id.parse().ok(),
            Updated(api::NodeUpdated { node, .. }) => node.as_ref()?.org_id.parse().ok(),
            Deleted(api::NodeDeleted { org_id, .. }) => org_id.parse().ok(),
        }
    }

    pub async fn created(
        model: models::Node,
        user: models::User,
        conn: &mut AsyncPgConnection,
    ) -> crate::Result<Self> {
        Ok(Self {
            message: Some(node_message::Message::Created(api::NodeCreated {
                node: Some(api::Node::from_model(model, conn).await?),
                created_by: user.id.to_string(),
                created_by_name: format!("{} {}", user.first_name, user.last_name),
                created_by_email: user.email,
            })),
        })
    }

    pub async fn updated(
        model: models::Node,
        user: models::User,
        conn: &mut AsyncPgConnection,
    ) -> crate::Result<Self> {
        Ok(Self {
            message: Some(node_message::Message::Updated(api::NodeUpdated {
                node: Some(api::Node::from_model(model, conn).await?),
                updated_by: user.id.to_string(),
                updated_by_name: format!("{} {}", user.first_name, user.last_name),
                updated_by_email: user.email,
            })),
        })
    }

    pub fn deleted(model: models::Node, user: models::User) -> Self {
        Self {
            message: Some(node_message::Message::Deleted(api::NodeDeleted {
                node_id: model.id.to_string(),
                host_id: model.host_id.to_string(),
                org_id: model.org_id.to_string(),
                deleted_by: user.id.to_string(),
                deleted_by_name: format!("{} {}", user.first_name, user.last_name),
                deleted_by_email: user.email,
            })),
        }
    }
}

impl api::Command {
    fn host_id(&self) -> Option<&str> {
        match self.r#type.as_ref()? {
            api::command::Type::Node(cmd) => Some(&cmd.host_id),
            api::command::Type::Host(cmd) => Some(&cmd.host_id),
        }
    }

    fn node_id(&self) -> Option<&str> {
        match self.r#type.as_ref()? {
            api::command::Type::Node(cmd) => Some(&cmd.node_id),
            api::command::Type::Host(_) => None,
        }
    }
}

#[cfg(test)]
mod tests {
    use super::*;

    #[tokio::test]
    async fn test_hosts_sender() {
        let db = crate::TestDb::setup().await;
        let host = db.host().await;
        let user = db.admin_user().await;

        let msg = api::HostMessage::created(host, user).await.unwrap();
        let notifier = Notifier::new().await.unwrap();
        notifier.hosts_sender().send(&msg).await.unwrap();

        let msg = api::HostMessage::updated(host, user).await.unwrap();
        let notifier = Notifier::new().await.unwrap();
        notifier.hosts_sender().send(&msg).await.unwrap();

        let msg = api::HostMessage::deleted(host, user);
        let notifier = Notifier::new().await.unwrap();
        notifier.hosts_sender().send(&msg).await.unwrap();
    }

    #[tokio::test]
    async fn test_nodes_sender() {
        let db = crate::TestDb::setup().await;
        let mut conn = db.pool.conn().await.unwrap();
        let node = db.node().await;
        let user = db.admin_user().await;

        let msg = api::NodeMessage::created(node, user, &mut conn)
            .await
            .unwrap();
        let notifier = Notifier::new().await.unwrap();
        notifier.nodes_sender().send(&msg).await.unwrap();

        let msg = api::NodeMessage::updated(node, user, &mut conn)
            .await
            .unwrap();
        let notifier = Notifier::new().await.unwrap();
        notifier.nodes_sender().send(&msg).await.unwrap();

        let msg = api::NodeMessage::deleted(node, user);
        let notifier = Notifier::new().await.unwrap();
        notifier.nodes_sender().send(&msg).await.unwrap();
    }

    #[tokio::test]
    async fn test_commands_sender() {
        let db = crate::TestDb::setup().await;
        let command = db.command().await;
        let mut conn = db.pool.conn().await.unwrap();

        let command = api::Command::from_model(&command, &mut conn).await.unwrap();
        let notifier = Notifier::new().await.unwrap();
        notifier.commands_sender().send(&command).await.unwrap();
    }
}<|MERGE_RESOLUTION|>--- conflicted
+++ resolved
@@ -183,14 +183,9 @@
         conn: &mut AsyncPgConnection,
     ) -> crate::Result<Self> {
         Ok(Self {
-<<<<<<< HEAD
             message: Some(org_message::Message::Created(api::OrgCreated {
-                org: Some(api::Org::from_model(model)?),
-=======
-            message: Some(org_message::Message::Created(blockjoy_ui::OrgCreated {
                 // Over MQTT, there is no current user so we pass None as a second argument.
-                org: Some(blockjoy_ui::Organization::from_model(model, None, conn).await?),
->>>>>>> ea0e4cd5
+                org: Some(api::Org::from_model(model, conn).await?),
                 created_by: user.id.to_string(),
                 created_by_name: format!("{} {}", user.first_name, user.last_name),
                 created_by_email: user.email,
@@ -204,14 +199,9 @@
         conn: &mut AsyncPgConnection,
     ) -> crate::Result<Self> {
         Ok(Self {
-<<<<<<< HEAD
             message: Some(org_message::Message::Updated(api::OrgUpdated {
-                org: Some(api::Org::from_model(model)?),
-=======
-            message: Some(org_message::Message::Updated(blockjoy_ui::OrgUpdated {
                 // Over MQTT, there is no current user so we pass None as a second argument.
-                org: Some(blockjoy_ui::Organization::from_model(model, None, conn).await?),
->>>>>>> ea0e4cd5
+                org: Some(api::Org::from_model(model, conn).await?),
                 updated_by: user.id.to_string(),
                 updated_by_name: format!("{} {}", user.first_name, user.last_name),
                 updated_by_email: user.email,
@@ -373,11 +363,15 @@
         let host = db.host().await;
         let user = db.admin_user().await;
 
-        let msg = api::HostMessage::created(host, user).await.unwrap();
+        let msg = api::HostMessage::created(host.clone(), user.clone())
+            .await
+            .unwrap();
         let notifier = Notifier::new().await.unwrap();
         notifier.hosts_sender().send(&msg).await.unwrap();
 
-        let msg = api::HostMessage::updated(host, user).await.unwrap();
+        let msg = api::HostMessage::updated(host.clone(), user.clone())
+            .await
+            .unwrap();
         let notifier = Notifier::new().await.unwrap();
         notifier.hosts_sender().send(&msg).await.unwrap();
 
@@ -393,13 +387,13 @@
         let node = db.node().await;
         let user = db.admin_user().await;
 
-        let msg = api::NodeMessage::created(node, user, &mut conn)
+        let msg = api::NodeMessage::created(node.clone(), user.clone(), &mut conn)
             .await
             .unwrap();
         let notifier = Notifier::new().await.unwrap();
         notifier.nodes_sender().send(&msg).await.unwrap();
 
-        let msg = api::NodeMessage::updated(node, user, &mut conn)
+        let msg = api::NodeMessage::updated(node.clone(), user.clone(), &mut conn)
             .await
             .unwrap();
         let notifier = Notifier::new().await.unwrap();
