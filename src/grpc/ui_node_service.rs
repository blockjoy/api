use super::blockjoy;
use super::helpers::required;
use super::notification::Notifier;
use crate::auth::{FindableById, UserAuthToken};
use crate::errors::{ApiError, Result};
use crate::grpc::blockjoy_ui::node_service_server::NodeService;
use crate::grpc::blockjoy_ui::{
    self, CreateNodeRequest, CreateNodeResponse, DeleteNodeRequest, GetNodeRequest,
    GetNodeResponse, ListNodesRequest, ListNodesResponse, ResponseMeta, UpdateNodeRequest,
    UpdateNodeResponse,
};
use crate::grpc::helpers::try_get_token;
use crate::grpc::{convert, get_refresh_token, response_with_refresh_token};
use crate::models;
use diesel_async::scoped_futures::ScopedFutureExt;
use std::collections::HashMap;
use tonic::{Request, Response, Status};

pub struct NodeServiceImpl {
    db: models::DbPool,
    notifier: Notifier,
}

impl NodeServiceImpl {
    pub fn new(db: models::DbPool, notifier: Notifier) -> Self {
        Self { db, notifier }
    }
}

impl blockjoy_ui::Node {
    /// This function is used to create a ui node from a database node. We want to include the
    /// `database_name` in the ui representation, but it is not in the node model. Therefore we
    /// perform a seperate query to the blockchains table.
    pub async fn from_model(
        node: models::Node,
        conn: &mut diesel_async::AsyncPgConnection,
    ) -> Result<Self> {
        let blockchain = models::Blockchain::find_by_id(node.blockchain_id, conn).await?;
        Self::new(node, &blockchain)
    }

    /// This function is used to create many ui nodes from many database nodes. The same
    /// justification as above applies. Note that this function does not simply defer to the
    /// function above, but rather it performs 1 query for n nodes. We like it this way :)
    pub async fn from_models(
        nodes: Vec<models::Node>,
        conn: &mut diesel_async::AsyncPgConnection,
    ) -> Result<Vec<Self>> {
        let blockchain_ids: Vec<_> = nodes.iter().map(|n| n.blockchain_id).collect();
        let blockchains: HashMap<_, _> = models::Blockchain::find_by_ids(&blockchain_ids, conn)
            .await?
            .into_iter()
            .map(|b| (b.id, b))
            .collect();

        nodes
            .into_iter()
            .map(|n| (n.blockchain_id, n))
            .map(|(b_id, n)| Self::new(n, &blockchains[&b_id]))
            .collect()
    }

    /// Construct a new ui node from the queried parts.
    fn new(node: models::Node, blockchain: &models::Blockchain) -> Result<Self> {
        let node_type = node.node_type()?;
        Ok(Self {
            id: Some(node.id.to_string()),
            org_id: Some(node.org_id.to_string()),
            host_id: Some(node.host_id.to_string()),
            host_name: Some(node.host_name),
            blockchain_id: Some(node.blockchain_id.to_string()),
            name: node.name,
            // TODO: get node groups
            groups: vec![],
            version: node.version,
            ip: node.ip_addr,
            ip_gateway: Some(node.ip_gateway),
            r#type: Some(serde_json::to_string(&node_type)?),
            address: node.address,
            wallet_address: node.wallet_address,
            block_height: node.block_height.map(i64::from),
            // TODO: Get node data
            node_data: None,
            created_at: Some(convert::try_dt_to_ts(node.created_at)?),
            updated_at: Some(convert::try_dt_to_ts(node.updated_at)?),
            status: Some(blockjoy_ui::node::NodeStatus::from(node.chain_status).into()),
            staking_status: node
                .staking_status
                .map(blockjoy_ui::node::StakingStatus::from)
                .map(Into::into),
            sync_status: Some(blockjoy_ui::node::SyncStatus::from(node.sync_status).into()),
            self_update: Some(node.self_update),
            network: Some(node.network),
            blockchain_name: Some(blockchain.name.clone()),
        })
    }

    pub fn as_new(&self) -> Result<models::NewNode<'_>> {
        Ok(models::NewNode {
            org_id: self
                .org_id
                .as_ref()
                .ok_or_else(required("node.org_id"))?
                .parse()?,
            host_name: self
                .host_name
                .as_deref()
                .ok_or_else(required("node.host_name"))?,
            name: petname::petname(3, "_"),
            groups: self.groups.join(","),
            version: self.version.as_deref(),
            ip_addr: self.ip.as_deref(),
            ip_gateway: self.ip_gateway.as_deref(),
            blockchain_id: self
                .blockchain_id
                .as_ref()
                .ok_or_else(required("node.blockchain_id"))?
                .parse()?,
            node_type: serde_json::from_str(
                self.r#type.as_ref().ok_or_else(required("node.type"))?,
            )?,
            address: self.address.as_deref(),
            wallet_address: self.wallet_address.as_deref(),
            block_height: self.block_height,
            node_data: self
                .node_data
                .as_deref()
                .map(serde_json::from_slice)
                .transpose()?,
            chain_status: self
                .status
                .ok_or_else(required("node.status"))?
                .try_into()?,
            sync_status: models::NodeSyncStatus::Unknown,
            staking_status: models::NodeStakingStatus::Unknown,
            container_status: models::ContainerStatus::Unknown,
            self_update: self.self_update.unwrap_or(false),
            vcpu_count: 0,
            mem_size_mb: 0,
            disk_size_gb: 0,
            network: self
                .network
                .as_deref()
                .ok_or_else(required("node.network"))?,
        })
    }

    fn as_update(&self) -> Result<models::UpdateNode<'_>> {
        Ok(models::UpdateNode {
            id: self.id.as_ref().ok_or_else(required("node.id"))?.parse()?,
            version: self.version.as_deref(),
            ip_addr: self.ip.as_deref(),
            block_height: None,
            node_data: self
                .node_data
                .as_deref()
                .map(serde_json::from_slice)
                .transpose()?,
            chain_status: None,
            sync_status: None,
            staking_status: None,
            container_status: None,
            self_update: self.self_update,
        })
    }
}

impl blockjoy_ui::FilterCriteria {
    fn as_model(&self) -> Result<models::NodeFilter> {
        Ok(models::NodeFilter {
            status: self
                .states
                .iter()
                .map(|status| status.parse())
                .collect::<crate::Result<_>>()?,
            node_types: self
                .node_types
                .iter()
                .map(|id| id.parse())
                .collect::<Result<_, _>>()?,
            blockchains: self
                .blockchain_ids
                .iter()
                .map(|id| id.parse())
                .collect::<Result<_, _>>()?,
        })
    }
}

#[tonic::async_trait]
impl NodeService for NodeServiceImpl {
    async fn get(
        &self,
        request: Request<GetNodeRequest>,
    ) -> Result<Response<GetNodeResponse>, Status> {
        let refresh_token = get_refresh_token(&request);
        let token = try_get_token::<_, UserAuthToken>(&request)?.clone();
        let org_id = token
            .data
            .get("org_id")
            .unwrap_or(&"".to_string())
            .to_owned();
        let inner = request.into_inner();
        let node_id = inner.id.parse().map_err(ApiError::from)?;
        let mut conn = self.db.conn().await?;
        let node = models::Node::find_by_id(node_id, &mut conn).await?;

        if node.org_id.to_string() == org_id {
            let response = GetNodeResponse {
                meta: Some(ResponseMeta::from_meta(inner.meta, Some(token.try_into()?))),
                node: Some(blockjoy_ui::Node::from_model(node, &mut conn).await?),
            };
            Ok(response_with_refresh_token(refresh_token, response)?)
        } else {
            Err(Status::permission_denied("Access not allowed"))
        }
    }

    async fn list(
        &self,
        request: Request<ListNodesRequest>,
    ) -> Result<Response<ListNodesResponse>, Status> {
        let refresh_token = get_refresh_token(&request);
        let token = try_get_token::<_, UserAuthToken>(&request)?.try_into()?;
        let inner = request.into_inner();
        let filters = inner.filter.clone();
        let org_id = inner.org_id.parse().map_err(ApiError::from)?;
        let pagination = inner
            .meta
            .clone()
            .ok_or_else(|| Status::invalid_argument("Metadata missing"))?;
        let pagination = pagination
            .pagination
            .ok_or_else(|| Status::invalid_argument("Pagination missing"))?;
        let offset = pagination.items_per_page * (pagination.current_page - 1);

        let mut conn = self.db.conn().await?;
        let nodes = match filters {
            None => {
                models::Node::find_all_by_org(
                    org_id,
                    offset.into(),
                    pagination.items_per_page.into(),
                    &mut conn,
                )
                .await?
            }
            Some(filter) => {
                let filter = filter.as_model()?;

                models::Node::find_all_by_filter(
                    org_id,
                    filter,
                    offset.into(),
                    pagination.items_per_page.into(),
                    &mut conn,
                )
                .await?
            }
        };

        let nodes = blockjoy_ui::Node::from_models(nodes, &mut conn).await?;
        let response = ListNodesResponse {
            meta: Some(ResponseMeta::from_meta(inner.meta, Some(token))),
            nodes,
        };
        Ok(response_with_refresh_token(refresh_token, response)?)
    }

    async fn create(
        &self,
        request: Request<CreateNodeRequest>,
    ) -> Result<Response<CreateNodeResponse>, Status> {
        tracing::info!("Endpointerino callederino");
        let refresh_token = get_refresh_token(&request);
        let token = try_get_token::<_, UserAuthToken>(&request)?.clone();
        // Check quota
        let mut conn = self.db.conn().await?;
<<<<<<< HEAD
        let user = models::User::find_by_id(token.id, &mut conn).await?;
=======
        let user = User::find_by_id(token.id, &mut conn).await?;
        tracing::info!("You are {user:?}");
>>>>>>> 2114ce6d

        if user.staking_quota <= 0 {
            return Err(Status::resource_exhausted("User node quota exceeded"));
        }

        tracing::info!("Wow quota not even exceeded");

        let inner = request.into_inner();
<<<<<<< HEAD
        let new_node = inner.node.as_ref().ok_or_else(required("node"))?.as_new()?;
        let node = self
            .db
            .trx(|c| {
                async move {
                    let node = new_node.create(c).await?;

                    self.notifier
                        .bv_nodes_sender()
                        .send(&blockjoy::NodeInfo::from_model(node.clone()))
                        .await?;
                    self.notifier
                        .ui_nodes_sender()
                        .send(&node.clone().try_into()?)
                        .await?;

                    let new_command = models::NewCommand {
                        host_id: node.host_id,
                        cmd: models::HostCmd::CreateNode,
                        sub_cmd: None,
                        resource_id: node.id,
                    };
                    let cmd = new_command.create(c).await?;
                    let grpc_cmd = convert::db_command_to_grpc_command(&cmd, c).await?;
                    self.notifier.bv_commands_sender().send(&grpc_cmd).await?;

                    let update_user = models::UpdateUser {
                        id: user.id,
                        first_name: None,
                        last_name: None,
                        fee_bps: None,
                        staking_quota: Some(user.staking_quota - 1),
                        refresh: None,
                    };
                    update_user.update(c).await?;
                    let new_command = models::NewCommand {
                        host_id: node.host_id,
                        cmd: models::HostCmd::RestartNode,
                        sub_cmd: None,
                        resource_id: node.id,
                    };
                    let cmd = new_command.create(c).await?;
                    let grpc_cmd = convert::db_command_to_grpc_command(&cmd, c).await?;
                    self.notifier.bv_commands_sender().send(&grpc_cmd).await?;
                    Ok(node)
                }
                .scope_boxed()
            })
            .await?;

=======
        let mut fields: NodeCreateRequest = inner.node.ok_or_else(required("node"))?.try_into()?;
        let mut tx = self.db.begin().await?;
        let node = Node::create(&mut fields, &mut tx).await?;

        tracing::info!("Created node: now notifying:");

        let sender = self.notifier.bv_nodes_sender();
        match sender {
            Ok(mut sender) => {
                let msg = node.clone().into();
                tracing::info!("We boutta send dis: {msg:?}");
                let res = sender.send(&msg).await;
                match res {
                    Ok(_) => tracing::info!("Wow that went really well!"),
                    Err(e) => {
                        tracing::info!("Sending gave us epic sad times: {e}");
                        return Err(e.into());
                    }
                }
            }
            Err(e) => {
                tracing::info!("Oh noesingtons! Look! {e}");
                return Err(e.into());
            }
        }
        self.notifier
            .ui_nodes_sender()?
            .send(&node.clone().try_into()?)
            .await?;

        tracing::info!("Sent out those notifications my man");

        let req = CommandRequest {
            cmd: HostCmd::CreateNode,
            sub_cmd: None,
            resource_id: node.id,
        };
        let cmd = Command::create(node.host_id, req, &mut tx).await?;
        let grpc_cmd = convert::db_command_to_grpc_command(&cmd, &mut tx).await?;
        self.notifier.bv_commands_sender()?.send(&grpc_cmd).await?;

        let update_user = UserSelectiveUpdate {
            first_name: None,
            last_name: None,
            fee_bps: None,
            staking_quota: Some(user.staking_quota - 1),
            refresh_token: None,
        };
        User::update_all(user.id, update_user, &mut tx).await?;
        let req = CommandRequest {
            cmd: HostCmd::RestartNode,
            sub_cmd: None,
            resource_id: node.id,
        };
        let cmd = Command::create(node.host_id, req, &mut tx).await?;
        let grpc_cmd = convert::db_command_to_grpc_command(&cmd, &mut tx).await?;
        self.notifier.bv_commands_sender()?.send(&grpc_cmd).await?;

        tx.commit().await?;

>>>>>>> 2114ce6d
        let response_meta =
            ResponseMeta::from_meta(inner.meta, Some(token.try_into()?)).with_message(node.id);
        let response = CreateNodeResponse {
            meta: Some(response_meta),
        };

        Ok(response_with_refresh_token(refresh_token, response)?)
    }

    async fn update(
        &self,
        request: Request<UpdateNodeRequest>,
    ) -> Result<Response<UpdateNodeResponse>, Status> {
        let refresh_token = get_refresh_token(&request);
        let token = try_get_token::<_, UserAuthToken>(&request)?.try_into()?;
        let inner = request.into_inner();
        let update_node = inner
            .node
            .as_ref()
            .ok_or_else(required("node"))?
            .as_update()?;

        self.db.trx(|c| update_node.update(c).scope_boxed()).await?;
        let response = UpdateNodeResponse {
            meta: Some(ResponseMeta::from_meta(inner.meta, Some(token))),
        };
        Ok(response_with_refresh_token(refresh_token, response)?)
    }

    async fn delete(&self, request: Request<DeleteNodeRequest>) -> Result<Response<()>, Status> {
        let refresh_token = get_refresh_token(&request);
        let token = request
            .extensions()
            .get::<UserAuthToken>()
            .ok_or_else(required("User token"))?
            .clone();
        let inner = request.into_inner();
        let node_id = inner.id.parse().map_err(ApiError::from)?;
<<<<<<< HEAD
        self.db
            .trx(|c| {
                async move {
                    let node = models::Node::find_by_id(node_id, c).await?;

                    if !models::Node::belongs_to_user_org(node.org_id, token.id, c).await? {
                        return Err(Status::permission_denied("User cannot delete node").into());
                    }
                    // 1. Delete node, if the node belongs to the current user
                    // Key files are deleted automatically because of 'on delete cascade' in tables DDL
                    models::Node::delete(node_id, c).await?;

                    let host_id = node.host_id;
                    // 2. Do NOT delete reserved IP addresses, but set assigned to false
                    let ip_addr = node
                        .ip_addr
                        .as_ref()
                        .ok_or_else(required("node.ip_addr"))?
                        .parse()
                        .map_err(|_| Status::internal("invalid ip"))?;
                    let ip = models::IpAddress::find_by_node(ip_addr, c).await?;

                    models::IpAddress::unassign(ip.id, host_id, c).await?;

                    // Send delete node command
                    let new_command = models::NewCommand {
                        host_id: node.host_id,
                        cmd: models::HostCmd::DeleteNode,
                        sub_cmd: None,
                        resource_id: node_id,
                    };
                    let cmd = new_command.create(c).await?;
                    let user_id = token.id;
                    let user = models::User::find_by_id(user_id, c).await?;
                    let update_user = models::UpdateUser {
                        id: user.id,
                        first_name: None,
                        last_name: None,
                        fee_bps: None,
                        staking_quota: Some(user.staking_quota + 1),
                        refresh: None,
                    };

                    update_user.update(c).await?;

                    let grpc_cmd = convert::db_command_to_grpc_command(&cmd, c).await?;

                    self.notifier.bv_commands_sender().send(&grpc_cmd).await
                    // let grpc_cmd = cmd.clone().try_into()?;
                    // self.notifier.ui_commands_sender().send(&grpc_cmd).await;
                }
                .scope_boxed()
            })
            .await?;
        Ok(response_with_refresh_token::<()>(refresh_token, ())?)
=======
        let mut conn = self.db.conn().await?;
        let mut tx = self.db.begin().await?;
        let node = Node::find_by_id(node_id, &mut tx).await?;

        if Node::belongs_to_user_org(node.org_id, token.id, &mut tx).await? {
            // 1. Delete node, if the node belongs to the current user
            // Key files are deleted automatically because of 'on delete cascade' in tables DDL
            Node::delete(node_id, &mut tx).await?;

            let host_id = node.host_id;
            // 2. Do NOT delete reserved IP addresses, but set assigned to false
            let ip = IpAddress::find_by_node(node.ip_addr.unwrap_or_default(), &mut tx).await?;

            IpAddress::unassign(ip.id, host_id, &mut tx).await?;

            // Send delete node command
            let req = CommandRequest {
                cmd: HostCmd::DeleteNode,
                sub_cmd: None,
                resource_id: node_id,
            };
            let cmd = Command::create(node.host_id, req, &mut tx).await?;
            let user_id = token.id;
            let user = User::find_by_id(user_id, &mut conn).await?;
            let update_user = UserSelectiveUpdate {
                first_name: None,
                last_name: None,
                fee_bps: None,
                staking_quota: Some(user.staking_quota + 1),
                refresh_token: None,
            };

            User::update_all(user_id, update_user, &mut tx).await?;

            let grpc_cmd = convert::db_command_to_grpc_command(&cmd, &mut tx).await?;

            tx.commit().await?;

            self.notifier.bv_commands_sender()?.send(&grpc_cmd).await?;
            // let grpc_cmd = cmd.clone().try_into()?;
            // self.notifier.ui_commands_sender().send(&grpc_cmd).await;

            Ok(response_with_refresh_token::<()>(refresh_token, ())?)
        } else {
            Err(Status::permission_denied("User cannot delete node"))
        }
>>>>>>> 2114ce6d
    }
}<|MERGE_RESOLUTION|>--- conflicted
+++ resolved
@@ -276,12 +276,7 @@
         let token = try_get_token::<_, UserAuthToken>(&request)?.clone();
         // Check quota
         let mut conn = self.db.conn().await?;
-<<<<<<< HEAD
         let user = models::User::find_by_id(token.id, &mut conn).await?;
-=======
-        let user = User::find_by_id(token.id, &mut conn).await?;
-        tracing::info!("You are {user:?}");
->>>>>>> 2114ce6d
 
         if user.staking_quota <= 0 {
             return Err(Status::resource_exhausted("User node quota exceeded"));
@@ -290,7 +285,6 @@
         tracing::info!("Wow quota not even exceeded");
 
         let inner = request.into_inner();
-<<<<<<< HEAD
         let new_node = inner.node.as_ref().ok_or_else(required("node"))?.as_new()?;
         let node = self
             .db
@@ -299,11 +293,11 @@
                     let node = new_node.create(c).await?;
 
                     self.notifier
-                        .bv_nodes_sender()
+                        .bv_nodes_sender()?
                         .send(&blockjoy::NodeInfo::from_model(node.clone()))
                         .await?;
                     self.notifier
-                        .ui_nodes_sender()
+                        .ui_nodes_sender()?
                         .send(&node.clone().try_into()?)
                         .await?;
 
@@ -315,7 +309,7 @@
                     };
                     let cmd = new_command.create(c).await?;
                     let grpc_cmd = convert::db_command_to_grpc_command(&cmd, c).await?;
-                    self.notifier.bv_commands_sender().send(&grpc_cmd).await?;
+                    self.notifier.bv_commands_sender()?.send(&grpc_cmd).await?;
 
                     let update_user = models::UpdateUser {
                         id: user.id,
@@ -334,75 +328,13 @@
                     };
                     let cmd = new_command.create(c).await?;
                     let grpc_cmd = convert::db_command_to_grpc_command(&cmd, c).await?;
-                    self.notifier.bv_commands_sender().send(&grpc_cmd).await?;
+                    self.notifier.bv_commands_sender()?.send(&grpc_cmd).await?;
                     Ok(node)
                 }
                 .scope_boxed()
             })
             .await?;
 
-=======
-        let mut fields: NodeCreateRequest = inner.node.ok_or_else(required("node"))?.try_into()?;
-        let mut tx = self.db.begin().await?;
-        let node = Node::create(&mut fields, &mut tx).await?;
-
-        tracing::info!("Created node: now notifying:");
-
-        let sender = self.notifier.bv_nodes_sender();
-        match sender {
-            Ok(mut sender) => {
-                let msg = node.clone().into();
-                tracing::info!("We boutta send dis: {msg:?}");
-                let res = sender.send(&msg).await;
-                match res {
-                    Ok(_) => tracing::info!("Wow that went really well!"),
-                    Err(e) => {
-                        tracing::info!("Sending gave us epic sad times: {e}");
-                        return Err(e.into());
-                    }
-                }
-            }
-            Err(e) => {
-                tracing::info!("Oh noesingtons! Look! {e}");
-                return Err(e.into());
-            }
-        }
-        self.notifier
-            .ui_nodes_sender()?
-            .send(&node.clone().try_into()?)
-            .await?;
-
-        tracing::info!("Sent out those notifications my man");
-
-        let req = CommandRequest {
-            cmd: HostCmd::CreateNode,
-            sub_cmd: None,
-            resource_id: node.id,
-        };
-        let cmd = Command::create(node.host_id, req, &mut tx).await?;
-        let grpc_cmd = convert::db_command_to_grpc_command(&cmd, &mut tx).await?;
-        self.notifier.bv_commands_sender()?.send(&grpc_cmd).await?;
-
-        let update_user = UserSelectiveUpdate {
-            first_name: None,
-            last_name: None,
-            fee_bps: None,
-            staking_quota: Some(user.staking_quota - 1),
-            refresh_token: None,
-        };
-        User::update_all(user.id, update_user, &mut tx).await?;
-        let req = CommandRequest {
-            cmd: HostCmd::RestartNode,
-            sub_cmd: None,
-            resource_id: node.id,
-        };
-        let cmd = Command::create(node.host_id, req, &mut tx).await?;
-        let grpc_cmd = convert::db_command_to_grpc_command(&cmd, &mut tx).await?;
-        self.notifier.bv_commands_sender()?.send(&grpc_cmd).await?;
-
-        tx.commit().await?;
-
->>>>>>> 2114ce6d
         let response_meta =
             ResponseMeta::from_meta(inner.meta, Some(token.try_into()?)).with_message(node.id);
         let response = CreateNodeResponse {
@@ -441,7 +373,6 @@
             .clone();
         let inner = request.into_inner();
         let node_id = inner.id.parse().map_err(ApiError::from)?;
-<<<<<<< HEAD
         self.db
             .trx(|c| {
                 async move {
@@ -489,61 +420,13 @@
 
                     let grpc_cmd = convert::db_command_to_grpc_command(&cmd, c).await?;
 
-                    self.notifier.bv_commands_sender().send(&grpc_cmd).await
+                    self.notifier.bv_commands_sender()?.send(&grpc_cmd).await
                     // let grpc_cmd = cmd.clone().try_into()?;
-                    // self.notifier.ui_commands_sender().send(&grpc_cmd).await;
+                    // self.notifier.ui_commands_sender()?.send(&grpc_cmd).await;
                 }
                 .scope_boxed()
             })
             .await?;
         Ok(response_with_refresh_token::<()>(refresh_token, ())?)
-=======
-        let mut conn = self.db.conn().await?;
-        let mut tx = self.db.begin().await?;
-        let node = Node::find_by_id(node_id, &mut tx).await?;
-
-        if Node::belongs_to_user_org(node.org_id, token.id, &mut tx).await? {
-            // 1. Delete node, if the node belongs to the current user
-            // Key files are deleted automatically because of 'on delete cascade' in tables DDL
-            Node::delete(node_id, &mut tx).await?;
-
-            let host_id = node.host_id;
-            // 2. Do NOT delete reserved IP addresses, but set assigned to false
-            let ip = IpAddress::find_by_node(node.ip_addr.unwrap_or_default(), &mut tx).await?;
-
-            IpAddress::unassign(ip.id, host_id, &mut tx).await?;
-
-            // Send delete node command
-            let req = CommandRequest {
-                cmd: HostCmd::DeleteNode,
-                sub_cmd: None,
-                resource_id: node_id,
-            };
-            let cmd = Command::create(node.host_id, req, &mut tx).await?;
-            let user_id = token.id;
-            let user = User::find_by_id(user_id, &mut conn).await?;
-            let update_user = UserSelectiveUpdate {
-                first_name: None,
-                last_name: None,
-                fee_bps: None,
-                staking_quota: Some(user.staking_quota + 1),
-                refresh_token: None,
-            };
-
-            User::update_all(user_id, update_user, &mut tx).await?;
-
-            let grpc_cmd = convert::db_command_to_grpc_command(&cmd, &mut tx).await?;
-
-            tx.commit().await?;
-
-            self.notifier.bv_commands_sender()?.send(&grpc_cmd).await?;
-            // let grpc_cmd = cmd.clone().try_into()?;
-            // self.notifier.ui_commands_sender().send(&grpc_cmd).await;
-
-            Ok(response_with_refresh_token::<()>(refresh_token, ())?)
-        } else {
-            Err(Status::permission_denied("User cannot delete node"))
-        }
->>>>>>> 2114ce6d
     }
 }