use super::convert;
use super::helpers::required;
use super::notification::Notifier;
use crate::auth::{FindableById, UserAuthToken};
use crate::errors::{ApiError, Result};
use crate::grpc::blockjoy_ui::node_service_server::NodeService;
use crate::grpc::blockjoy_ui::{
    self, CreateNodeRequest, CreateNodeResponse, DeleteNodeRequest, GetNodeRequest,
    GetNodeResponse, ListNodesRequest, ListNodesResponse, ResponseMeta, UpdateNodeRequest,
    UpdateNodeResponse,
};
use crate::grpc::helpers::try_get_token;
use crate::grpc::{get_refresh_token, response_with_refresh_token};
use crate::models;
use crate::models::{
    Command, CommandRequest, HostCmd, IpAddress, Node, NodeCreateRequest, NodeInfo, User,
    UserSelectiveUpdate,
};
use std::collections::HashMap;
use tonic::{Request, Response, Status};

pub struct NodeServiceImpl {
    db: models::DbPool,
    notifier: Notifier,
}

impl NodeServiceImpl {
    pub fn new(db: models::DbPool, notifier: Notifier) -> Self {
        Self { db, notifier }
    }
}

impl blockjoy_ui::Node {
    /// This function is used to create a ui node from a database node. We want to include the
    /// `database_name` in the ui representation, but it is not in the node model. Therefore we
    /// perform a seperate query to the blockchains table.
    pub async fn from_model(node: models::Node, db: &mut sqlx::PgConnection) -> Result<Self> {
        let blockchain = models::Blockchain::find_by_id(node.blockchain_id, db).await?;
        Self::try_new(node, &blockchain)
    }

    /// This function is used to create many ui nodes from many database nodes. The same
    /// justification as above applies. Note that this function does not simply defer to the
    /// function above, but rather it performs 1 query for n nodes. We like it this way :)
    pub async fn from_models(
        nodes: Vec<models::Node>,
        db: &mut sqlx::PgConnection,
    ) -> Result<Vec<Self>> {
        let blockchain_ids: Vec<_> = nodes.iter().map(|n| n.blockchain_id).collect();
        let blockchains: HashMap<_, _> = models::Blockchain::find_by_ids(&blockchain_ids, db)
            .await?
            .into_iter()
            .map(|b| (b.id, b))
            .collect();

        nodes
            .into_iter()
            .map(|n| (n.blockchain_id, n))
            .map(|(b_id, n)| Self::try_new(n, &blockchains[&b_id]))
            .collect()
    }

    /// Construct a new ui node from the queried parts.
    fn try_new(node: models::Node, blockchain: &models::Blockchain) -> Result<Self> {
        Ok(Self {
            id: Some(node.id.to_string()),
            org_id: Some(node.org_id.to_string()),
            host_id: Some(node.host_id.to_string()),
            host_name: Some(node.host_name),
            blockchain_id: Some(node.blockchain_id.to_string()),
            name: node.name,
            // TODO: get node groups
            groups: vec![],
            version: node.version,
            ip: node.ip_addr,
            ip_gateway: node.ip_gateway,
            r#type: Some(node.node_type.to_json()?),
            address: node.address,
            wallet_address: node.wallet_address,
            block_height: node.block_height.map(i64::from),
            // TODO: Get node data
            node_data: None,
            created_at: Some(convert::try_dt_to_ts(node.created_at)?),
            updated_at: Some(convert::try_dt_to_ts(node.updated_at)?),
            status: Some(blockjoy_ui::node::NodeStatus::from(node.chain_status).into()),
            staking_status: Some(
                blockjoy_ui::node::StakingStatus::from(node.staking_status).into(),
            ),
            sync_status: Some(blockjoy_ui::node::SyncStatus::from(node.sync_status).into()),
            self_update: Some(node.self_update),
            network: Some(node.network),
            blockchain_name: Some(blockchain.name.clone()),
        })
    }
}

#[tonic::async_trait]
impl NodeService for NodeServiceImpl {
    async fn get(
        &self,
        request: Request<GetNodeRequest>,
    ) -> Result<Response<GetNodeResponse>, Status> {
        let refresh_token = get_refresh_token(&request);
        let token = try_get_token::<_, UserAuthToken>(&request)?;
        let org_id = token
            .data()
            .get("org_id")
            .unwrap_or(&"".to_string())
            .to_owned();
        let inner = request.into_inner();
        let node_id = inner.id.parse().map_err(ApiError::from)?;
        let mut conn = self.db.conn().await?;
        let node = Node::find_by_id(node_id, &mut conn).await?;

        if node.org_id.to_string() == org_id {
            let response = GetNodeResponse {
                meta: Some(ResponseMeta::from_meta(inner.meta)),
                node: Some(blockjoy_ui::Node::from_model(node, &mut conn).await?),
            };
            Ok(response_with_refresh_token(refresh_token, response)?)
        } else {
            Err(Status::permission_denied("Access not allowed"))
        }
    }

    async fn list(
        &self,
        request: Request<ListNodesRequest>,
    ) -> Result<Response<ListNodesResponse>, Status> {
        let refresh_token = get_refresh_token(&request);
        let inner = request.into_inner();
        let filters = inner.filter.clone();
        let org_id = inner.org_id.parse().map_err(ApiError::from)?;
        let pagination = inner
            .meta
            .clone()
            .ok_or_else(|| Status::invalid_argument("Metadata missing"))?;
        let pagination = pagination
            .pagination
            .ok_or_else(|| Status::invalid_argument("Pagination missing"))?;
        let offset = pagination.items_per_page * (pagination.current_page - 1);

        let mut conn = self.db.conn().await?;
        let nodes = match filters {
            None => {
                Node::find_all_by_org(org_id, offset, pagination.items_per_page, &mut conn).await?
            }
            Some(filter) => {
                let filter = filter
                    .try_into()
                    .map_err(|_| Status::internal("Unexpected error at filtering"))?;

                Node::find_all_by_filter(
                    org_id,
                    filter,
                    offset,
                    pagination.items_per_page,
                    &mut conn,
                )
                .await?
            }
        };

        let nodes = blockjoy_ui::Node::from_models(nodes, &mut conn).await?;
        let response = ListNodesResponse {
            meta: Some(ResponseMeta::from_meta(inner.meta)),
            nodes,
        };
        Ok(response_with_refresh_token(refresh_token, response)?)
    }

    async fn create(
        &self,
        request: Request<CreateNodeRequest>,
    ) -> Result<Response<CreateNodeResponse>, Status> {
        let refresh_token = get_refresh_token(&request);
        let token = try_get_token::<_, UserAuthToken>(&request)?;
        // Check quota
        let mut conn = self.db.conn().await?;
        let user_id = token.id().to_owned();
        let user = User::find_by_id(user_id, &mut conn).await?;

        if user.staking_quota <= 0 {
            return Err(Status::resource_exhausted("User node quota exceeded"));
        }

        let inner = request.into_inner();
        let mut fields: NodeCreateRequest = inner.node.ok_or_else(required("node"))?.try_into()?;
        let mut tx = self.db.begin().await?;
        let node = Node::create(&mut fields, &mut tx).await?;
        // Create the NodeCreate COMMAND
        let req = CommandRequest {
            cmd: HostCmd::CreateNode,
            sub_cmd: None,
            resource_id: node.id,
        };
        let cmd = Command::create(node.host_id, req, &mut tx).await?;
        let update_user = UserSelectiveUpdate {
            first_name: None,
            last_name: None,
            fee_bps: None,
            staking_quota: Some(user.staking_quota - 1),
            refresh_token: None,
        };

        match User::update_all(user.id, update_user, &mut tx).await {
            Ok(_) => {
                // commit the tx for stuff happened so far
                tx.commit().await?;

                // Create a new tx, so we ensure START happens after CREATE
                let mut tx = self.db.begin().await?;
                // Create the NodeStart COMMAND
                let req = CommandRequest {
                    cmd: HostCmd::RestartNode,
                    sub_cmd: None,
                    resource_id: node.id,
                };

                Command::create(node.host_id, req, &mut tx).await?;
                tx.commit().await?;
            }
            Err(e) => return Err(Status::from(e)),
        }

<<<<<<< HEAD
        self.notifier.commands_sender().send(cmd.id).await?;
        self.notifier.nodes_sender().send(cmd.id).await?;
=======
        let notifier = notification::Notifier::new(self.db.clone());
        notifier.commands_sender(node.host_id).send(cmd.id).await?;
        notifier.nodes_sender(node.host_id).send(cmd.id).await?;
        notifier
            .nodes_broadcast(node.org_id)
            .broadcast(node.id)
            .await?;
>>>>>>> 09f2786f

        let response_meta = ResponseMeta::from_meta(inner.meta).with_message(node.id);
        let response = CreateNodeResponse {
            meta: Some(response_meta),
        };

        Ok(response_with_refresh_token(refresh_token, response)?)
    }

    async fn update(
        &self,
        request: Request<UpdateNodeRequest>,
    ) -> Result<Response<UpdateNodeResponse>, Status> {
        let refresh_token = get_refresh_token(&request);
        let inner = request.into_inner();
        let node = inner.node.ok_or_else(required("node"))?;
        let node_id = node.id.as_deref();
        let node_id = node_id
            .ok_or_else(required("node.id"))?
            .parse()
            .map_err(ApiError::from)?;
        let fields: NodeInfo = node.try_into()?;

        let mut tx = self.db.begin().await?;
        Node::update_info(&node_id, &fields, &mut tx).await?;
        tx.commit().await?;
        let response = UpdateNodeResponse {
            meta: Some(ResponseMeta::from_meta(inner.meta)),
        };
        Ok(response_with_refresh_token(refresh_token, response)?)
    }

    async fn delete(&self, request: Request<DeleteNodeRequest>) -> Result<Response<()>, Status> {
        let refresh_token = get_refresh_token(&request);
        let token = request
            .extensions()
            .get::<UserAuthToken>()
            .ok_or_else(required("User token"))?
            .clone();
        let inner = request.into_inner();
        let node_id = inner.id.parse().map_err(ApiError::from)?;
        let mut conn = self.db.conn().await?;
        let mut tx = self.db.begin().await?;
        let node = Node::find_by_id(node_id, &mut tx).await?;

        if Node::belongs_to_user_org(node.org_id, *token.id(), &mut tx).await? {
            // 1. Delete node, if the node belongs to the current user
            // Key files are deleted automatically because of 'on delete cascade' in tables DDL
            Node::delete(node_id, &mut tx).await?;

            let host_id = node.host_id;
            // 2. Do NOT delete reserved IP addresses, but set assigned to false
            let ip = IpAddress::find_by_node(node.ip_addr.unwrap_or_default(), &mut tx).await?;

            IpAddress::unassign(ip.id, host_id, &mut tx).await?;

            // Send delete node command
            let req = CommandRequest {
                cmd: HostCmd::DeleteNode,
                sub_cmd: None,
                resource_id: node_id,
            };
            let cmd = Command::create(node.host_id, req, &mut tx).await?;
            let user_id = token.id().to_owned();
            let user = User::find_by_id(user_id, &mut conn).await?;
            let update_user = UserSelectiveUpdate {
                first_name: None,
                last_name: None,
                fee_bps: None,
                staking_quota: Some(user.staking_quota + 1),
                refresh_token: None,
            };

            User::update_all(user_id, update_user, &mut tx).await?;

            tx.commit().await?;

            self.notifier.commands_sender().send(cmd.id).await?;
            self.notifier.nodes_sender().send(cmd.id).await?;

            Ok(response_with_refresh_token::<()>(refresh_token, ())?)
        } else {
            Err(Status::permission_denied("User cannot delete node"))
        }
    }
}<|MERGE_RESOLUTION|>--- conflicted
+++ resolved
@@ -223,18 +223,8 @@
             Err(e) => return Err(Status::from(e)),
         }
 
-<<<<<<< HEAD
         self.notifier.commands_sender().send(cmd.id).await?;
         self.notifier.nodes_sender().send(cmd.id).await?;
-=======
-        let notifier = notification::Notifier::new(self.db.clone());
-        notifier.commands_sender(node.host_id).send(cmd.id).await?;
-        notifier.nodes_sender(node.host_id).send(cmd.id).await?;
-        notifier
-            .nodes_broadcast(node.org_id)
-            .broadcast(node.id)
-            .await?;
->>>>>>> 09f2786f
 
         let response_meta = ResponseMeta::from_meta(inner.meta).with_message(node.id);
         let response = CreateNodeResponse {
