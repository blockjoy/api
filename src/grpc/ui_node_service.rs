--- conflicted
+++ resolved
@@ -334,7 +334,6 @@
         let inner = request.into_inner();
         self.trx(|c| {
             async move {
-<<<<<<< HEAD
                 let user = models::User::find_by_id(token.id, c).await?;
 
                 // Check quota
@@ -357,22 +356,6 @@
 
                 create_notification(self, &node, c).await?;
 
-=======
-                let new_node = inner.as_new(user.id)?;
-                let node = new_node.create(c).await?;
-
-                let node_msg = blockjoy_ui::NodeMessage::created(node.clone(), c).await?;
-
-                let new_command = models::NewCommand {
-                    host_id: node.host_id,
-                    cmd: models::HostCmd::CreateNode,
-                    sub_cmd: None,
-                    node_id: Some(node.id),
-                };
-                let cmd = new_command.create(c).await?;
-                let create_msg = blockjoy::Command::from_model(&cmd, c).await?;
-
->>>>>>> 6d2a8b2f
                 let update_user = models::UpdateUser {
                     id: user.id,
                     first_name: None,
@@ -383,7 +366,6 @@
                 };
                 update_user.update(c).await?;
 
-<<<<<<< HEAD
                 start_notification(self, &node, c).await?;
 
                 let response_meta = ResponseMeta::from_meta(inner.meta, Some(token.try_into()?))
@@ -392,49 +374,11 @@
                     meta: Some(response_meta),
                     node: Some(blockjoy_ui::Node::from_model(node, c).await?),
                 };
-                Ok((refresh_token, response))
-=======
-                let new_command = models::NewCommand {
-                    host_id: node.host_id,
-                    cmd: models::HostCmd::RestartNode,
-                    sub_cmd: None,
-                    node_id: Some(node.id),
-                };
-                let cmd = new_command.create(c).await?;
-                let restart_msg = blockjoy::Command::from_model(&cmd, c).await?;
-                let ui_node = blockjoy_ui::Node::from_model(node.clone(), c).await?;
-
-                self.notifier
-                    .bv_nodes_sender()?
-                    .send(&blockjoy::Node::from_model(node.clone()))
-                    .await?;
-                self.notifier.ui_nodes_sender()?.send(&node_msg).await?;
-                self.notifier
-                    .bv_commands_sender()?
-                    .send(&create_msg)
-                    .await?;
-                self.notifier
-                    .bv_commands_sender()?
-                    .send(&restart_msg)
-                    .await?;
-                let response_meta = ResponseMeta::from_meta(inner.meta, Some(token.try_into()?))
-                    .with_message(node.id);
-                let response = CreateNodeResponse {
-                    meta: Some(response_meta),
-                    node: Some(ui_node),
-                };
-
                 Ok(response_with_refresh_token(refresh_token, response)?)
->>>>>>> 6d2a8b2f
             }
             .scope_boxed()
         })
         .await
-<<<<<<< HEAD
-        .map_err(Into::into)
-        .and_then(|(refresh, resp)| response_with_refresh_token(refresh, resp))
-=======
->>>>>>> 6d2a8b2f
     }
 
     async fn update(
@@ -506,7 +450,8 @@
                     cmd: models::CommandType::DeleteNode,
                     sub_cmd: Some(&node_id),
                     // Note that the `node_id` goes into the `sub_cmd` field, not the node_id
-                    // field, because the node was just deleted.
+                    // field, because the node was just deleted. For this reason, using the node_id
+                    // field would result in a violated foreign key constraint.
                     node_id: None,
                 };
                 let cmd = new_command.create(c).await?;
