--- conflicted
+++ resolved
@@ -2,13 +2,6 @@
 use super::convert;
 use super::helpers::required;
 use crate::auth::FindableById;
-<<<<<<< HEAD
-use crate::errors::ApiError;
-=======
-use crate::grpc::blockjoy::commands_server::Commands;
-use crate::grpc::blockjoy::{Command, CommandInfo, CommandResponse, PendingCommandsRequest};
-use crate::grpc::convert::db_command_to_grpc_command;
->>>>>>> 02093289
 use crate::models;
 use anyhow::anyhow;
 use diesel_async::scoped_futures::ScopedFutureExt;
@@ -73,7 +66,7 @@
                 });
                 node_cmd_default_id(cmd)
             }
-            MigrateNode => Err(ApiError::UnexpectedError(anyhow!("Not implemented"))),
+            MigrateNode => Err(crate::Error::UnexpectedError(anyhow!("Not implemented"))),
             GetNodeVersion => node_cmd_default_id(Command::InfoGet(blockjoy::NodeGet {})),
 
             // The following should be HostCommands
@@ -119,12 +112,12 @@
                 let cmd = Command::Delete(blockjoy::NodeDelete {});
                 node_cmd(cmd, node_id)
             }
-            GetBVSVersion => Err(ApiError::UnexpectedError(anyhow!("Not implemented"))),
-            UpdateBVS => Err(ApiError::UnexpectedError(anyhow!("Not implemented"))),
-            RestartBVS => Err(ApiError::UnexpectedError(anyhow!("Not implemented"))),
-            RemoveBVS => Err(ApiError::UnexpectedError(anyhow!("Not implemented"))),
-            CreateBVS => Err(ApiError::UnexpectedError(anyhow!("Not implemented"))),
-            StopBVS => Err(ApiError::UnexpectedError(anyhow!("Not implemented"))),
+            GetBVSVersion => Err(crate::Error::UnexpectedError(anyhow!("Not implemented"))),
+            UpdateBVS => Err(crate::Error::UnexpectedError(anyhow!("Not implemented"))),
+            RestartBVS => Err(crate::Error::UnexpectedError(anyhow!("Not implemented"))),
+            RemoveBVS => Err(crate::Error::UnexpectedError(anyhow!("Not implemented"))),
+            CreateBVS => Err(crate::Error::UnexpectedError(anyhow!("Not implemented"))),
+            StopBVS => Err(crate::Error::UnexpectedError(anyhow!("Not implemented"))),
         }
     }
 }
