--- conflicted
+++ resolved
@@ -3,11 +3,8 @@
 pub mod convert;
 pub mod helpers;
 pub mod host_service;
-<<<<<<< HEAD
 pub mod organization_service;
-=======
 pub mod user_service;
->>>>>>> 41528036
 
 #[allow(clippy::derive_partial_eq_without_eq)]
 pub mod blockjoy {
@@ -24,15 +21,11 @@
 use crate::grpc::authentication_service::AuthenticationServiceImpl;
 use crate::grpc::blockjoy::command_flow_server::CommandFlowServer;
 use crate::grpc::blockjoy_ui::authentication_service_server::AuthenticationServiceServer;
-<<<<<<< HEAD
 use crate::grpc::blockjoy_ui::organization_service_server::OrganizationServiceServer;
+use crate::grpc::blockjoy_ui::user_service_server::UserServiceServer;
 use crate::grpc::command_flow::CommandFlowServerImpl;
 use crate::grpc::organization_service::OrganizationServiceImpl;
-=======
-use crate::grpc::blockjoy_ui::user_service_server::UserServiceServer;
-use crate::grpc::command_flow::CommandFlowServerImpl;
 use crate::grpc::user_service::UserServiceImpl;
->>>>>>> 41528036
 use crate::server::DbPool;
 use axum::Extension;
 use blockjoy::hosts_server::HostsServer;
@@ -74,11 +67,8 @@
     let c_service = CommandFlowServer::new(CommandFlowServerImpl::new(db.clone()));
     let ui_auth_service =
         AuthenticationServiceServer::new(AuthenticationServiceImpl::new(db.clone()));
-<<<<<<< HEAD
     let ui_org_service = OrganizationServiceServer::new(OrganizationServiceImpl::new(db.clone()));
-=======
     let ui_user_service = UserServiceServer::new(UserServiceImpl::new(db.clone()));
->>>>>>> 41528036
     let middleware = tower::ServiceBuilder::new()
         .layer(TraceLayer::new_for_grpc())
         .layer(Extension(db.clone()))
@@ -91,9 +81,6 @@
         .add_service(h_service)
         .add_service(c_service)
         .add_service(ui_auth_service)
-<<<<<<< HEAD
         .add_service(ui_org_service)
-=======
         .add_service(ui_user_service)
->>>>>>> 41528036
 }