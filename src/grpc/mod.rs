pub mod authentication_service;
pub mod command_service;
pub mod convert;
pub mod helpers;
pub mod host_service;
pub mod key_file_service;
pub mod metrics_service;
pub mod node_service;
pub mod notification;
pub mod organization_service;
pub mod service_discovery;
pub mod ui_blockchain_service;
pub mod ui_command_service;
pub mod ui_dashboard_service;
pub mod ui_host_provision_service;
pub mod ui_host_service;
pub mod ui_invitation_service;
pub mod ui_node_service;
pub mod user_service;

#[allow(clippy::large_enum_variant)]
pub mod blockjoy {
    tonic::include_proto!("blockjoy.api.v1");
}

pub mod blockjoy_ui {
    tonic::include_proto!("blockjoy.api.ui_v1");
}

use self::blockjoy::metrics_service_server::MetricsServiceServer;
use self::notification::Notifier;
use crate::auth::middleware::AuthorizationService;
use crate::auth::{
    unauthenticated_paths::UnauthenticatedPaths, Authorization, JwtToken, TokenType,
    UserRefreshToken,
};
use crate::errors::{ApiError, Result as ApiResult};
use crate::grpc::authentication_service::AuthenticationServiceImpl;
use crate::grpc::blockjoy::key_files_server::KeyFilesServer;
use crate::grpc::blockjoy_ui::authentication_service_server::AuthenticationServiceServer;
use crate::grpc::blockjoy_ui::blockchain_service_server::BlockchainServiceServer;
use crate::grpc::blockjoy_ui::command_service_server::CommandServiceServer;
use crate::grpc::blockjoy_ui::dashboard_service_server::DashboardServiceServer;
use crate::grpc::blockjoy_ui::host_provision_service_server::HostProvisionServiceServer;
use crate::grpc::blockjoy_ui::host_service_server::HostServiceServer;
use crate::grpc::blockjoy_ui::invitation_service_server::InvitationServiceServer;
use crate::grpc::blockjoy_ui::node_service_server::NodeServiceServer;
use crate::grpc::blockjoy_ui::organization_service_server::OrganizationServiceServer;
use crate::grpc::blockjoy_ui::user_service_server::UserServiceServer;
use crate::grpc::command_service::CommandsServiceImpl;
use crate::grpc::key_file_service::KeyFileServiceImpl;
use crate::grpc::metrics_service::MetricsServiceImpl;
use crate::grpc::organization_service::OrganizationServiceImpl;
use crate::grpc::service_discovery::DiscoveryServiceImpl;
use crate::grpc::ui_blockchain_service::BlockchainServiceImpl;
use crate::grpc::ui_command_service::CommandServiceImpl;
use crate::grpc::ui_dashboard_service::DashboardServiceImpl;
use crate::grpc::ui_host_provision_service::HostProvisionServiceImpl;
use crate::grpc::ui_host_service::HostServiceImpl;
use crate::grpc::ui_invitation_service::InvitationServiceImpl;
use crate::grpc::ui_node_service::NodeServiceImpl;
use crate::grpc::user_service::UserServiceImpl;
use crate::{grpc, models};
use anyhow::anyhow;
use axum::Extension;
use blockjoy::hosts_server::HostsServer;
use chrono::NaiveDateTime;
use host_service::HostsServiceImpl;
use std::env;
use tonic::metadata::errors::InvalidMetadataValue;
use tonic::transport::server::Router;
use tonic::transport::Server;
use tower::layer::util::{Identity, Stack};
use tower_http::auth::AsyncRequireAuthorizationLayer;
use tower_http::classify::{GrpcErrorsAsFailures, SharedClassifier};
use tower_http::cors::CorsLayer;
use tower_http::trace::TraceLayer;

pub async fn server(
    db: models::DbPool,
) -> Router<
    Stack<
        Stack<
            CorsLayer,
            Stack<
                AsyncRequireAuthorizationLayer<AuthorizationService>,
                Stack<
                    Extension<UnauthenticatedPaths>,
                    Stack<
                        Extension<models::DbPool>,
                        Stack<TraceLayer<SharedClassifier<GrpcErrorsAsFailures>>, Identity>,
                    >,
                >,
            >,
        >,
        Identity,
    >,
> {
    // Add unauthenticated paths. TODO: Should this reside in some config file?
    let unauthenticated = UnauthenticatedPaths::new(vec![
        "/blockjoy.api.v1.Hosts/Provision",
        "/blockjoy.api.ui_v1.AuthenticationService/Login",
        "/blockjoy.api.ui_v1.UserService/Create",
        "/blockjoy.api.ui_v1.AuthenticationService/ResetPassword",
    ]);
    let enforcer = Authorization::new()
        .await
        .expect("Could not create Authorization!");
    let auth_service = AuthorizationService::new(enforcer);
    let notifier = Notifier::new()
        .await
        .expect("Could not set up MQTT notifier!");
    let msg = blockjoy::Command {
        r#type: Some(blockjoy::command::Type::Node(blockjoy::NodeCommand {
            node_id: uuid::Uuid::new_v4().to_string(),
            api_command_id: uuid::Uuid::new_v4().to_string(),
            created_at: Some(convert::try_dt_to_ts(chrono::Utc::now()).unwrap()),
            host_id: uuid::Uuid::new_v4().to_string(),
            command: None,
        })),
    };
    notifier
        .bv_commands_sender()
        .unwrap()
        .send(&msg)
        .await
        .unwrap();

    let discovery_service =
        grpc::blockjoy::discovery_server::DiscoveryServer::new(DiscoveryServiceImpl::default());
    let command_service =
        grpc::blockjoy::commands_server::CommandsServer::new(CommandsServiceImpl::new(db.clone()));
    let node_service = grpc::blockjoy::nodes_server::NodesServer::new(
        node_service::UpdateNodeServiceImpl::new(db.clone()),
    );
    let h_service = HostsServer::new(HostsServiceImpl::new(db.clone()));
    let k_service = KeyFilesServer::new(KeyFileServiceImpl::new(db.clone()));
    let m_service = MetricsServiceServer::new(MetricsServiceImpl::new(db.clone()));
    let ui_auth_service =
        AuthenticationServiceServer::new(AuthenticationServiceImpl::new(db.clone()));
    let ui_org_service = OrganizationServiceServer::new(OrganizationServiceImpl::new(db.clone()));
    let ui_user_service = UserServiceServer::new(UserServiceImpl::new(db.clone()));
    let ui_host_service = HostServiceServer::new(HostServiceImpl::new(db.clone()));
    let ui_hostprovision_service =
        HostProvisionServiceServer::new(HostProvisionServiceImpl::new(db.clone()));
    let ui_command_service =
        CommandServiceServer::new(CommandServiceImpl::new(db.clone(), notifier.clone()));
    let ui_node_service = NodeServiceServer::new(NodeServiceImpl::new(db.clone(), notifier));
    let ui_dashboard_service = DashboardServiceServer::new(DashboardServiceImpl::new(db.clone()));
    let ui_blockchain_service =
        BlockchainServiceServer::new(BlockchainServiceImpl::new(db.clone()));
    let ui_invitation_service =
        InvitationServiceServer::new(InvitationServiceImpl::new(db.clone()));

    let middleware = tower::ServiceBuilder::new()
        .layer(TraceLayer::new_for_grpc())
        .layer(Extension(db.clone()))
        .layer(Extension(unauthenticated))
        .layer(AsyncRequireAuthorizationLayer::new(auth_service))
        .layer(
            CorsLayer::new()
                .allow_headers(tower_http::cors::Any)
                .allow_methods(tower_http::cors::Any)
                .allow_origin(tower_http::cors::Any),
        )
        .into_inner();

<<<<<<< HEAD
    tokio::spawn(async move {
        loop {
            tokio::time::sleep(std::time::Duration::from_secs(60)).await;
            println!("Lets restart a node!");
            let Ok(mut conn) = db.conn().await else { continue };
            let Ok(mut nodes) = models::Node::all(&mut conn).await else { continue };
            let Some(node) = nodes.pop() else { continue };
            println!("Going to restart this node: {node:?}");
            let cmd = models::NewCommand {
                host_id: node.host_id,
                cmd: models::HostCmd::RestartNode,
                sub_cmd: None,
                resource_id: node.id,
            };
            println!("Creating a command for it: {cmd:?}");
            let Ok(cmd) = cmd.create(&mut conn).await else { continue };
            println!("Created! Look: {cmd:?}");
            let Ok(msg) = convert::db_command_to_grpc_command(&cmd, &mut conn).await else { continue };
            println!("Now as gRPC message: {msg:?}");
            let Ok(mut sender) = notifier.bv_commands_sender() else { continue };
            println!("Sender created");
            let Ok(()) = sender.send(&msg).await else { continue };
            println!("Message sent!");
        }
    });

=======
>>>>>>> be2e067f
    Server::builder()
        .layer(middleware)
        .concurrency_limit_per_connection(rate_limiting_settings())
        .add_service(h_service)
        .add_service(discovery_service)
        .add_service(command_service)
        .add_service(node_service)
        .add_service(k_service)
        .add_service(m_service)
        .add_service(ui_auth_service)
        .add_service(ui_org_service)
        .add_service(ui_user_service)
        .add_service(ui_host_service)
        .add_service(ui_hostprovision_service)
        .add_service(ui_node_service)
        .add_service(ui_command_service)
        .add_service(ui_dashboard_service)
        .add_service(ui_blockchain_service)
        .add_service(ui_invitation_service)
}

fn rate_limiting_settings() -> usize {
    env::var("REQUEST_CONCURRENCY_LIMIT")
        .ok()
        .and_then(|s| s.parse().ok())
        .unwrap_or(32)
}

pub fn response_with_refresh_token<ResponseBody>(
    token: Option<String>,
    inner: ResponseBody,
) -> ApiResult<tonic::Response<ResponseBody>, tonic::Status> {
    let mut response = tonic::Response::new(inner);

    if let Some(token) = token {
        // here auth fails, if refresh token is expired
        let refresh_token = UserRefreshToken::from_encoded::<UserRefreshToken>(
            token.as_str(),
            TokenType::UserRefresh,
            true,
        )?;
        let exp = NaiveDateTime::from_timestamp_opt(refresh_token.get_expiration(), 0).ok_or_else(
            || ApiError::UnexpectedError(anyhow!("Invalid timestamp while creating refresh token")),
        )?;
        // let exp = "Fri, 09 Jan 2026 03:15:14 GMT";
        let exp = exp.format("%a, %d %b %Y %H:%M:%S GMT").to_string();

        let raw_cookie =
            format!("refresh={token}; path=/; expires={exp}; secure; HttpOnly; SameSite=Lax");
        let cookie = raw_cookie.parse().map_err(|e: InvalidMetadataValue| {
            tracing::error!("error creating cookie: {e:?}");
            tonic::Status::internal(e.to_string())
        })?;

        tracing::debug!("Setting refresh cookie");

        response.metadata_mut().insert("set-cookie", cookie);
    } else {
        tracing::debug!("NOT setting refresh cookie as no refresh token is available");
    }

    Ok(response)
}

pub fn get_refresh_token<B>(request: &tonic::Request<B>) -> Option<String> {
    request
        .extensions()
        .get::<UserRefreshToken>()
        .and_then(|t| t.encode().ok())
}<|MERGE_RESOLUTION|>--- conflicted
+++ resolved
@@ -165,35 +165,6 @@
         )
         .into_inner();
 
-<<<<<<< HEAD
-    tokio::spawn(async move {
-        loop {
-            tokio::time::sleep(std::time::Duration::from_secs(60)).await;
-            println!("Lets restart a node!");
-            let Ok(mut conn) = db.conn().await else { continue };
-            let Ok(mut nodes) = models::Node::all(&mut conn).await else { continue };
-            let Some(node) = nodes.pop() else { continue };
-            println!("Going to restart this node: {node:?}");
-            let cmd = models::NewCommand {
-                host_id: node.host_id,
-                cmd: models::HostCmd::RestartNode,
-                sub_cmd: None,
-                resource_id: node.id,
-            };
-            println!("Creating a command for it: {cmd:?}");
-            let Ok(cmd) = cmd.create(&mut conn).await else { continue };
-            println!("Created! Look: {cmd:?}");
-            let Ok(msg) = convert::db_command_to_grpc_command(&cmd, &mut conn).await else { continue };
-            println!("Now as gRPC message: {msg:?}");
-            let Ok(mut sender) = notifier.bv_commands_sender() else { continue };
-            println!("Sender created");
-            let Ok(()) = sender.send(&msg).await else { continue };
-            println!("Message sent!");
-        }
-    });
-
-=======
->>>>>>> be2e067f
     Server::builder()
         .layer(middleware)
         .concurrency_limit_per_connection(rate_limiting_settings())
