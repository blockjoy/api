pub mod authentication_service;
pub mod command_service;
pub mod convert;
pub mod helpers;
pub mod host_service;
pub mod key_file_service;
pub mod metrics_service;
pub mod node_service;
pub mod notification;
pub mod organization_service;
pub mod service_discovery;
pub mod ui_blockchain_service;
pub mod ui_command_service;
pub mod ui_dashboard_service;
pub mod ui_host_provision_service;
pub mod ui_host_service;
pub mod ui_invitation_service;
pub mod ui_node_service;
pub mod user_service;

#[allow(clippy::large_enum_variant)]
pub mod blockjoy {
    tonic::include_proto!("blockjoy.api.v1");
}

pub mod blockjoy_ui {
    tonic::include_proto!("blockjoy.api.ui_v1");
}

use self::blockjoy::metrics_service_server::MetricsServiceServer;
use self::notification::Notifier;
use crate::auth::middleware::AuthorizationService;
use crate::auth::{
    unauthenticated_paths::UnauthenticatedPaths, Authorization, JwtToken, TokenType,
    UserRefreshToken,
};
use crate::errors::{ApiError, Result as ApiResult};
use crate::grpc::authentication_service::AuthenticationServiceImpl;
use crate::grpc::blockjoy::key_files_server::KeyFilesServer;
use crate::grpc::blockjoy_ui::authentication_service_server::AuthenticationServiceServer;
use crate::grpc::blockjoy_ui::blockchain_service_server::BlockchainServiceServer;
use crate::grpc::blockjoy_ui::command_service_server::CommandServiceServer;
use crate::grpc::blockjoy_ui::dashboard_service_server::DashboardServiceServer;
use crate::grpc::blockjoy_ui::host_provision_service_server::HostProvisionServiceServer;
use crate::grpc::blockjoy_ui::host_service_server::HostServiceServer;
use crate::grpc::blockjoy_ui::invitation_service_server::InvitationServiceServer;
use crate::grpc::blockjoy_ui::node_service_server::NodeServiceServer;
use crate::grpc::blockjoy_ui::organization_service_server::OrganizationServiceServer;
use crate::grpc::blockjoy_ui::user_service_server::UserServiceServer;
use crate::grpc::command_service::CommandsServiceImpl;
use crate::grpc::key_file_service::KeyFileServiceImpl;
use crate::grpc::metrics_service::MetricsServiceImpl;
use crate::grpc::organization_service::OrganizationServiceImpl;
use crate::grpc::service_discovery::DiscoveryServiceImpl;
use crate::grpc::ui_blockchain_service::BlockchainServiceImpl;
use crate::grpc::ui_command_service::CommandServiceImpl;
use crate::grpc::ui_dashboard_service::DashboardServiceImpl;
use crate::grpc::ui_host_provision_service::HostProvisionServiceImpl;
use crate::grpc::ui_host_service::HostServiceImpl;
use crate::grpc::ui_invitation_service::InvitationServiceImpl;
use crate::grpc::ui_node_service::NodeServiceImpl;
use crate::grpc::user_service::UserServiceImpl;
use crate::{grpc, models};
use anyhow::anyhow;
use axum::Extension;
use blockjoy::hosts_server::HostsServer;
use chrono::NaiveDateTime;
use host_service::HostsServiceImpl;
use std::env;
use tonic::metadata::errors::InvalidMetadataValue;
use tonic::transport::server::Router;
use tonic::transport::Server;
use tower::layer::util::{Identity, Stack};
use tower_http::auth::AsyncRequireAuthorizationLayer;
use tower_http::classify::{GrpcErrorsAsFailures, SharedClassifier};
use tower_http::cors::CorsLayer;
use tower_http::trace::TraceLayer;

pub async fn server(
    db: models::DbPool,
) -> Router<
    Stack<
        Stack<
            CorsLayer,
            Stack<
                AsyncRequireAuthorizationLayer<AuthorizationService>,
                Stack<
                    Extension<UnauthenticatedPaths>,
                    Stack<
                        Extension<models::DbPool>,
                        Stack<TraceLayer<SharedClassifier<GrpcErrorsAsFailures>>, Identity>,
                    >,
                >,
            >,
        >,
        Identity,
    >,
> {
    // Add unauthenticated paths. TODO: Should this reside in some config file?
    let unauthenticated = UnauthenticatedPaths::new(vec![
        "/blockjoy.api.v1.Hosts/Provision",
        "/blockjoy.api.ui_v1.AuthenticationService/Login",
        "/blockjoy.api.ui_v1.UserService/Create",
        "/blockjoy.api.ui_v1.AuthenticationService/ResetPassword",
    ]);
    let enforcer = Authorization::new()
        .await
        .expect("Could not create Authorization!");
    let auth_service = AuthorizationService::new(enforcer);
<<<<<<< HEAD
    let notifier = Notifier::new()
        .await
        .expect("Could not set up MQTT notifier!");
    let msg = blockjoy::Command {
        r#type: Some(blockjoy::command::Type::Node(blockjoy::NodeCommand {
            node_id: uuid::Uuid::new_v4().to_string(),
            api_command_id: uuid::Uuid::new_v4().to_string(),
            created_at: Some(convert::try_dt_to_ts(chrono::Utc::now()).unwrap()),
            host_id: uuid::Uuid::new_v4().to_string(),
            command: None,
        })),
    };
    notifier
        .bv_commands_sender()
        .unwrap()
        .send(&msg)
        .await
        .unwrap();
=======
    let notifier = Notifier::new().expect("Could not set up MQTT notifier!");
>>>>>>> d66ac5cd

    let discovery_service =
        grpc::blockjoy::discovery_server::DiscoveryServer::new(DiscoveryServiceImpl::default());
    let command_service =
        grpc::blockjoy::commands_server::CommandsServer::new(CommandsServiceImpl::new(db.clone()));
    let node_service = grpc::blockjoy::nodes_server::NodesServer::new(
        node_service::UpdateNodeServiceImpl::new(db.clone()),
    );
    let h_service = HostsServer::new(HostsServiceImpl::new(db.clone()));
    let k_service = KeyFilesServer::new(KeyFileServiceImpl::new(db.clone()));
    let m_service = MetricsServiceServer::new(MetricsServiceImpl::new(db.clone()));
    let ui_auth_service =
        AuthenticationServiceServer::new(AuthenticationServiceImpl::new(db.clone()));
    let ui_org_service = OrganizationServiceServer::new(OrganizationServiceImpl::new(db.clone()));
    let ui_user_service = UserServiceServer::new(UserServiceImpl::new(db.clone()));
    let ui_host_service = HostServiceServer::new(HostServiceImpl::new(db.clone()));
    let ui_hostprovision_service =
        HostProvisionServiceServer::new(HostProvisionServiceImpl::new(db.clone()));
    let ui_command_service =
        CommandServiceServer::new(CommandServiceImpl::new(db.clone(), notifier.clone()));
    let ui_node_service =
        NodeServiceServer::new(NodeServiceImpl::new(db.clone(), notifier.clone()));
    let ui_dashboard_service = DashboardServiceServer::new(DashboardServiceImpl::new(db.clone()));
    let ui_blockchain_service =
        BlockchainServiceServer::new(BlockchainServiceImpl::new(db.clone()));
    let ui_invitation_service =
        InvitationServiceServer::new(InvitationServiceImpl::new(db.clone()));

    let middleware = tower::ServiceBuilder::new()
        .layer(TraceLayer::new_for_grpc())
        .layer(Extension(db.clone()))
        .layer(Extension(unauthenticated))
        .layer(AsyncRequireAuthorizationLayer::new(auth_service))
        .layer(
            CorsLayer::new()
                .allow_headers(tower_http::cors::Any)
                .allow_methods(tower_http::cors::Any)
                .allow_origin(tower_http::cors::Any),
        )
        .into_inner();

    tokio::spawn(async move {
        loop {
            tokio::time::sleep(std::time::Duration::from_secs(60)).await;
            println!("Lets restart a node!");
            let Ok(mut conn) = db.conn().await else { continue };
            let Ok(mut nodes) = models::Node::all(&mut conn).await else { continue };
            let Some(node) = nodes.pop() else { continue };
            println!("Going to restart this node: {node:?}");
            let cmd = models::CommandRequest {
                cmd: models::HostCmd::RestartNode,
                sub_cmd: None,
                resource_id: node.id,
            };
            println!("Creating a command for it: {cmd:?}");
            let Ok(cmd) = models::Command::create(node.host_id, cmd, &mut conn).await else { continue };
            println!("Created! Look: {cmd:?}");
            let Ok(msg) = convert::db_command_to_grpc_command(&cmd, &mut conn).await else { continue };
            println!("Now as gRPC message: {msg:?}");
            let Ok(mut sender) = notifier.bv_commands_sender() else { continue };
            println!("Sender created");
            let Ok(()) = sender.send(&msg).await else { continue };
            println!("Message sent!");
        }
    });

    Server::builder()
        .layer(middleware)
        .concurrency_limit_per_connection(rate_limiting_settings())
        .add_service(h_service)
        .add_service(discovery_service)
        .add_service(command_service)
        .add_service(node_service)
        .add_service(k_service)
        .add_service(m_service)
        .add_service(ui_auth_service)
        .add_service(ui_org_service)
        .add_service(ui_user_service)
        .add_service(ui_host_service)
        .add_service(ui_hostprovision_service)
        .add_service(ui_node_service)
        .add_service(ui_command_service)
        .add_service(ui_dashboard_service)
        .add_service(ui_blockchain_service)
        .add_service(ui_invitation_service)
}

fn rate_limiting_settings() -> usize {
    env::var("REQUEST_CONCURRENCY_LIMIT")
        .ok()
        .and_then(|s| s.parse().ok())
        .unwrap_or(32)
}

pub fn response_with_refresh_token<ResponseBody>(
    token: Option<String>,
    inner: ResponseBody,
) -> ApiResult<tonic::Response<ResponseBody>> {
    let mut response = tonic::Response::new(inner);

    if let Some(token) = token {
        // here auth fails, if refresh token is expired
        let refresh_token = UserRefreshToken::from_encoded::<UserRefreshToken>(
            token.as_str(),
            TokenType::UserRefresh,
            true,
        )?;
        let exp = NaiveDateTime::from_timestamp_opt(refresh_token.get_expiration(), 0).ok_or_else(
            || ApiError::UnexpectedError(anyhow!("Invalid timestamp while creating refresh token")),
        )?;
        // let exp = "Fri, 09 Jan 2026 03:15:14 GMT";
        let exp = exp.format("%a, %d %b %Y %H:%M:%S GMT").to_string();

        let raw_cookie =
            format!("refresh={token}; path=/; expires={exp}; secure; HttpOnly; SameSite=Lax");
        let cookie = raw_cookie.parse().map_err(|e: InvalidMetadataValue| {
            tracing::error!("error creating cookie: {e:?}");
            tonic::Status::internal(e.to_string())
        })?;

        tracing::debug!("Setting refresh cookie");

        response.metadata_mut().insert("set-cookie", cookie);
    } else {
        tracing::debug!("NOT setting refresh cookie as no refresh token is available");
    }

    Ok(response)
}

pub fn get_refresh_token<B>(request: &tonic::Request<B>) -> Option<String> {
    request
        .extensions()
        .get::<UserRefreshToken>()
        .and_then(|t| t.encode().ok())
}<|MERGE_RESOLUTION|>--- conflicted
+++ resolved
@@ -107,7 +107,6 @@
         .await
         .expect("Could not create Authorization!");
     let auth_service = AuthorizationService::new(enforcer);
-<<<<<<< HEAD
     let notifier = Notifier::new()
         .await
         .expect("Could not set up MQTT notifier!");
@@ -126,9 +125,6 @@
         .send(&msg)
         .await
         .unwrap();
-=======
-    let notifier = Notifier::new().expect("Could not set up MQTT notifier!");
->>>>>>> d66ac5cd
 
     let discovery_service =
         grpc::blockjoy::discovery_server::DiscoveryServer::new(DiscoveryServiceImpl::default());
