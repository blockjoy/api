use super::{blockjoy, blockjoy_ui, convert};
use crate::auth::FindableById;
use crate::auth::UserAuthToken;
use crate::errors::Result;
use crate::grpc::blockjoy_ui::command_service_server::CommandService;
use crate::grpc::helpers::try_get_token;
use crate::grpc::notification::Notifier;
use crate::models;
use crate::models::HostCmd::*;
use diesel_async::scoped_futures::ScopedFutureExt;
use tonic::{Request, Response, Status};
use uuid::Uuid;

pub struct CommandServiceImpl {
    db: models::DbPool,
    notifier: Notifier,
}

impl CommandServiceImpl {
    pub fn new(db: models::DbPool, notifier: Notifier) -> Self {
        Self { db, notifier }
    }

    async fn handle_request(
        &self,
        req: Request<blockjoy_ui::CommandRequest>,
        cmd_type: models::HostCmd,
    ) -> Result<blockjoy_ui::CommandResponse> {
        let token = try_get_token::<_, UserAuthToken>(&req)?.try_into()?;
        let inner = req.into_inner();

        let notifier = self.notifier.clone();
        let host_id = inner.id.parse()?;
        self.db
            .trx(|c| {
                async move {
                    let cmd = create_command(host_id, cmd_type, inner.params, notifier, c).await?;
                    let response = blockjoy_ui::CommandResponse {
                        meta: Some(
                            blockjoy_ui::ResponseMeta::from_meta(inner.meta, Some(token))
                                .with_message(cmd.id),
                        ),
                    };
                    let cmd = convert::db_command_to_grpc_command(&cmd, c).await?;
                    send_notification(cmd, &self.notifier).await?;

                    Ok(response)
                }
                .scope_boxed()
            })
            .await
    }
}

<<<<<<< HEAD
async fn create_command(
    host_id: Uuid,
    cmd: models::HostCmd,
    params: Vec<blockjoy_ui::Parameter>,
    notifier: Notifier,
    conn: &mut diesel_async::AsyncPgConnection,
) -> Result<models::Command> {
    let resource_id = get_resource_id_from_params(params)?;
    let new_command = models::NewCommand {
        host_id,
        cmd,
        sub_cmd: None,
        resource_id,
    };

    let db_cmd = new_command.create(conn).await?;
    let grpc_cmd = convert::db_command_to_grpc_command(&db_cmd, conn).await?;
    notifier.bv_commands_sender().send(&grpc_cmd).await?;

    match cmd {
        models::HostCmd::RestartNode | models::HostCmd::KillNode => {
            let node = models::Node::find_by_id(resource_id, conn).await?;
            notifier
                .bv_nodes_sender()
                .send(&blockjoy::NodeInfo::from_model(node.clone()))
                .await?;
            notifier.ui_nodes_sender().send(&node.try_into()?).await?;
=======
    async fn create_command(
        &self,
        host_id: Uuid,
        cmd: HostCmd,
        params: Vec<Parameter>,
        tx: &mut models::DbTrx<'_>,
    ) -> Result<models::Command, Status> {
        let resource_id = Self::get_resource_id_from_params(params)?;
        let req = DbCommandRequest {
            cmd,
            sub_cmd: None,
            resource_id,
        };

        let db_cmd = Command::create(host_id, req, tx).await?;
        let grpc_cmd = convert::db_command_to_grpc_command(&db_cmd, tx).await?;
        self.notifier.bv_commands_sender()?.send(&grpc_cmd).await?;

        match cmd {
            HostCmd::RestartNode | HostCmd::KillNode => {
                let node = models::Node::find_by_id(resource_id, tx).await?;
                self.notifier
                    .bv_nodes_sender()?
                    .send(&node.clone().into())
                    .await?;
                self.notifier
                    .ui_nodes_sender()?
                    .send(&node.try_into()?)
                    .await?;
            }
            _ => {}
>>>>>>> 2114ce6d
        }
        _ => {}
    }

<<<<<<< HEAD
    Ok(db_cmd)
}
=======
    async fn send_notification(&self, command: blockjoy::Command) -> Result<()> {
        tracing::debug!("Sending notification: {:?}", command);
        println!("Sending notification: {:?}", command);
        self.notifier.bv_commands_sender()?.send(&command).await?;
        Ok(())
    }
>>>>>>> 2114ce6d

async fn send_notification(command: blockjoy::Command, notifier: &Notifier) -> Result<()> {
    tracing::debug!("Sending notification: {:?}", command);
    notifier.bv_commands_sender().send(&command).await?;
    Ok(())
}

fn get_resource_id_from_params(params: Vec<blockjoy_ui::Parameter>) -> Result<Uuid, Status> {
    let bad_uuid = |_| Status::invalid_argument("Malformatted uuid");
    params
        .into_iter()
        .find(|p| p.name == "resource_id")
        .ok_or_else(|| Status::internal("Resource ID not available"))
        .and_then(|val| Uuid::parse_str(val.value.as_str()).map_err(bad_uuid))
}

#[tonic::async_trait]
impl CommandService for CommandServiceImpl {
    async fn create_node(
        &self,
<<<<<<< HEAD
        request: Request<blockjoy_ui::CommandRequest>,
    ) -> Result<Response<blockjoy_ui::CommandResponse>, Status> {
        let cmd = self.handle_request(request, CreateNode).await?;
=======
        request: Request<CommandRequest>,
    ) -> Result<Response<CommandResponse>, Status> {
        println!("Command 'Create node' called!");
        let cmd = self.handle_request(request, HostCmd::CreateNode).await?;
>>>>>>> 2114ce6d
        Ok(Response::new(cmd))
    }

    async fn delete_node(
        &self,
        request: Request<blockjoy_ui::CommandRequest>,
    ) -> Result<Response<blockjoy_ui::CommandResponse>, Status> {
        let cmd = self.handle_request(request, DeleteNode).await?;
        Ok(Response::new(cmd))
    }

    async fn start_node(
        &self,
        request: Request<blockjoy_ui::CommandRequest>,
    ) -> Result<Response<blockjoy_ui::CommandResponse>, Status> {
        let cmd = self.handle_request(request, RestartNode).await?;
        Ok(Response::new(cmd))
    }

    async fn stop_node(
        &self,
        request: Request<blockjoy_ui::CommandRequest>,
    ) -> Result<Response<blockjoy_ui::CommandResponse>, Status> {
        let cmd = self.handle_request(request, ShutdownNode).await?;
        Ok(Response::new(cmd))
    }

    async fn restart_node(
        &self,
        request: Request<blockjoy_ui::CommandRequest>,
    ) -> Result<Response<blockjoy_ui::CommandResponse>, Status> {
        let cmd = self.handle_request(request, RestartNode).await?;
        Ok(Response::new(cmd))
    }

    async fn create_host(
        &self,
        request: Request<blockjoy_ui::CommandRequest>,
    ) -> Result<Response<blockjoy_ui::CommandResponse>, Status> {
        let cmd = self.handle_request(request, CreateBVS).await?;
        Ok(Response::new(cmd))
    }

    async fn delete_host(
        &self,
        request: Request<blockjoy_ui::CommandRequest>,
    ) -> Result<Response<blockjoy_ui::CommandResponse>, Status> {
        let cmd = self.handle_request(request, RemoveBVS).await?;
        Ok(Response::new(cmd))
    }

    async fn start_host(
        &self,
        request: Request<blockjoy_ui::CommandRequest>,
    ) -> Result<Response<blockjoy_ui::CommandResponse>, Status> {
        let cmd = self.handle_request(request, RestartBVS).await?;
        Ok(Response::new(cmd))
    }

    async fn stop_host(
        &self,
        request: Request<blockjoy_ui::CommandRequest>,
    ) -> Result<Response<blockjoy_ui::CommandResponse>, Status> {
        let cmd = self.handle_request(request, StopBVS).await?;
        Ok(Response::new(cmd))
    }

    async fn restart_host(
        &self,
        request: Request<blockjoy_ui::CommandRequest>,
    ) -> Result<Response<blockjoy_ui::CommandResponse>, Status> {
        let cmd = self.handle_request(request, RestartBVS).await?;
        Ok(Response::new(cmd))
    }

    async fn execute_generic(
        &self,
        _request: Request<blockjoy_ui::CommandRequest>,
    ) -> Result<Response<blockjoy_ui::CommandResponse>, Status> {
        Err(Status::unimplemented(""))
    }
}<|MERGE_RESOLUTION|>--- conflicted
+++ resolved
@@ -52,7 +52,6 @@
     }
 }
 
-<<<<<<< HEAD
 async fn create_command(
     host_id: Uuid,
     cmd: models::HostCmd,
@@ -69,69 +68,25 @@
     };
 
     let db_cmd = new_command.create(conn).await?;
-    let grpc_cmd = convert::db_command_to_grpc_command(&db_cmd, conn).await?;
-    notifier.bv_commands_sender().send(&grpc_cmd).await?;
-
     match cmd {
         models::HostCmd::RestartNode | models::HostCmd::KillNode => {
+            let grpc_cmd = convert::db_command_to_grpc_command(&db_cmd, conn).await?;
+            notifier.bv_commands_sender()?.send(&grpc_cmd).await?;
             let node = models::Node::find_by_id(resource_id, conn).await?;
             notifier
-                .bv_nodes_sender()
+                .bv_nodes_sender()?
                 .send(&blockjoy::NodeInfo::from_model(node.clone()))
                 .await?;
-            notifier.ui_nodes_sender().send(&node.try_into()?).await?;
-=======
-    async fn create_command(
-        &self,
-        host_id: Uuid,
-        cmd: HostCmd,
-        params: Vec<Parameter>,
-        tx: &mut models::DbTrx<'_>,
-    ) -> Result<models::Command, Status> {
-        let resource_id = Self::get_resource_id_from_params(params)?;
-        let req = DbCommandRequest {
-            cmd,
-            sub_cmd: None,
-            resource_id,
-        };
-
-        let db_cmd = Command::create(host_id, req, tx).await?;
-        let grpc_cmd = convert::db_command_to_grpc_command(&db_cmd, tx).await?;
-        self.notifier.bv_commands_sender()?.send(&grpc_cmd).await?;
-
-        match cmd {
-            HostCmd::RestartNode | HostCmd::KillNode => {
-                let node = models::Node::find_by_id(resource_id, tx).await?;
-                self.notifier
-                    .bv_nodes_sender()?
-                    .send(&node.clone().into())
-                    .await?;
-                self.notifier
-                    .ui_nodes_sender()?
-                    .send(&node.try_into()?)
-                    .await?;
-            }
-            _ => {}
->>>>>>> 2114ce6d
+            notifier.ui_nodes_sender()?.send(&node.try_into()?).await?;
         }
         _ => {}
     }
-
-<<<<<<< HEAD
     Ok(db_cmd)
 }
-=======
-    async fn send_notification(&self, command: blockjoy::Command) -> Result<()> {
-        tracing::debug!("Sending notification: {:?}", command);
-        println!("Sending notification: {:?}", command);
-        self.notifier.bv_commands_sender()?.send(&command).await?;
-        Ok(())
-    }
->>>>>>> 2114ce6d
 
 async fn send_notification(command: blockjoy::Command, notifier: &Notifier) -> Result<()> {
     tracing::debug!("Sending notification: {:?}", command);
-    notifier.bv_commands_sender().send(&command).await?;
+    notifier.bv_commands_sender()?.send(&command).await?;
     Ok(())
 }
 
@@ -148,16 +103,9 @@
 impl CommandService for CommandServiceImpl {
     async fn create_node(
         &self,
-<<<<<<< HEAD
         request: Request<blockjoy_ui::CommandRequest>,
     ) -> Result<Response<blockjoy_ui::CommandResponse>, Status> {
         let cmd = self.handle_request(request, CreateNode).await?;
-=======
-        request: Request<CommandRequest>,
-    ) -> Result<Response<CommandResponse>, Status> {
-        println!("Command 'Create node' called!");
-        let cmd = self.handle_request(request, HostCmd::CreateNode).await?;
->>>>>>> 2114ce6d
         Ok(Response::new(cmd))
     }
 
