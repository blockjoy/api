--- conflicted
+++ resolved
@@ -5,12 +5,7 @@
 use crate::grpc::helpers::try_get_token;
 use crate::grpc::notification::Notifier;
 use crate::models;
-<<<<<<< HEAD
 use crate::models::CommandType::*;
-=======
-use crate::models::HostCmd::*;
-use crate::Result;
->>>>>>> 90f069ce
 use diesel_async::scoped_futures::ScopedFutureExt;
 use tonic::{Request, Response, Status};
 use uuid::Uuid;
@@ -19,7 +14,7 @@
     impler: &super::GrpcImpl,
     req: Request<blockjoy_ui::CommandRequest>,
     cmd_type: models::CommandType,
-) -> Result<blockjoy_ui::CommandResponse> {
+) -> crate::Result<blockjoy_ui::CommandResponse> {
     let token = try_get_token::<_, UserAuthToken>(&req)?.try_into()?;
     let inner = req.into_inner();
 
@@ -51,7 +46,7 @@
     params: Vec<blockjoy_ui::Parameter>,
     notifier: Notifier,
     conn: &mut diesel_async::AsyncPgConnection,
-) -> Result<models::Command> {
+) -> crate::Result<models::Command> {
     let new_command = models::NewCommand {
         host_id,
         cmd,
@@ -83,7 +78,7 @@
     Ok(db_cmd)
 }
 
-async fn send_notification(command: blockjoy::Command, notifier: &Notifier) -> Result<()> {
+async fn send_notification(command: blockjoy::Command, notifier: &Notifier) -> crate::Result<()> {
     tracing::debug!("Sending notification: {:?}", command);
     notifier.bv_commands_sender()?.send(&command).await?;
     Ok(())
