use super::notification::Notifier;
use crate::auth::{HostAuthToken, JwtToken};
use crate::errors::Result;
use crate::grpc::blockjoy::{command_flow_server::CommandFlow, Command as GrpcCommand, InfoUpdate};
use crate::grpc::helpers::try_get_token;
use crate::models;
use std::pin::Pin;
use tokio_stream::wrappers::ReceiverStream;
use tonic::codegen::futures_core::Stream;
use tonic::{Request, Response, Status, Streaming};

mod listener;

pub struct CommandFlowServerImpl {
    db: models::DbPool,
}

impl CommandFlowServerImpl {
    pub fn new(db: models::DbPool) -> Self {
        Self { db }
    }
}

type CommandsStream = Pin<Box<dyn Stream<Item = Result<GrpcCommand, Status>> + Send + 'static>>;

#[tonic::async_trait]
impl CommandFlow for CommandFlowServerImpl {
    type CommandsStream = CommandsStream;

    /// This endpoint acts as a bidirectional stream. This means that we are both processing
    /// messages that the user sends to the server, as well as events that happen in the server
    /// itself. Since the setup for this is quite involved, it is implemented with two listener
    /// objects, one listening for messages from the user and one listening for events happening in
    /// the server. The can be found in `mod listener`.
    async fn commands(
        &self,
        request: Request<Streaming<InfoUpdate>>,
    ) -> Result<Response<Self::CommandsStream>, Status> {
        // Token must be added by middleware beforehand
        let token = try_get_token::<_, HostAuthToken>(&request)?;
        let mut tx = self.db.begin().await?;
        // Get the host that the user wants to listen to from the current login token.
        let host_id = token.try_get_host(&mut tx).await?.id;
        // Set the host as online.
        models::Host::toggle_online(host_id, true, &mut tx).await?;
        tx.commit().await?;
        let update_stream = request.into_inner();
        let (rx, db_listener, bv_listener) =
            listener::channels(host_id, Notifier::new(self.db.clone()), self.db.clone()).await?;
        tokio::spawn(bv_listener.recv(update_stream));
        tokio::spawn(db_listener.recv());
        let commands_stream = ReceiverStream::new(rx);
        Ok(Response::new(Box::pin(commands_stream)))
    }
}

#[cfg(test)]
mod tests {
    use crate::models::{Host, HostCmd};
    use crate::{models, TestDb};
    use http::Uri;
    use std::convert::TryFrom;
    use std::future::Future;
    use std::sync::Arc;

    use crate::auth::{JwtToken, TokenRole, TokenType, UserAuthToken};
    use crate::grpc::blockjoy::command_flow_client::CommandFlowClient;
    use crate::grpc::blockjoy::info_update::Info;
    use crate::grpc::blockjoy::{InfoUpdate, NodeInfo};
    use tempfile::NamedTempFile;
    use test_macros::before;
    use tokio::net::{UnixListener, UnixStream};
    use tokio::time::{self, Duration};
    use tokio_stream::wrappers::UnixListenerStream;
    use tokio_stream::{Stream, StreamExt};
    use tonic::transport::{Channel, Endpoint};
    use tonic::{IntoStreamingRequest, Request};
    use tower::service_fn;
    use uuid::Uuid;

    async fn server_and_client_stub(
        pool: models::DbPool,
    ) -> (impl Future<Output = ()>, CommandFlowClient<Channel>) {
        let socket = NamedTempFile::new().unwrap();
        let socket = Arc::new(socket.into_temp_path());
        std::fs::remove_file(&*socket).unwrap();

        let uds = UnixListener::bind(&*socket).unwrap();
        let stream = UnixListenerStream::new(uds);

        let serve_future = async {
            let result = crate::grpc::server(pool)
                .await
                .serve_with_incoming(stream)
                .await;

            assert!(result.is_ok());
            println!("Server is running");
        };

        let socket = Arc::clone(&socket);
        // Connect to the server over a Unix socket
        // The URL will be ignored.
        let channel = Endpoint::try_from("http://any.url")
            .unwrap()
            .connect_with_connector(service_fn(move |_: Uri| {
                let socket = Arc::clone(&socket);
                async move { UnixStream::connect(&*socket).await }
            }))
            .await
            .unwrap();

        let client = CommandFlowClient::new(channel);

        (serve_future, client)
    }

    fn node_info_requests_iter() -> impl Stream<Item = InfoUpdate> {
        tokio_stream::iter(1..=10).map(|i| InfoUpdate {
            info: Some(Info::Node(NodeInfo {
                id: Uuid::new_v4().to_string(),
                name: Some("strizzi".into()),
                ip: Some("123.456.789.0".into()),
                block_height: Some(i.into()),
                onchain_name: Some("strizzi-asdfasdf".into()),
                app_status: None,
                container_status: None,
                sync_status: None,
                staking_status: None,
                self_update: Some(false),
            })),
        })
    }

    pub async fn setup() -> TestDb {
        TestDb::setup().await
    }

    /// TODO: Doesn't look like the test is really working
    #[before(call = "setup")]
    #[tokio::test]
    async fn responds_ok_with_valid_token_for_node_command() {
        let db = _before_values.await;
        let (serve_future, mut client) = server_and_client_stub(db.pool.clone()).await;
<<<<<<< HEAD
        let host = db.host().await;
        let token = UserAuthToken::create_token_for(&host, TokenType::HostAuth, TokenRole::Service)
            .unwrap();
=======
        let host = db.test_host().await;
        let token =
            UserAuthToken::create_token_for(&host, TokenType::HostAuth, TokenRole::Service, None)
                .unwrap();
>>>>>>> 81a9a6ab

        let request_future = async move {
            println!("creating request");
            let in_stream = node_info_requests_iter().take(10);

            let mut request = Request::new(in_stream).into_streaming_request();

            println!("setting request metadata");

            request.metadata_mut().insert(
                "authorization",
                format!("Bearer {}", token.to_base64().unwrap())
                    .parse()
                    .unwrap(),
            );

            match client.commands(request).await {
                Ok(response) => {
                    println!("got response");
                    let mut response_stream = response.into_inner();

                    while let Some(received) = response_stream.next().await {
                        let received = received.unwrap();
                        println!("\treceived message: `{:?}`", received);
                    }
                }
                Err(s) => {
                    panic!("didn't work: {:?}", s)
                }
            }
        };

        let db_clone = db.clone();

        let create_commands = async move {
            println!("creating commands");

            let mut tx = db.pool.begin().await.unwrap();
            let hosts = Host::find_all(&mut tx).await.unwrap();

            // create new command so the DB can notify our server about it
            for host in hosts {
                println!("creating command for host {}", host.id);

                sqlx::query("insert into commands (host_id, cmd, sub_cmd) values ($1, $2, $3)")
                    .bind(host.id)
                    .bind(HostCmd::GetNodeVersion)
                    // Using host id again, just to have some valid uuid
                    .bind(host.id)
                    .execute(&mut tx)
                    .await
                    .expect("Some error at inserting command");
            }
            tx.commit().await.expect("Some error at committing tx");
        };

        let sleep = time::sleep(Duration::from_secs(1));
        tokio::pin!(sleep);

        // For whatever reason I need to wait for 1 sec here to make the test work
        time::sleep(Duration::from_secs(1)).await;

        // Wait for completion, when the client request future completes
        tokio::select! {
            _ = &mut sleep => {
                    create_commands.await;
                    db_clone.pool.close().await;
                }
            _ = request_future => (),
            _ = serve_future => panic!("server returned first"),
        }
    }

    #[before(call = "setup")]
    #[tokio::test]
    async fn responds_unauthenticated_without_valid_token_for_node_command() {
        let db = _before_values.await;
        let (serve_future, mut client) = server_and_client_stub(db.pool.clone()).await;

        let request_future = async {
            let in_stream = node_info_requests_iter().take(10);

            match client.commands(in_stream).await {
                Ok(response) => {
                    let mut response_stream = response.into_inner();

                    while let Some(received) = response_stream.next().await {
                        let received = received.unwrap();
                        println!("\treceived message: `{:?}`", received);
                    }
                }
                Err(s) => {
                    assert_eq!(tonic::Code::Unauthenticated, s.code());
                }
            }
        };

        // Wait for completion, when the client request future completes
        tokio::select! {
            _ = serve_future => panic!("server returned first"),
            _ = request_future => (),
        }
    }
}<|MERGE_RESOLUTION|>--- conflicted
+++ resolved
@@ -142,16 +142,10 @@
     async fn responds_ok_with_valid_token_for_node_command() {
         let db = _before_values.await;
         let (serve_future, mut client) = server_and_client_stub(db.pool.clone()).await;
-<<<<<<< HEAD
         let host = db.host().await;
-        let token = UserAuthToken::create_token_for(&host, TokenType::HostAuth, TokenRole::Service)
-            .unwrap();
-=======
-        let host = db.test_host().await;
         let token =
             UserAuthToken::create_token_for(&host, TokenType::HostAuth, TokenRole::Service, None)
                 .unwrap();
->>>>>>> 81a9a6ab
 
         let request_future = async move {
             println!("creating request");
