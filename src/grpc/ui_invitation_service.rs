use super::{blockjoy_ui, convert};
use crate::auth::{FindableById, InvitationToken, JwtToken, UserAuthToken};
use crate::grpc::blockjoy_ui::invitation_service_server::InvitationService;
use crate::grpc::blockjoy_ui::{
    CreateInvitationRequest, CreateInvitationResponse, InvitationRequest, InvitationsResponse,
    ListPendingInvitationRequest, ListReceivedInvitationRequest, ResponseMeta,
};
use crate::grpc::helpers::try_get_token;
use crate::grpc::{get_refresh_token, response_with_refresh_token};
use crate::mail::{MailClient, Recipient};
use crate::models;
use crate::models::{Invitation, Org, OrgRole, User};
use crate::Result;
use diesel_async::scoped_futures::ScopedFutureExt;
use tonic::{Request, Response, Status};
use uuid::Uuid;

fn get_refresh_token_invitation_id_from_request(
    request: Request<InvitationRequest>,
) -> Result<(Option<String>, Uuid), Status> {
    let refresh_token = get_refresh_token(&request);
    let invitation_id = match try_get_token::<_, InvitationToken>(&request) {
        Ok(token) => {
            tracing::debug!("Found invitation token");

            token.id
        }
        Err(_) => {
            tracing::debug!("No invitation token available, trying user auth token");

            let inner = request.into_inner();
            let invitation_id = inner
                .invitation
                .ok_or_else(|| Status::permission_denied("No valid invitation found"))?
                .id
                .ok_or_else(|| Status::permission_denied("No valid invitation ID found"))?;

            invitation_id.parse().map_err(crate::Error::from)?
        }
    };

    Ok((refresh_token, invitation_id))
}

impl blockjoy_ui::CreateInvitationRequest {
    pub async fn as_new(
        &self,
        created_by_user: uuid::Uuid,
        conn: &mut diesel_async::AsyncPgConnection,
    ) -> Result<models::NewInvitation<'_>> {
        let creator = models::User::find_by_id(created_by_user, conn).await?;
        let org_id = self.created_for_org_id.parse()?;
        let for_org = models::Org::find_by_id(org_id, conn).await?;

        let name = format!(
            "{} {} ({})",
            creator.first_name, creator.last_name, creator.email
        );
        Ok(models::NewInvitation {
            created_by_user,
            created_by_user_name: name,
            created_for_org: for_org.id,
            created_for_org_name: for_org.org.name,
            invitee_email: &self.invitee_email,
        })
    }
}

impl blockjoy_ui::Invitation {
    fn from_model(model: Invitation) -> Result<Self> {
        Ok(Self {
            id: Some(model.id.to_string()),
            created_by_id: Some(model.created_by_user.to_string()),
            created_by_user_name: Some(model.created_by_user_name),
            created_for_org_id: Some(model.created_for_org.to_string()),
            created_for_org_name: Some(model.created_for_org_name),
            invitee_email: Some(model.invitee_email),
            created_at: Some(convert::try_dt_to_ts(model.created_at)?),
            accepted_at: model.accepted_at.map(convert::try_dt_to_ts).transpose()?,
            declined_at: model.declined_at.map(convert::try_dt_to_ts).transpose()?,
        })
    }
}

#[tonic::async_trait]
impl InvitationService for super::GrpcImpl {
    async fn create(
        &self,
        request: Request<CreateInvitationRequest>,
    ) -> Result<Response<CreateInvitationResponse>, Status> {
        let token = try_get_token::<_, UserAuthToken>(&request)?.try_into()?;
        let refresh_token = get_refresh_token(&request);
        let creator_id = try_get_token::<_, UserAuthToken>(&request)?.get_id();

        let response = self
            .trx(|c| {
                async move {
                    let creator = User::find_by_id(creator_id, c).await?;
                    let inner = request.into_inner();
                    let invitation = inner.as_new(creator_id, c).await?.create(c).await?;

                    let response_meta = ResponseMeta::from_meta(inner.meta, Some(token));
                    let response = CreateInvitationResponse {
                        meta: Some(response_meta),
                    };

                    match User::find_by_email(&invitation.invitee_email, c).await {
                        Ok(user) => {
                            // Note that here we abort the transaction if sending the email failed.
                            // This way we do not get users in the db that we cannot send emails to.
                            // The existence of such a user would prevent them from trying to recreate
                            // again at a later point.
                            MailClient::new()
                                .invitation_for_registered(&creator, &user, "1 week")
                                .await?;
                        }
                        Err(_) => {
                            let invitee = Recipient {
                                email: &invitation.invitee_email,
                                first_name: "",
                                last_name: "",
                                preferred_language: None,
                            };

                            MailClient::new()
                                .invitation(&invitation, &creator, invitee, "1 week")
                                .await?;
                        }
                    }

                    Ok(response)
                }
                .scope_boxed()
            })
            .await?;

        response_with_refresh_token(refresh_token, response)
    }

    /// TODO: Role should be checked by policies
    async fn list_pending(
        &self,
        request: Request<ListPendingInvitationRequest>,
    ) -> Result<Response<InvitationsResponse>, Status> {
        let token = try_get_token::<_, UserAuthToken>(&request)?;
        let refresh_token = get_refresh_token(&request);
        let user_id = token.get_id();
        let token = token.try_into()?;
        let inner = request.into_inner();
<<<<<<< HEAD
        let org_id = inner.org_id.parse().map_err(ApiError::from)?;
=======
        let org_id = inner.org_id.parse().map_err(crate::Error::from)?;
>>>>>>> 48410110
        let mut conn = self.conn().await?;
        let org_user = Org::find_org_user(user_id, org_id, &mut conn).await?;

        let is_allowed = match org_user.role {
            OrgRole::Member => false,
            OrgRole::Admin | OrgRole::Owner => true,
        };
        if !is_allowed {
            super::bail_unauthorized!(
                "User {user_id} is not allowed to list pending invitations on org {org_id}"
            );
        }
        let invitations = Invitation::pending(org_id, &mut conn)
            .await?
            .into_iter()
            .map(blockjoy_ui::Invitation::from_model)
            .collect::<Result<_>>()?;

        let response_meta = ResponseMeta::from_meta(inner.meta, Some(token));
        let response = InvitationsResponse {
            meta: Some(response_meta),
            invitations,
        };

        response_with_refresh_token(refresh_token, response)
    }

    async fn list_received(
        &self,
        request: Request<ListReceivedInvitationRequest>,
    ) -> Result<Response<InvitationsResponse>, Status> {
        let refresh_token = get_refresh_token(&request);
        let token = try_get_token::<_, UserAuthToken>(&request)?.clone();
        let mut conn = self.conn().await?;
        let user = User::find_by_id(token.get_id(), &mut conn).await?;
        let inner = request.into_inner();
        let invitations = Invitation::received(&user.email, &mut conn)
            .await?
            .into_iter()
            .map(blockjoy_ui::Invitation::from_model)
            .collect::<Result<_>>()?;
        let response_meta = ResponseMeta::from_meta(inner.meta, Some(token.try_into()?));
        let response = InvitationsResponse {
            meta: Some(response_meta),
            invitations,
        };

        response_with_refresh_token(refresh_token, response)
    }

    async fn accept(&self, request: Request<InvitationRequest>) -> Result<Response<()>, Status> {
        let (refresh_token, invitation_id) = get_refresh_token_invitation_id_from_request(request)?;
        let msg = self
            .trx(|c| {
                async move {
                    let invitation = models::Invitation::find_by_id(invitation_id, c).await?;
                    if invitation.accepted_at.is_some() {
                        return Err(
                            Status::failed_precondition("Invitation is already accepted").into(),
                        );
                    }
                    if invitation.declined_at.is_some() {
                        return Err(Status::failed_precondition("Invitation is declined").into());
                    }

                    let invitation = invitation.accept(c).await?;
                    // Only registered users can accept an invitation
                    let new_member = User::find_by_email(&invitation.invitee_email, c).await?;
                    let org_user = Org::add_member(
                        new_member.id,
                        invitation.created_for_org,
                        OrgRole::Member,
                        c,
                    )
                    .await?;
                    let org = models::Org::find_by_id(org_user.org_id, c).await?;
                    let user = models::User::find_by_id(org_user.user_id, c).await?;
                    blockjoy_ui::OrgMessage::updated(org, user)
                }
                .scope_boxed()
            })
            .await?;
        self.notifier.ui_orgs_sender()?.send(&msg).await?;

        response_with_refresh_token(refresh_token, ())
    }

    async fn decline(&self, request: Request<InvitationRequest>) -> Result<Response<()>, Status> {
        let (refresh_token, invitation_id) = get_refresh_token_invitation_id_from_request(request)?;
        self.trx(|c| {
            async move {
                let invitation = models::Invitation::find_by_id(invitation_id, c).await?;
                if invitation.accepted_at.is_some() {
                    return Err(Status::failed_precondition("Invitation is accepted").into());
                }
                if invitation.declined_at.is_some() {
                    return Err(
                        Status::failed_precondition("Invitation is already declined").into(),
                    );
                }
                invitation.decline(c).await
            }
            .scope_boxed()
        })
        .await?;

        response_with_refresh_token(refresh_token, ())
    }

    async fn revoke(&self, request: Request<InvitationRequest>) -> Result<Response<()>, Status> {
        let refresh_token = get_refresh_token(&request);
        let token = try_get_token::<_, UserAuthToken>(&request)?;
        let user_id = token.id;
        let grpc_invitation = request
            .into_inner()
            .invitation
            .ok_or_else(|| Status::invalid_argument("invitation missing"))?;
        let invitee_email = grpc_invitation
            .invitee_email
            .ok_or_else(|| Status::invalid_argument("invitee email missing"))?;
        self.trx(|c| {
            async move {
                let invitation =
                    Invitation::find_by_creator_for_email(user_id, &invitee_email, c).await?;

                if invitation.accepted_at.is_some() {
                    return Err(Status::failed_precondition("Invitation is accepted").into());
                }
                if invitation.declined_at.is_some() {
                    return Err(Status::failed_precondition("Invitation is declined").into());
                }

                // Check if user belongs to org, the role is already checked by the auth middleware
                Org::find_org_user(invitation.created_by_user, invitation.created_for_org, c)
                    .await?;

                invitation.revoke(c).await
            }
            .scope_boxed()
        })
        .await?;

        response_with_refresh_token(refresh_token, ())
    }
}<|MERGE_RESOLUTION|>--- conflicted
+++ resolved
@@ -147,11 +147,7 @@
         let user_id = token.get_id();
         let token = token.try_into()?;
         let inner = request.into_inner();
-<<<<<<< HEAD
-        let org_id = inner.org_id.parse().map_err(ApiError::from)?;
-=======
         let org_id = inner.org_id.parse().map_err(crate::Error::from)?;
->>>>>>> 48410110
         let mut conn = self.conn().await?;
         let org_user = Org::find_org_user(user_id, org_id, &mut conn).await?;
 
