use super::{blockjoy_ui, convert};
use crate::auth::{FindableById, InvitationToken, JwtToken, UserAuthToken};
use crate::grpc::blockjoy_ui::invitation_service_server::InvitationService;
use crate::grpc::blockjoy_ui::{
    CreateInvitationRequest, CreateInvitationResponse, InvitationRequest, InvitationsResponse,
    ListPendingInvitationRequest, ListReceivedInvitationRequest, ResponseMeta,
};
use crate::grpc::helpers::try_get_token;
use crate::grpc::{get_refresh_token, response_with_refresh_token};
use crate::mail::{MailClient, Recipient};
use crate::models;
use crate::models::{Invitation, Org, OrgRole, User};
use crate::Result;
use diesel_async::scoped_futures::ScopedFutureExt;
use tonic::{Request, Response, Status};
use uuid::Uuid;

fn get_refresh_token_invitation_id_from_request(
    request: Request<InvitationRequest>,
) -> Result<(Option<String>, Uuid), Status> {
    let refresh_token = get_refresh_token(&request);
    let invitation_id = match try_get_token::<_, InvitationToken>(&request) {
        Ok(token) => {
            tracing::debug!("Found invitation token");

            token.id
        }
        Err(_) => {
            tracing::debug!("No invitation token available, trying user auth token");

            let inner = request.into_inner();
            let invitation_id = inner
                .invitation
                .ok_or_else(|| Status::permission_denied("No valid invitation found"))?
                .id
                .ok_or_else(|| Status::permission_denied("No valid invitation ID found"))?;

            invitation_id.parse().map_err(crate::Error::from)?
        }
    };

    Ok((refresh_token, invitation_id))
}

impl blockjoy_ui::CreateInvitationRequest {
    pub async fn as_new(
        &self,
        created_by_user: uuid::Uuid,
        conn: &mut diesel_async::AsyncPgConnection,
    ) -> Result<models::NewInvitation<'_>> {
        let creator = models::User::find_by_id(created_by_user, conn).await?;
        let org_id = self.created_for_org_id.parse()?;
        let for_org = models::Org::find_by_id(org_id, conn).await?;

        let name = format!(
            "{} {} ({})",
            creator.first_name, creator.last_name, creator.email
        );
        Ok(models::NewInvitation {
            created_by_user,
            created_by_user_name: name,
            created_for_org: for_org.id,
            created_for_org_name: for_org.name,
            invitee_email: &self.invitee_email,
        })
    }
}

impl blockjoy_ui::Invitation {
    fn from_model(model: Invitation) -> Result<Self> {
        Ok(Self {
            id: Some(model.id.to_string()),
            created_by_id: Some(model.created_by_user.to_string()),
            created_by_user_name: Some(model.created_by_user_name),
            created_for_org_id: Some(model.created_for_org.to_string()),
            created_for_org_name: Some(model.created_for_org_name),
            invitee_email: Some(model.invitee_email),
            created_at: Some(convert::try_dt_to_ts(model.created_at)?),
            accepted_at: model.accepted_at.map(convert::try_dt_to_ts).transpose()?,
            declined_at: model.declined_at.map(convert::try_dt_to_ts).transpose()?,
        })
    }
}

#[tonic::async_trait]
impl InvitationService for super::GrpcImpl {
    async fn create(
        &self,
        request: Request<CreateInvitationRequest>,
    ) -> Result<Response<CreateInvitationResponse>, Status> {
        let token = try_get_token::<_, UserAuthToken>(&request)?.try_into()?;
        let refresh_token = get_refresh_token(&request);
        let creator_id = try_get_token::<_, UserAuthToken>(&request)?.get_id();

        self.trx(|c| {
            async move {
                let creator = User::find_by_id(creator_id, c).await?;
                let inner = request.into_inner();
                let invitation = inner.as_new(creator_id, c).await?.create(c).await?;

                let response_meta = ResponseMeta::from_meta(inner.meta, Some(token));
                let response = CreateInvitationResponse {
                    meta: Some(response_meta),
                };

                match User::find_by_email(&invitation.invitee_email, c).await {
                    Ok(user) => {
                        // Note that here we abort the transaction if sending the email failed.
                        // This way we do not get users in the db that we cannot send emails to.
                        // The existence of such a user would prevent them from trying to recreate
                        // again at a later point.
                        MailClient::new()
                            .invitation_for_registered(&creator, &user, "1 week")
                            .await?;
                    }
                    Err(_) => {
                        let invitee = Recipient {
                            email: &invitation.invitee_email,
                            first_name: "",
                            last_name: "",
                            preferred_language: None,
                        };

                        MailClient::new()
                            .invitation(&invitation, &creator, invitee, "1 week")
                            .await?;
                    }
                }
                Ok(response_with_refresh_token(refresh_token, response)?)
            }
            .scope_boxed()
        })
        .await
    }

    /// TODO: Role should be checked by policies
    async fn list_pending(
        &self,
        request: Request<ListPendingInvitationRequest>,
    ) -> Result<Response<InvitationsResponse>, Status> {
        let token = try_get_token::<_, UserAuthToken>(&request)?;
        let refresh_token = get_refresh_token(&request);
        let user_id = token.get_id();
        let token = token.try_into()?;
        let inner = request.into_inner();
        let org_id = inner.org_id.parse().map_err(crate::Error::from)?;
        let mut conn = self.conn().await?;
        let org_user = Org::find_org_user(user_id, org_id, &mut conn).await?;

        let is_allowed = match org_user.role {
            OrgRole::Member => false,
            OrgRole::Admin | OrgRole::Owner => true,
        };
        if !is_allowed {
            super::bail_unauthorized!(
                "User {user_id} is not allowed to list pending invitations on org {org_id}"
            );
        }
        let invitations = Invitation::pending(org_id, &mut conn)
            .await?
            .into_iter()
            .map(blockjoy_ui::Invitation::from_model)
            .collect::<Result<_>>()?;

        let response_meta = ResponseMeta::from_meta(inner.meta, Some(token));
        let response = InvitationsResponse {
            meta: Some(response_meta),
            invitations,
        };

        response_with_refresh_token(refresh_token, response)
    }

    async fn list_received(
        &self,
        request: Request<ListReceivedInvitationRequest>,
    ) -> Result<Response<InvitationsResponse>, Status> {
        let refresh_token = get_refresh_token(&request);
        let token = try_get_token::<_, UserAuthToken>(&request)?.clone();
        let mut conn = self.conn().await?;
        let user = User::find_by_id(token.get_id(), &mut conn).await?;
        let inner = request.into_inner();
        let invitations = Invitation::received(&user.email, &mut conn)
            .await?
            .into_iter()
            .map(blockjoy_ui::Invitation::from_model)
            .collect::<Result<_>>()?;
        let response_meta = ResponseMeta::from_meta(inner.meta, Some(token.try_into()?));
        let response = InvitationsResponse {
            meta: Some(response_meta),
            invitations,
        };

        response_with_refresh_token(refresh_token, response)
    }

    async fn accept(&self, request: Request<InvitationRequest>) -> Result<Response<()>, Status> {
        let (refresh_token, invitation_id) = get_refresh_token_invitation_id_from_request(request)?;
<<<<<<< HEAD
        let msg = self
            .trx(|c| {
                async move {
                    let invitation = models::Invitation::find_by_id(invitation_id, c).await?;
                    if invitation.accepted_at.is_some() {
                        return Err(
                            Status::failed_precondition("Invitation is already accepted").into(),
                        );
                    }
                    if invitation.declined_at.is_some() {
                        return Err(Status::failed_precondition("Invitation is declined").into());
                    }

                    let invitation = invitation.accept(c).await?;
                    // Only registered users can accept an invitation
                    let new_member = User::find_by_email(&invitation.invitee_email, c).await?;
                    let org_user = Org::add_member(
                        new_member.id,
                        invitation.created_for_org,
                        OrgRole::Member,
                        c,
                    )
                    .await?;
                    let org = models::Org::find_by_id(org_user.org_id, c).await?;
                    let user = models::User::find_by_id(org_user.user_id, c).await?;
                    blockjoy_ui::OrgMessage::updated(org, user, c).await
=======
        self.trx(|c| {
            async move {
                let invitation = models::Invitation::find_by_id(invitation_id, c).await?;
                if invitation.accepted_at.is_some() {
                    return Err(
                        Status::failed_precondition("Invitation is already accepted").into(),
                    );
                }
                if invitation.declined_at.is_some() {
                    return Err(Status::failed_precondition("Invitation is declined").into());
>>>>>>> 6d2a8b2f
                }

                let invitation = invitation.accept(c).await?;
                // Only registered users can accept an invitation
                let new_member = User::find_by_email(&invitation.invitee_email, c).await?;
                let org_user = Org::add_member(
                    new_member.id,
                    invitation.created_for_org,
                    OrgRole::Member,
                    c,
                )
                .await?;
                let org = models::Org::find_by_id(org_user.org_id, c).await?;
                let user = models::User::find_by_id(org_user.user_id, c).await?;
                let msg = blockjoy_ui::OrgMessage::updated(org, user)?;
                self.notifier.ui_orgs_sender()?.send(&msg).await?;
                Ok(response_with_refresh_token(refresh_token, ())?)
            }
            .scope_boxed()
        })
        .await
    }

    async fn decline(&self, request: Request<InvitationRequest>) -> Result<Response<()>, Status> {
        let (refresh_token, invitation_id) = get_refresh_token_invitation_id_from_request(request)?;
        self.trx(|c| {
            async move {
                let invitation = models::Invitation::find_by_id(invitation_id, c).await?;
                if invitation.accepted_at.is_some() {
                    return Err(Status::failed_precondition("Invitation is accepted").into());
                }
                if invitation.declined_at.is_some() {
                    return Err(
                        Status::failed_precondition("Invitation is already declined").into(),
                    );
                }
                invitation.decline(c).await
            }
            .scope_boxed()
        })
        .await?;

        response_with_refresh_token(refresh_token, ())
    }

    async fn revoke(&self, request: Request<InvitationRequest>) -> Result<Response<()>, Status> {
        let refresh_token = get_refresh_token(&request);
        let token = try_get_token::<_, UserAuthToken>(&request)?;
        let user_id = token.id;
        let grpc_invitation = request
            .into_inner()
            .invitation
            .ok_or_else(|| Status::invalid_argument("invitation missing"))?;
        let invitee_email = grpc_invitation
            .invitee_email
            .ok_or_else(|| Status::invalid_argument("invitee email missing"))?;
        self.trx(|c| {
            async move {
                let invitation =
                    Invitation::find_by_creator_for_email(user_id, &invitee_email, c).await?;

                if invitation.accepted_at.is_some() {
                    return Err(Status::failed_precondition("Invitation is accepted").into());
                }
                if invitation.declined_at.is_some() {
                    return Err(Status::failed_precondition("Invitation is declined").into());
                }

                // Check if user belongs to org, the role is already checked by the auth middleware
                Org::find_org_user(invitation.created_by_user, invitation.created_for_org, c)
                    .await?;

                invitation.revoke(c).await
            }
            .scope_boxed()
        })
        .await?;

        response_with_refresh_token(refresh_token, ())
    }
}<|MERGE_RESOLUTION|>--- conflicted
+++ resolved
@@ -196,34 +196,6 @@
 
     async fn accept(&self, request: Request<InvitationRequest>) -> Result<Response<()>, Status> {
         let (refresh_token, invitation_id) = get_refresh_token_invitation_id_from_request(request)?;
-<<<<<<< HEAD
-        let msg = self
-            .trx(|c| {
-                async move {
-                    let invitation = models::Invitation::find_by_id(invitation_id, c).await?;
-                    if invitation.accepted_at.is_some() {
-                        return Err(
-                            Status::failed_precondition("Invitation is already accepted").into(),
-                        );
-                    }
-                    if invitation.declined_at.is_some() {
-                        return Err(Status::failed_precondition("Invitation is declined").into());
-                    }
-
-                    let invitation = invitation.accept(c).await?;
-                    // Only registered users can accept an invitation
-                    let new_member = User::find_by_email(&invitation.invitee_email, c).await?;
-                    let org_user = Org::add_member(
-                        new_member.id,
-                        invitation.created_for_org,
-                        OrgRole::Member,
-                        c,
-                    )
-                    .await?;
-                    let org = models::Org::find_by_id(org_user.org_id, c).await?;
-                    let user = models::User::find_by_id(org_user.user_id, c).await?;
-                    blockjoy_ui::OrgMessage::updated(org, user, c).await
-=======
         self.trx(|c| {
             async move {
                 let invitation = models::Invitation::find_by_id(invitation_id, c).await?;
@@ -234,7 +206,6 @@
                 }
                 if invitation.declined_at.is_some() {
                     return Err(Status::failed_precondition("Invitation is declined").into());
->>>>>>> 6d2a8b2f
                 }
 
                 let invitation = invitation.accept(c).await?;
@@ -249,7 +220,7 @@
                 .await?;
                 let org = models::Org::find_by_id(org_user.org_id, c).await?;
                 let user = models::User::find_by_id(org_user.user_id, c).await?;
-                let msg = blockjoy_ui::OrgMessage::updated(org, user)?;
+                let msg = blockjoy_ui::OrgMessage::updated(org, user, c).await?;
                 self.notifier.ui_orgs_sender()?.send(&msg).await?;
                 Ok(response_with_refresh_token(refresh_token, ())?)
             }
