--- conflicted
+++ resolved
@@ -63,18 +63,12 @@
 
                 (hosts, success_response_with_pagination(request_id))
             }
-<<<<<<< HEAD
-            get_hosts_request::Param::Token(ref token) => vec![GrpcHost::from(
-                Token::get_host_for_token(token, TokenType::Login, &self.db).await?,
-            )],
-=======
-            get_hosts_request::Param::Token(token) => (
+            get_hosts_request::Param::Token(ref token) => (
                 vec![GrpcHost::from(
-                    Token::get_host_for_token(token, &self.db).await?,
+                    Token::get_host_for_token(token, TokenType::Login, &self.db).await?,
                 )],
                 success_response_meta(request_id),
             ),
->>>>>>> 0a5a57a5
         };
 
         if !hosts.is_empty() {
