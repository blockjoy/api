use super::api::{self, node_service_server};
use super::helpers;
use crate::{auth, models};
use diesel_async::scoped_futures::ScopedFutureExt;
use futures_util::future::OptionFuture;
use std::collections::HashMap;

#[tonic::async_trait]
impl node_service_server::NodeService for super::GrpcImpl {
<<<<<<< HEAD
    async fn create(
        &self,
        req: tonic::Request<api::NodeServiceCreateRequest>,
    ) -> super::Resp<api::NodeServiceCreateResponse> {
        self.trx(|c| create(self, req, c).scope_boxed()).await
=======
    async fn get(
        &self,
        request: Request<api::NodeServiceGetRequest>,
    ) -> super::Result<api::NodeServiceGetResponse> {
        let refresh_token = super::get_refresh_token(&request);
        let user_id = helpers::try_get_token::<_, auth::UserAuthToken>(&request)
            .ok()
            .map(|t| t.id);
        let host_id = helpers::try_get_token::<_, auth::HostAuthToken>(&request)
            .ok()
            .map(|t| t.id);
        let inner = request.into_inner();
        let node_id = inner.id.parse().map_err(crate::Error::from)?;
        let mut conn = self.conn().await?;
        let node = models::Node::find_by_id(node_id, &mut conn).await?;

        let is_allowed = if let Some(user_id) = user_id {
            models::Org::is_member(user_id, node.org_id, &mut conn).await?
        } else if let Some(host_id) = host_id {
            node.host_id == host_id
        } else {
            false
        };
        if !is_allowed {
            super::bail_unauthorized!("Access not allowed")
        }

        let response = api::NodeServiceGetResponse {
            node: Some(api::Node::from_model(node, &mut conn).await?),
        };
        super::response_with_refresh_token(refresh_token, response)
>>>>>>> 4303e109
    }

    async fn get(
        &self,
<<<<<<< HEAD
        req: tonic::Request<api::NodeServiceGetRequest>,
    ) -> super::Resp<api::NodeServiceGetResponse> {
        let mut conn = self.conn().await?;
        let resp = get(req, &mut conn).await?;
        Ok(resp)
=======
        request: Request<api::NodeServiceListRequest>,
    ) -> super::Result<api::NodeServiceListResponse> {
        let refresh_token = super::get_refresh_token(&request);
        let request = request.into_inner();
        let mut conn = self.conn().await?;
        let nodes = models::Node::filter(request.as_filter()?, &mut conn).await?;
        let nodes = api::Node::from_models(nodes, &mut conn).await?;
        let response = api::NodeServiceListResponse { nodes };
        super::response_with_refresh_token(refresh_token, response)
>>>>>>> 4303e109
    }

    async fn list(
        &self,
<<<<<<< HEAD
        req: tonic::Request<api::NodeServiceListRequest>,
    ) -> super::Resp<api::NodeServiceListResponse> {
        let mut conn = self.conn().await?;
        let resp = list(req, &mut conn).await?;
        Ok(resp)
=======
        request: Request<api::NodeServiceCreateRequest>,
    ) -> super::Result<api::NodeServiceCreateResponse> {
        let refresh_token = super::get_refresh_token(&request);
        let token = helpers::try_get_token::<_, auth::UserAuthToken>(&request)?.clone();
        // Check quota
        let mut conn = self.conn().await?;
        let user = models::User::find_by_id(token.id, &mut conn).await?;

        if user.staking_quota <= 0 {
            return Err(Status::resource_exhausted("User node quota exceeded"));
        }

        let inner = request.into_inner();
        self.trx(|c| {
            async move {
                let new_node = inner.as_new(user.id)?;

                // The host_id will either be determined by the scheduler, or by the host_id.
                // Therfore we pass in an optional host_id for the node creation to fall back on if
                // there is no scheduler.
                let host_id = inner.host_id()?;
                if let Some(host_id) = host_id {
                    let host = models::Host::find_by_id(host_id, c).await?;
                    let Some(org_id) = host.org_id else {
                        super::bail_unauthorized!("Host must have org_id");
                    };
                    if !models::Org::is_member(user.id, org_id, c).await? {
                        super::bail_unauthorized!("Must be member of org");
                    }
                }
                let node = new_node.create(inner.host_id()?, c).await?;

                create_notification(self, &node, c).await?;

                let update_user = models::UpdateUser {
                    id: user.id,
                    first_name: None,
                    last_name: None,
                    staking_quota: Some(user.staking_quota - 1),
                    refresh: None,
                };
                update_user.update(c).await?;

                start_notification(self, &node, c).await?;

                let created = api::NodeMessage::created(node.clone(), user.clone(), c).await?;
                self.notifier.nodes_sender().send(&created).await?;

                let response = api::NodeServiceCreateResponse {
                    node: Some(api::Node::from_model(node.clone(), c).await?),
                };

                Ok(super::response_with_refresh_token(refresh_token, response)?)
            }
            .scope_boxed()
        })
        .await
>>>>>>> 4303e109
    }

    async fn update(
        &self,
<<<<<<< HEAD
        req: tonic::Request<api::NodeServiceUpdateRequest>,
    ) -> super::Resp<api::NodeServiceUpdateResponse> {
        self.trx(|c| update(self, req, c).scope_boxed()).await
=======
        request: Request<api::NodeServiceUpdateRequest>,
    ) -> super::Result<api::NodeServiceUpdateResponse> {
        let refresh_token = super::get_refresh_token(&request);
        let user_token = helpers::try_get_token::<_, auth::UserAuthToken>(&request)
            .ok()
            .cloned();
        let host_token = helpers::try_get_token::<_, auth::HostAuthToken>(&request)
            .ok()
            .cloned();

        self.trx(|c| {
            async move {
                let inner = request.into_inner();
                let node = models::Node::find_by_id(inner.id.parse()?, c).await?;

                let is_allowed = if let Some(ref user_token) = user_token {
                    models::Org::is_member(user_token.id, node.org_id, c).await?
                } else if let Some(host_token) = host_token {
                    node.host_id == host_token.id
                } else {
                    false
                };

                if !is_allowed {
                    super::bail_unauthorized!("Access not allowed")
                }

                let update_node = inner.as_update()?;
                let user = user_token.map(|tkn| models::User::find_by_id(tkn.id, c));
                let user = OptionFuture::from(user).await.transpose()?;
                let node = update_node.update(c).await?;

                let msg = api::NodeMessage::updated(node, user, c).await?;
                self.notifier.nodes_sender().send(&msg).await?;

                let response = api::NodeServiceUpdateResponse {};
                Ok(super::response_with_refresh_token(refresh_token, response)?)
            }
            .scope_boxed()
        })
        .await
>>>>>>> 4303e109
    }

    async fn delete(
        &self,
<<<<<<< HEAD
        req: tonic::Request<api::NodeServiceDeleteRequest>,
    ) -> super::Resp<api::NodeServiceDeleteResponse> {
        self.trx(|c| delete(self, req, c).scope_boxed()).await
    }
}

async fn get(
    req: tonic::Request<api::NodeServiceGetRequest>,
    conn: &mut diesel_async::AsyncPgConnection,
) -> super::Result<api::NodeServiceGetResponse> {
    let claims = auth::get_claims(&req, auth::Endpoint::NodeCreate, conn).await?;
    let req = req.into_inner();
    let node = models::Node::find_by_id(req.id.parse()?, conn).await?;
    let is_allowed = match claims.resource() {
        auth::Resource::User(user_id) => models::Org::is_member(user_id, node.org_id, conn).await?,
        auth::Resource::Org(org_id) => node.org_id == org_id,
        auth::Resource::Host(host_id) => node.host_id == host_id,
        auth::Resource::Node(node_id) => node.id == node_id,
    };
    if !is_allowed {
        super::unauth!("Access not allowed")
=======
        request: Request<api::NodeServiceDeleteRequest>,
    ) -> super::Result<api::NodeServiceDeleteResponse> {
        let refresh_token = super::get_refresh_token(&request);
        let user_id = helpers::try_get_token::<_, auth::UserAuthToken>(&request)?.id;
        let inner = request.into_inner();
        self.trx(|c| {
            async move {
                let node_id = inner.id.parse()?;
                let node = models::Node::find_by_id(node_id, c).await?;

                if !models::Node::belongs_to_user_org(node.org_id, user_id, c).await? {
                    super::bail_unauthorized!("User cannot delete node");
                }
                // 1. Delete node, if the node belongs to the current user
                // Key files are deleted automatically because of 'on delete cascade' in tables DDL
                models::Node::delete(node_id, c).await?;

                let host_id = node.host_id;
                // 2. Do NOT delete reserved IP addresses, but set assigned to false
                let ip_addr = node
                    .ip_addr
                    .parse()
                    .map_err(|_| Status::internal("invalid ip"))?;
                let ip = models::IpAddress::find_by_node(ip_addr, c).await?;

                models::IpAddress::unassign(ip.id, host_id, c).await?;

                // Delete all pending commands for this node: there are not useable anymore
                models::Command::delete_pending(node_id, c).await?;

                // Send delete node command
                let node_id = node_id.to_string();
                let new_command = models::NewCommand {
                    host_id: node.host_id,
                    cmd: models::CommandType::DeleteNode,
                    sub_cmd: Some(&node_id),
                    // Note that the `node_id` goes into the `sub_cmd` field, not the node_id
                    // field, because the node was just deleted.
                    node_id: None,
                };
                let cmd = new_command.create(c).await?;

                let user = models::User::find_by_id(user_id, c).await?;
                let update_user = models::UpdateUser {
                    id: user.id,
                    first_name: None,
                    last_name: None,
                    staking_quota: Some(user.staking_quota + 1),
                    refresh: None,
                };
                update_user.update(c).await?;

                let cmd = api::Command::from_model(&cmd, c).await?;
                self.notifier.commands_sender().send(&cmd).await?;

                let deleted = api::NodeMessage::deleted(node, user);
                self.notifier.nodes_sender().send(&deleted).await?;
                Ok(())
            }
            .scope_boxed()
        })
        .await?;
        let resp = api::NodeServiceDeleteResponse {};
        super::response_with_refresh_token(refresh_token, resp)
>>>>>>> 4303e109
    }
    let resp = api::NodeServiceGetResponse {
        node: Some(api::Node::from_model(node, conn).await?),
    };
    Ok(tonic::Response::new(resp))
}

async fn list(
    req: tonic::Request<api::NodeServiceListRequest>,
    conn: &mut diesel_async::AsyncPgConnection,
) -> super::Result<api::NodeServiceListResponse> {
    let claims = auth::get_claims(&req, auth::Endpoint::NodeList, conn).await?;
    let filter = req.into_inner().as_filter()?;
    let is_allowed = match claims.resource() {
        auth::Resource::User(user_id) => {
            models::Org::is_member(user_id, filter.org_id, conn).await?
        }
        auth::Resource::Org(org_id) => filter.org_id == org_id,
        auth::Resource::Host(_) => false,
        auth::Resource::Node(_) => false,
    };
    if !is_allowed {
        super::unauth!("Access denied");
    }
    let nodes = models::Node::filter(filter, conn).await?;
    let nodes = api::Node::from_models(nodes, conn).await?;
    let resp = api::NodeServiceListResponse { nodes };
    Ok(tonic::Response::new(resp))
}

// AUTHTODO
async fn create(
    grpc: &super::GrpcImpl,
    req: tonic::Request<api::NodeServiceCreateRequest>,
    conn: &mut diesel_async::AsyncPgConnection,
) -> super::Result<api::NodeServiceCreateResponse> {
    let claims = auth::get_claims(&req, auth::Endpoint::NodeCreate, conn).await?;
    let auth::Resource::User(user_id) = claims.resource() else { super::unauth!("Need user_id!") };

    let user = models::User::find_by_id(user_id, conn).await?;
    let req = req.into_inner();
    let new_node = req.as_new(user.id)?;
    // The host_id will either be determined by the scheduler, or by the host_id.
    // Therfore we pass in an optional host_id for the node creation to fall back on if
    // there is no scheduler.
    let host_id = req.host_id()?;
    if let Some(host_id) = host_id {
        let host = models::Host::find_by_id(host_id, conn).await?;
        let Some(org_id) = host.org_id else { super::unauth!("Host must have org_id") };
        if !models::Org::is_member(user.id, org_id, conn).await? {
            super::unauth!("Must be member of org");
        }
    }
    let node = new_node.create(req.host_id()?, conn).await?;
    create_notification(grpc, &node, conn).await?;
    let created = api::NodeMessage::created(node.clone(), user.clone(), conn).await?;
    grpc.notifier.nodes_sender().send(&created).await?;
    let resp = api::NodeServiceCreateResponse {
        node: Some(api::Node::from_model(node.clone(), conn).await?),
    };
    Ok(tonic::Response::new(resp))
}

async fn update(
    grpc: &super::GrpcImpl,
    req: tonic::Request<api::NodeServiceUpdateRequest>,
    conn: &mut diesel_async::AsyncPgConnection,
) -> super::Result<api::NodeServiceUpdateResponse> {
    let claims = auth::get_claims(&req, auth::Endpoint::NodeUpdate, conn).await?;
    let req = req.into_inner();
    let node = models::Node::find_by_id(req.id.parse()?, conn).await?;
    let is_allowed = match claims.resource() {
        auth::Resource::User(user_id) => models::Org::is_member(user_id, node.org_id, conn).await?,
        auth::Resource::Org(org_id) => org_id == node.org_id,
        auth::Resource::Host(host_id) => host_id == node.host_id,
        auth::Resource::Node(node_id) => node_id == node.id,
    };
    if !is_allowed {
        super::unauth!("Access not allowed")
    }
    let update_node = req.as_update()?;
    let user = claims
        .resource()
        .map_user(|id| models::User::find_by_id(id, conn));
    let user = OptionFuture::from(user).await.transpose()?;
    let node = update_node.update(conn).await?;
    let msg = api::NodeMessage::updated(node, user, conn).await?;
    grpc.notifier.nodes_sender().send(&msg).await?;
    let resp = api::NodeServiceUpdateResponse {};
    Ok(tonic::Response::new(resp))
}

async fn delete(
    grpc: &super::GrpcImpl,
    req: tonic::Request<api::NodeServiceDeleteRequest>,
    conn: &mut diesel_async::AsyncPgConnection,
) -> super::Result<api::NodeServiceDeleteResponse> {
    let claims = auth::get_claims(&req, auth::Endpoint::NodeDelete, conn).await?;
    let auth::Resource::User(user_id) = claims.resource() else { super::unauth!("Need user_id!") };
    let req = req.into_inner();
    let node = models::Node::find_by_id(req.id.parse()?, conn).await?;

    if !models::Org::is_member(user_id, node.org_id, conn).await? {
        super::unauth!("User cannot delete node");
    }
    // 1. Delete node, if the node belongs to the current user
    // Key files are deleted automatically because of 'on delete cascade' in tables DDL
    models::Node::delete(node.id, conn).await?;

    let host_id = node.host_id;
    // 2. Do NOT delete reserved IP addresses, but set assigned to false
    let ip_addr = node.ip_addr.parse()?;
    let ip = models::IpAddress::find_by_node(ip_addr, conn).await?;

    models::IpAddress::unassign(ip.id, host_id, conn).await?;

    // Delete all pending commands for this node: there are not useable anymore
    models::Command::delete_pending(node.id, conn).await?;

    // Send delete node command
    let node_id = node.id.to_string();
    let new_command = models::NewCommand {
        host_id: node.host_id,
        cmd: models::CommandType::DeleteNode,
        sub_cmd: Some(&node_id),
        // Note that the `node_id` goes into the `sub_cmd` field, not the node_id
        // field, because the node was just deleted.
        node_id: None,
    };
    let cmd = new_command.create(conn).await?;

    let user = models::User::find_by_id(user_id, conn).await?;

    let cmd = api::Command::from_model(&cmd, conn).await?;
    grpc.notifier.commands_sender().send(&cmd).await?;

    let deleted = api::NodeMessage::deleted(node, user);
    grpc.notifier.nodes_sender().send(&deleted).await?;
    let resp = api::NodeServiceDeleteResponse {};
    Ok(tonic::Response::new(resp))
}

impl api::Node {
    /// This function is used to create a ui node from a database node. We want to include the
    /// `database_name` in the ui representation, but it is not in the node model. Therefore we
    /// perform a seperate query to the blockchains table.
    pub async fn from_model(
        node: models::Node,
        conn: &mut diesel_async::AsyncPgConnection,
    ) -> crate::Result<Self> {
        let blockchain = models::Blockchain::find_by_id(node.blockchain_id, conn).await?;
        let user_fut = node
            .created_by
            .map(|u_id| models::User::find_by_id(u_id, conn));
        let user = OptionFuture::from(user_fut).await.transpose()?;
        Self::new(node, &blockchain, user.as_ref())
    }

    /// This function is used to create many ui nodes from many database nodes. The same
    /// justification as above applies. Note that this function does not simply defer to the
    /// function above, but rather it performs 1 query for n nodes. We like it this way :)
    pub async fn from_models(
        nodes: Vec<models::Node>,
        conn: &mut diesel_async::AsyncPgConnection,
    ) -> crate::Result<Vec<Self>> {
        let blockchain_ids: Vec<_> = nodes.iter().map(|n| n.blockchain_id).collect();
        let blockchains: HashMap<_, _> = models::Blockchain::find_by_ids(&blockchain_ids, conn)
            .await?
            .into_iter()
            .map(|b| (b.id, b))
            .collect();
        let user_ids: Vec<_> = nodes.iter().flat_map(|n| n.created_by).collect();
        let users: HashMap<_, _> = models::User::find_by_ids(&user_ids, conn)
            .await?
            .into_iter()
            .map(|u| (u.id, u))
            .collect();

        nodes
            .into_iter()
            .map(|n| (n.blockchain_id, n.created_by, n))
            .map(|(b_id, u_id, n)| {
                Self::new(
                    n,
                    &blockchains[&b_id],
                    u_id.and_then(|u_id| users.get(&u_id)),
                )
            })
            .collect()
    }

    /// Construct a new ui node from the queried parts.
    fn new(
        node: models::Node,
        blockchain: &models::Blockchain,
        user: Option<&models::User>,
    ) -> crate::Result<Self> {
        use api::{ContainerStatus, NodeStatus, NodeType, StakingStatus, SyncStatus};

        let properties = node
            .properties()?
            .properties
            .into_iter()
            .flatten()
            .map(api::NodeProperty::from_model)
            .collect();

        let placement = node
            .scheduler()
            .map(api::NodeScheduler::new)
            // If there is a scheduler, we will return the scheduler variant of node placement.
            .map(api::node_placement::Placement::Scheduler)
            // If there isn't one, we return the host id variant.
            .unwrap_or_else(|| api::node_placement::Placement::HostId(node.host_id.to_string()));
        let placement = api::NodePlacement {
            placement: Some(placement),
        };

        let allow_ips = node
            .allow_ips()?
            .into_iter()
            .map(api::FilteredIpAddr::from_model)
            .collect();
        let deny_ips = node
            .deny_ips()?
            .into_iter()
            .map(api::FilteredIpAddr::from_model)
            .collect();

        let mut dto = Self {
            id: node.id.to_string(),
            org_id: node.org_id.to_string(),
            host_id: node.host_id.to_string(),
            host_name: node.host_name,
            blockchain_id: node.blockchain_id.to_string(),
            name: node.name,
            address: node.address,
            version: node.version,
            ip: Some(node.ip_addr),
            ip_gateway: node.ip_gateway,
            node_type: 0, // We use the setter to set this field for type-safety
            properties,
            block_height: node.block_height.map(u64::try_from).transpose()?,
            created_at: Some(super::try_dt_to_ts(node.created_at)?),
            updated_at: Some(super::try_dt_to_ts(node.updated_at)?),
            status: 0,            // We use the setter to set this field for type-safety
            staking_status: None, // We use the setter to set this field for type-safety
            container_status: 0,  // We use the setter to set this field for type-safety
            sync_status: 0,       // We use the setter to set this field for type-safety
            self_update: node.self_update,
            network: node.network,
            blockchain_name: Some(blockchain.name.clone()),
            created_by: user.map(|u| u.id.to_string()),
            created_by_name: user.map(|u| format!("{} {}", u.first_name, u.last_name)),
            created_by_email: user.map(|u| u.email.clone()),
            allow_ips,
            deny_ips,
            placement: Some(placement),
        };
        dto.set_node_type(NodeType::from_model(node.node_type));
        dto.set_status(NodeStatus::from_model(node.chain_status));
        if let Some(ss) = node.staking_status {
            dto.set_staking_status(StakingStatus::from_model(ss));
        }
        dto.set_container_status(ContainerStatus::from_model(node.container_status));
        dto.set_sync_status(SyncStatus::from_model(node.sync_status));

        Ok(dto)
    }
}

impl api::NodeServiceCreateRequest {
    pub fn as_new(&self, user_id: uuid::Uuid) -> crate::Result<models::NewNode<'_>> {
        let properties = self
            .properties
            .iter()
            .map(|p| api::NodeProperty::into_model(p.clone()))
            .collect::<crate::Result<_>>()?;
        let properties = models::NodeProperties {
            version: Some(self.version.clone()),
            properties: Some(properties),
        };
        let placement = self
            .placement
            .as_ref()
            .ok_or_else(helpers::required("placement"))?
            .placement
            .as_ref()
            .ok_or_else(helpers::required("placement"))?;
        let scheduler = match placement {
            api::node_placement::Placement::HostId(_) => None,
            api::node_placement::Placement::Scheduler(s) => Some(s),
        };
        let allow_ips: Vec<models::FilteredIpAddr> = self
            .allow_ips
            .iter()
            .map(api::FilteredIpAddr::as_model)
            .collect();
        let deny_ips: Vec<models::FilteredIpAddr> = self
            .deny_ips
            .iter()
            .map(api::FilteredIpAddr::as_model)
            .collect();
        Ok(models::NewNode {
            id: uuid::Uuid::new_v4(),
            org_id: self.org_id.parse()?,
            name: petname::Petnames::large().generate_one(3, "_"),
            version: &self.version,
            blockchain_id: self.blockchain_id.parse()?,
            properties: serde_json::to_value(properties)?,
            block_height: None,
            node_data: None,
            chain_status: models::NodeChainStatus::Provisioning,
            sync_status: models::NodeSyncStatus::Unknown,
            staking_status: models::NodeStakingStatus::Unknown,
            container_status: models::ContainerStatus::Unknown,
            self_update: false,
            vcpu_count: 0,
            mem_size_bytes: 0,
            disk_size_bytes: 0,
            network: &self.network,
            node_type: self.node_type().into_model(),
            allow_ips: serde_json::to_value(allow_ips)?,
            deny_ips: serde_json::to_value(deny_ips)?,
            created_by: user_id,
            // We use and_then here to coalesce the scheduler being None and the similarity being
            // None. This is because both the scheduler and the similarity are optional.
            scheduler_similarity: scheduler.and_then(|s| s.similarity().into_model()),
            // Here we use `map` and `transpose`, because the scheduler is optional, but if it is
            // provided, the `resource` is not optional.
            scheduler_resource: scheduler.map(|s| s.resource().into_model()).transpose()?,
        })
    }

    fn host_id(&self) -> crate::Result<Option<uuid::Uuid>> {
        let placement = self
            .placement
            .as_ref()
            .ok_or_else(helpers::required("placement"))?
            .placement
            .as_ref()
            .ok_or_else(helpers::required("placement"))?;
        match placement {
            api::node_placement::Placement::Scheduler(_) => Ok(None),
            api::node_placement::Placement::HostId(id) => Ok(Some(id.parse()?)),
        }
    }
}

impl api::NodeServiceListRequest {
    fn as_filter(&self) -> crate::Result<models::NodeFilter> {
        Ok(models::NodeFilter {
            org_id: self.org_id.parse()?,
            offset: self.offset,
            limit: self.limit,
            status: self.statuses().map(|s| s.into_model()).collect(),
            node_types: self.node_types().map(|t| t.into_model()).collect(),
            blockchains: self
                .blockchain_ids
                .iter()
                .map(|id| id.parse())
                .collect::<Result<_, _>>()?,
        })
    }
}

impl api::NodeServiceUpdateRequest {
    pub fn as_update(&self) -> crate::Result<models::UpdateNode> {
        // Convert the ip list from the gRPC structures to the database models.
        let allow_ips: Vec<models::FilteredIpAddr> = self
            .allow_ips
            .iter()
            .map(api::FilteredIpAddr::as_model)
            .collect();
        let deny_ips: Vec<models::FilteredIpAddr> = self
            .deny_ips
            .iter()
            .map(api::FilteredIpAddr::as_model)
            .collect();

        Ok(models::UpdateNode {
            id: self.id.parse()?,
            name: None,
            version: None,
            ip_addr: None,
            block_height: None,
            node_data: None,
            chain_status: None,
            sync_status: None,
            staking_status: None,
            container_status: Some(self.container_status().into_model()),
            self_update: self.self_update,
            address: self.address.as_deref(),
            allow_ips: Some(serde_json::to_value(allow_ips)?),
            deny_ips: Some(serde_json::to_value(deny_ips)?),
        })
    }
}

impl api::NodeType {
    pub fn from_model(model: models::NodeType) -> Self {
        match model {
            models::NodeType::Unknown => Self::Unspecified,
            models::NodeType::Miner => Self::Miner,
            models::NodeType::Etl => Self::Etl,
            models::NodeType::Validator => Self::Validator,
            models::NodeType::Api => Self::Api,
            models::NodeType::Oracle => Self::Oracle,
            models::NodeType::Relay => Self::Relay,
            models::NodeType::Execution => Self::Execution,
            models::NodeType::Beacon => Self::Beacon,
            models::NodeType::MevBoost => Self::Mevboost,
            models::NodeType::Node => Self::Node,
            models::NodeType::FullNode => Self::Fullnode,
            models::NodeType::LightNode => Self::Lightnode,
        }
    }

    fn into_model(self) -> models::NodeType {
        match self {
            Self::Unspecified => models::NodeType::Unknown,
            Self::Miner => models::NodeType::Miner,
            Self::Etl => models::NodeType::Etl,
            Self::Validator => models::NodeType::Validator,
            Self::Api => models::NodeType::Api,
            Self::Oracle => models::NodeType::Oracle,
            Self::Relay => models::NodeType::Relay,
            Self::Execution => models::NodeType::Execution,
            Self::Beacon => models::NodeType::Beacon,
            Self::Mevboost => models::NodeType::MevBoost,
            Self::Node => models::NodeType::Node,
            Self::Fullnode => models::NodeType::FullNode,
            Self::Lightnode => models::NodeType::LightNode,
        }
    }
}

impl api::ContainerStatus {
    fn from_model(model: models::ContainerStatus) -> Self {
        match model {
            models::ContainerStatus::Unknown => Self::Unspecified,
            models::ContainerStatus::Creating => Self::Creating,
            models::ContainerStatus::Running => Self::Running,
            models::ContainerStatus::Starting => Self::Starting,
            models::ContainerStatus::Stopping => Self::Stopping,
            models::ContainerStatus::Stopped => Self::Stopped,
            models::ContainerStatus::Upgrading => Self::Upgrading,
            models::ContainerStatus::Upgraded => Self::Upgraded,
            models::ContainerStatus::Deleting => Self::Deleting,
            models::ContainerStatus::Deleted => Self::Deleted,
            models::ContainerStatus::Installing => Self::Installing,
            models::ContainerStatus::Snapshotting => Self::Snapshotting,
        }
    }

    fn into_model(self) -> models::ContainerStatus {
        match self {
            Self::Unspecified => models::ContainerStatus::Unknown,
            Self::Creating => models::ContainerStatus::Creating,
            Self::Running => models::ContainerStatus::Running,
            Self::Starting => models::ContainerStatus::Starting,
            Self::Stopping => models::ContainerStatus::Stopping,
            Self::Stopped => models::ContainerStatus::Stopped,
            Self::Upgrading => models::ContainerStatus::Upgrading,
            Self::Upgraded => models::ContainerStatus::Upgraded,
            Self::Deleting => models::ContainerStatus::Deleting,
            Self::Deleted => models::ContainerStatus::Deleted,
            Self::Installing => models::ContainerStatus::Installing,
            Self::Snapshotting => models::ContainerStatus::Snapshotting,
        }
    }
}

impl api::NodeStatus {
    fn from_model(model: models::NodeChainStatus) -> Self {
        match model {
            models::NodeChainStatus::Unknown => Self::Unspecified,
            models::NodeChainStatus::Provisioning => Self::Provisioning,
            models::NodeChainStatus::Broadcasting => Self::Broadcasting,
            models::NodeChainStatus::Cancelled => Self::Cancelled,
            models::NodeChainStatus::Delegating => Self::Delegating,
            models::NodeChainStatus::Delinquent => Self::Delinquent,
            models::NodeChainStatus::Disabled => Self::Disabled,
            models::NodeChainStatus::Earning => Self::Earning,
            models::NodeChainStatus::Electing => Self::Electing,
            models::NodeChainStatus::Elected => Self::Elected,
            models::NodeChainStatus::Exported => Self::Exported,
            models::NodeChainStatus::Ingesting => Self::Ingesting,
            models::NodeChainStatus::Mining => Self::Mining,
            models::NodeChainStatus::Minting => Self::Minting,
            models::NodeChainStatus::Processing => Self::Processing,
            models::NodeChainStatus::Relaying => Self::Relaying,
            models::NodeChainStatus::Removed => Self::Removed,
            models::NodeChainStatus::Removing => Self::Removing,
        }
    }

    pub fn into_model(self) -> models::NodeChainStatus {
        match self {
            Self::Unspecified => models::NodeChainStatus::Unknown,
            Self::Provisioning => models::NodeChainStatus::Provisioning,
            Self::Broadcasting => models::NodeChainStatus::Broadcasting,
            Self::Cancelled => models::NodeChainStatus::Cancelled,
            Self::Delegating => models::NodeChainStatus::Delegating,
            Self::Delinquent => models::NodeChainStatus::Delinquent,
            Self::Disabled => models::NodeChainStatus::Disabled,
            Self::Earning => models::NodeChainStatus::Earning,
            Self::Electing => models::NodeChainStatus::Electing,
            Self::Elected => models::NodeChainStatus::Elected,
            Self::Exported => models::NodeChainStatus::Exported,
            Self::Ingesting => models::NodeChainStatus::Ingesting,
            Self::Mining => models::NodeChainStatus::Mining,
            Self::Minting => models::NodeChainStatus::Minting,
            Self::Processing => models::NodeChainStatus::Processing,
            Self::Relaying => models::NodeChainStatus::Relaying,
            Self::Removed => models::NodeChainStatus::Removed,
            Self::Removing => models::NodeChainStatus::Removing,
        }
    }
}

impl api::StakingStatus {
    fn from_model(model: models::NodeStakingStatus) -> Self {
        match model {
            models::NodeStakingStatus::Unknown => Self::Unspecified,
            models::NodeStakingStatus::Follower => Self::Follower,
            models::NodeStakingStatus::Staked => Self::Staked,
            models::NodeStakingStatus::Staking => Self::Staking,
            models::NodeStakingStatus::Validating => Self::Validating,
            models::NodeStakingStatus::Consensus => Self::Consensus,
            models::NodeStakingStatus::Unstaked => Self::Unstaked,
        }
    }

    pub fn into_model(self) -> models::NodeStakingStatus {
        match self {
            Self::Unspecified => models::NodeStakingStatus::Unknown,
            Self::Follower => models::NodeStakingStatus::Follower,
            Self::Staked => models::NodeStakingStatus::Staked,
            Self::Staking => models::NodeStakingStatus::Staking,
            Self::Validating => models::NodeStakingStatus::Validating,
            Self::Consensus => models::NodeStakingStatus::Consensus,
            Self::Unstaked => models::NodeStakingStatus::Unstaked,
        }
    }
}

impl api::SyncStatus {
    fn from_model(model: models::NodeSyncStatus) -> Self {
        match model {
            models::NodeSyncStatus::Unknown => Self::Unspecified,
            models::NodeSyncStatus::Syncing => Self::Syncing,
            models::NodeSyncStatus::Synced => Self::Synced,
        }
    }

    pub fn into_model(self) -> models::NodeSyncStatus {
        match self {
            Self::Unspecified => models::NodeSyncStatus::Unknown,
            Self::Syncing => models::NodeSyncStatus::Syncing,
            Self::Synced => models::NodeSyncStatus::Synced,
        }
    }
}

impl api::NodeProperty {
    fn from_model(model: models::NodePropertyValue) -> Self {
        let mut prop = Self {
            name: model.name,
            label: model.label,
            description: model.description,
            ui_type: 0,
            disabled: model.disabled,
            required: model.required,
            value: model.value,
        };
        prop.set_ui_type(api::UiType::from_model(model.ui_type));
        prop
    }

    fn into_model(self) -> crate::Result<models::NodePropertyValue> {
        let ui_type = self.ui_type().into_model()?;
        Ok(models::NodePropertyValue {
            name: self.name,
            label: self.label,
            description: self.description,
            ui_type,
            disabled: self.disabled,
            required: self.required,
            value: self.value,
        })
    }
}

impl api::UiType {
    pub fn from_model(model: models::BlockchainPropertyUiType) -> Self {
        match model {
            models::BlockchainPropertyUiType::Switch => api::UiType::Switch,
            models::BlockchainPropertyUiType::Password => api::UiType::Password,
            models::BlockchainPropertyUiType::Text => api::UiType::Text,
            models::BlockchainPropertyUiType::FileUpload => api::UiType::FileUpload,
        }
    }

    pub fn into_model(self) -> crate::Result<models::BlockchainPropertyUiType> {
        match self {
            Self::Unspecified => Err(anyhow::anyhow!("UiType not specified!").into()),
            Self::Switch => Ok(models::BlockchainPropertyUiType::Switch),
            Self::Password => Ok(models::BlockchainPropertyUiType::Password),
            Self::Text => Ok(models::BlockchainPropertyUiType::Text),
            Self::FileUpload => Ok(models::BlockchainPropertyUiType::FileUpload),
        }
    }
}

impl api::NodeScheduler {
    fn new(node: models::NodeScheduler) -> Self {
        use api::node_scheduler::{ResourceAffinity, SimilarNodeAffinity};

        let mut scheduler = Self {
            similarity: None,
            resource: 0,
        };
        scheduler.set_resource(ResourceAffinity::from_model(node.resource));
        if let Some(similarity) = node.similarity {
            scheduler.set_similarity(SimilarNodeAffinity::from_model(similarity));
        }
        scheduler
    }
}

impl api::FilteredIpAddr {
    fn from_model(model: models::FilteredIpAddr) -> Self {
        Self {
            ip: model.ip,
            description: model.description,
        }
    }

    fn as_model(&self) -> models::FilteredIpAddr {
        models::FilteredIpAddr {
            ip: self.ip.clone(),
            description: self.description.clone(),
        }
    }
}

pub(super) async fn create_notification(
    impler: &super::GrpcImpl,
    node: &models::Node,
    conn: &mut diesel_async::AsyncPgConnection,
) -> crate::Result<()> {
    let new_command = models::NewCommand {
        host_id: node.host_id,
        cmd: models::CommandType::CreateNode,
        sub_cmd: None,
        node_id: Some(node.id),
    };
    let cmd = new_command.create(conn).await?;
    impler
        .notifier
        .commands_sender()
        .send(&api::Command::from_model(&cmd, conn).await?)
        .await
}

pub(super) async fn start_notification(
    impler: &super::GrpcImpl,
    node: &models::Node,
    conn: &mut diesel_async::AsyncPgConnection,
) -> crate::Result<()> {
    let new_command = models::NewCommand {
        host_id: node.host_id,
        cmd: models::CommandType::RestartNode,
        sub_cmd: None,
        node_id: Some(node.id),
    };
    let cmd = new_command.create(conn).await?;
    impler
        .notifier
        .commands_sender()
        .send(&api::Command::from_model(&cmd, conn).await?)
        .await
}

impl api::node_scheduler::SimilarNodeAffinity {
    fn from_model(model: models::SimilarNodeAffinity) -> Self {
        match model {
            models::SimilarNodeAffinity::Cluster => Self::Cluster,
            models::SimilarNodeAffinity::Spread => Self::Spread,
        }
    }

    fn into_model(self) -> Option<models::SimilarNodeAffinity> {
        match self {
            Self::Unspecified => None,
            Self::Cluster => Some(models::SimilarNodeAffinity::Cluster),
            Self::Spread => Some(models::SimilarNodeAffinity::Spread),
        }
    }
}

impl api::node_scheduler::ResourceAffinity {
    fn from_model(model: models::ResourceAffinity) -> Self {
        match model {
            models::ResourceAffinity::MostResources => Self::MostResources,
            models::ResourceAffinity::LeastResources => Self::LeastResources,
        }
    }

    fn into_model(self) -> crate::Result<models::ResourceAffinity> {
        match self {
            Self::Unspecified => Err(anyhow::anyhow!("Unspecified resource affinity").into()),
            Self::MostResources => Ok(models::ResourceAffinity::MostResources),
            Self::LeastResources => Ok(models::ResourceAffinity::LeastResources),
        }
    }
}<|MERGE_RESOLUTION|>--- conflicted
+++ resolved
@@ -7,191 +7,40 @@
 
 #[tonic::async_trait]
 impl node_service_server::NodeService for super::GrpcImpl {
-<<<<<<< HEAD
     async fn create(
         &self,
         req: tonic::Request<api::NodeServiceCreateRequest>,
     ) -> super::Resp<api::NodeServiceCreateResponse> {
         self.trx(|c| create(self, req, c).scope_boxed()).await
-=======
+    }
+
     async fn get(
         &self,
-        request: Request<api::NodeServiceGetRequest>,
-    ) -> super::Result<api::NodeServiceGetResponse> {
-        let refresh_token = super::get_refresh_token(&request);
-        let user_id = helpers::try_get_token::<_, auth::UserAuthToken>(&request)
-            .ok()
-            .map(|t| t.id);
-        let host_id = helpers::try_get_token::<_, auth::HostAuthToken>(&request)
-            .ok()
-            .map(|t| t.id);
-        let inner = request.into_inner();
-        let node_id = inner.id.parse().map_err(crate::Error::from)?;
-        let mut conn = self.conn().await?;
-        let node = models::Node::find_by_id(node_id, &mut conn).await?;
-
-        let is_allowed = if let Some(user_id) = user_id {
-            models::Org::is_member(user_id, node.org_id, &mut conn).await?
-        } else if let Some(host_id) = host_id {
-            node.host_id == host_id
-        } else {
-            false
-        };
-        if !is_allowed {
-            super::bail_unauthorized!("Access not allowed")
-        }
-
-        let response = api::NodeServiceGetResponse {
-            node: Some(api::Node::from_model(node, &mut conn).await?),
-        };
-        super::response_with_refresh_token(refresh_token, response)
->>>>>>> 4303e109
-    }
-
-    async fn get(
-        &self,
-<<<<<<< HEAD
         req: tonic::Request<api::NodeServiceGetRequest>,
     ) -> super::Resp<api::NodeServiceGetResponse> {
         let mut conn = self.conn().await?;
         let resp = get(req, &mut conn).await?;
         Ok(resp)
-=======
-        request: Request<api::NodeServiceListRequest>,
-    ) -> super::Result<api::NodeServiceListResponse> {
-        let refresh_token = super::get_refresh_token(&request);
-        let request = request.into_inner();
-        let mut conn = self.conn().await?;
-        let nodes = models::Node::filter(request.as_filter()?, &mut conn).await?;
-        let nodes = api::Node::from_models(nodes, &mut conn).await?;
-        let response = api::NodeServiceListResponse { nodes };
-        super::response_with_refresh_token(refresh_token, response)
->>>>>>> 4303e109
     }
 
     async fn list(
         &self,
-<<<<<<< HEAD
         req: tonic::Request<api::NodeServiceListRequest>,
     ) -> super::Resp<api::NodeServiceListResponse> {
         let mut conn = self.conn().await?;
         let resp = list(req, &mut conn).await?;
         Ok(resp)
-=======
-        request: Request<api::NodeServiceCreateRequest>,
-    ) -> super::Result<api::NodeServiceCreateResponse> {
-        let refresh_token = super::get_refresh_token(&request);
-        let token = helpers::try_get_token::<_, auth::UserAuthToken>(&request)?.clone();
-        // Check quota
-        let mut conn = self.conn().await?;
-        let user = models::User::find_by_id(token.id, &mut conn).await?;
-
-        if user.staking_quota <= 0 {
-            return Err(Status::resource_exhausted("User node quota exceeded"));
-        }
-
-        let inner = request.into_inner();
-        self.trx(|c| {
-            async move {
-                let new_node = inner.as_new(user.id)?;
-
-                // The host_id will either be determined by the scheduler, or by the host_id.
-                // Therfore we pass in an optional host_id for the node creation to fall back on if
-                // there is no scheduler.
-                let host_id = inner.host_id()?;
-                if let Some(host_id) = host_id {
-                    let host = models::Host::find_by_id(host_id, c).await?;
-                    let Some(org_id) = host.org_id else {
-                        super::bail_unauthorized!("Host must have org_id");
-                    };
-                    if !models::Org::is_member(user.id, org_id, c).await? {
-                        super::bail_unauthorized!("Must be member of org");
-                    }
-                }
-                let node = new_node.create(inner.host_id()?, c).await?;
-
-                create_notification(self, &node, c).await?;
-
-                let update_user = models::UpdateUser {
-                    id: user.id,
-                    first_name: None,
-                    last_name: None,
-                    staking_quota: Some(user.staking_quota - 1),
-                    refresh: None,
-                };
-                update_user.update(c).await?;
-
-                start_notification(self, &node, c).await?;
-
-                let created = api::NodeMessage::created(node.clone(), user.clone(), c).await?;
-                self.notifier.nodes_sender().send(&created).await?;
-
-                let response = api::NodeServiceCreateResponse {
-                    node: Some(api::Node::from_model(node.clone(), c).await?),
-                };
-
-                Ok(super::response_with_refresh_token(refresh_token, response)?)
-            }
-            .scope_boxed()
-        })
-        .await
->>>>>>> 4303e109
     }
 
     async fn update(
         &self,
-<<<<<<< HEAD
         req: tonic::Request<api::NodeServiceUpdateRequest>,
     ) -> super::Resp<api::NodeServiceUpdateResponse> {
         self.trx(|c| update(self, req, c).scope_boxed()).await
-=======
-        request: Request<api::NodeServiceUpdateRequest>,
-    ) -> super::Result<api::NodeServiceUpdateResponse> {
-        let refresh_token = super::get_refresh_token(&request);
-        let user_token = helpers::try_get_token::<_, auth::UserAuthToken>(&request)
-            .ok()
-            .cloned();
-        let host_token = helpers::try_get_token::<_, auth::HostAuthToken>(&request)
-            .ok()
-            .cloned();
-
-        self.trx(|c| {
-            async move {
-                let inner = request.into_inner();
-                let node = models::Node::find_by_id(inner.id.parse()?, c).await?;
-
-                let is_allowed = if let Some(ref user_token) = user_token {
-                    models::Org::is_member(user_token.id, node.org_id, c).await?
-                } else if let Some(host_token) = host_token {
-                    node.host_id == host_token.id
-                } else {
-                    false
-                };
-
-                if !is_allowed {
-                    super::bail_unauthorized!("Access not allowed")
-                }
-
-                let update_node = inner.as_update()?;
-                let user = user_token.map(|tkn| models::User::find_by_id(tkn.id, c));
-                let user = OptionFuture::from(user).await.transpose()?;
-                let node = update_node.update(c).await?;
-
-                let msg = api::NodeMessage::updated(node, user, c).await?;
-                self.notifier.nodes_sender().send(&msg).await?;
-
-                let response = api::NodeServiceUpdateResponse {};
-                Ok(super::response_with_refresh_token(refresh_token, response)?)
-            }
-            .scope_boxed()
-        })
-        .await
->>>>>>> 4303e109
     }
 
     async fn delete(
         &self,
-<<<<<<< HEAD
         req: tonic::Request<api::NodeServiceDeleteRequest>,
     ) -> super::Resp<api::NodeServiceDeleteResponse> {
         self.trx(|c| delete(self, req, c).scope_boxed()).await
@@ -213,72 +62,6 @@
     };
     if !is_allowed {
         super::unauth!("Access not allowed")
-=======
-        request: Request<api::NodeServiceDeleteRequest>,
-    ) -> super::Result<api::NodeServiceDeleteResponse> {
-        let refresh_token = super::get_refresh_token(&request);
-        let user_id = helpers::try_get_token::<_, auth::UserAuthToken>(&request)?.id;
-        let inner = request.into_inner();
-        self.trx(|c| {
-            async move {
-                let node_id = inner.id.parse()?;
-                let node = models::Node::find_by_id(node_id, c).await?;
-
-                if !models::Node::belongs_to_user_org(node.org_id, user_id, c).await? {
-                    super::bail_unauthorized!("User cannot delete node");
-                }
-                // 1. Delete node, if the node belongs to the current user
-                // Key files are deleted automatically because of 'on delete cascade' in tables DDL
-                models::Node::delete(node_id, c).await?;
-
-                let host_id = node.host_id;
-                // 2. Do NOT delete reserved IP addresses, but set assigned to false
-                let ip_addr = node
-                    .ip_addr
-                    .parse()
-                    .map_err(|_| Status::internal("invalid ip"))?;
-                let ip = models::IpAddress::find_by_node(ip_addr, c).await?;
-
-                models::IpAddress::unassign(ip.id, host_id, c).await?;
-
-                // Delete all pending commands for this node: there are not useable anymore
-                models::Command::delete_pending(node_id, c).await?;
-
-                // Send delete node command
-                let node_id = node_id.to_string();
-                let new_command = models::NewCommand {
-                    host_id: node.host_id,
-                    cmd: models::CommandType::DeleteNode,
-                    sub_cmd: Some(&node_id),
-                    // Note that the `node_id` goes into the `sub_cmd` field, not the node_id
-                    // field, because the node was just deleted.
-                    node_id: None,
-                };
-                let cmd = new_command.create(c).await?;
-
-                let user = models::User::find_by_id(user_id, c).await?;
-                let update_user = models::UpdateUser {
-                    id: user.id,
-                    first_name: None,
-                    last_name: None,
-                    staking_quota: Some(user.staking_quota + 1),
-                    refresh: None,
-                };
-                update_user.update(c).await?;
-
-                let cmd = api::Command::from_model(&cmd, c).await?;
-                self.notifier.commands_sender().send(&cmd).await?;
-
-                let deleted = api::NodeMessage::deleted(node, user);
-                self.notifier.nodes_sender().send(&deleted).await?;
-                Ok(())
-            }
-            .scope_boxed()
-        })
-        .await?;
-        let resp = api::NodeServiceDeleteResponse {};
-        super::response_with_refresh_token(refresh_token, resp)
->>>>>>> 4303e109
     }
     let resp = api::NodeServiceGetResponse {
         node: Some(api::Node::from_model(node, conn).await?),
