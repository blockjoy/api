--- conflicted
+++ resolved
@@ -36,7 +36,21 @@
     ) -> Result<Response<LoginUserResponse>, Status> {
         let inner = request.into_inner();
         let user = User::login(inner.clone(), &self.db).await?;
-<<<<<<< HEAD
+        let refresh_token = UserRefreshToken::create_token_for::<User>(
+            &user,
+            TokenType::UserAuth,
+            TokenRole::User,
+        )?;
+        let auth_token =
+            UserAuthToken::create_token_for::<User>(&user, TokenType::UserAuth, TokenRole::User)?;
+
+        let response = LoginUserResponse {
+            meta: Some(ResponseMeta::from_meta(inner.meta)),
+            token: Some(ApiToken {
+                value: auth_token.to_base64()?,
+            }),
+        };
+        let mut response = Response::new(response);
 
         if User::is_confirmed(user.id, &self.db).await? {
             let db_token = user.get_token(&self.db).await?;
@@ -48,6 +62,17 @@
                 token: Some(token),
             };
 
+        response.metadata_mut().insert(
+            "set-cookie",
+            format!(
+                "refresh={}; path=/; expires=Fri, 05 Nov 2022 07:19:40 GMT; HttpOnly; SameSite=None; Secure",
+                refresh_token.encode()?,
+                // exp,
+            )
+            .parse().map_err(|e: InvalidMetadataValue| Status::internal(e.to_string()))?
+        );
+
+        Ok(response)
             Ok(Response::new(response))
         } else {
             Err(Status::unauthenticated(
@@ -73,35 +98,10 @@
             meta: Some(ResponseMeta::from_meta(request.into_inner().meta)),
             token: Some(ApiToken {
                 value: user.get_token(&self.db).await?.token,
-=======
-        let refresh_token = UserRefreshToken::create_token_for::<User>(
-            &user,
-            TokenType::UserAuth,
-            TokenRole::User,
-        )?;
-        let auth_token =
-            UserAuthToken::create_token_for::<User>(&user, TokenType::UserAuth, TokenRole::User)?;
-
-        let response = LoginUserResponse {
-            meta: Some(ResponseMeta::from_meta(inner.meta)),
-            token: Some(ApiToken {
-                value: auth_token.to_base64()?,
->>>>>>> 74754fbd
             }),
         };
-        let mut response = Response::new(response);
-
-        response.metadata_mut().insert(
-            "set-cookie",
-            format!(
-                "refresh={}; path=/; expires=Fri, 05 Nov 2022 07:19:40 GMT; HttpOnly; SameSite=None; Secure",
-                refresh_token.encode()?,
-                // exp,
-            )
-            .parse().map_err(|e: InvalidMetadataValue| Status::internal(e.to_string()))?
-        );
-
-        Ok(response)
+
+        Ok(Response::new(response))
     }
 
     async fn refresh(
