use super::convert;
use super::helpers::required;
<<<<<<< HEAD
use crate::errors::{ApiError, Result};
=======
use crate::auth::UserAuthToken;
use crate::errors::ApiError;
>>>>>>> d2353d69
use crate::grpc::blockjoy_ui::host_provision_service_server::HostProvisionService;
use crate::grpc::blockjoy_ui::{
    CreateHostProvisionRequest, CreateHostProvisionResponse, GetHostProvisionRequest,
    GetHostProvisionResponse, HostProvision as GrpcHostProvision, ResponseMeta,
};
use crate::grpc::helpers::try_get_token;
use crate::grpc::{get_refresh_token, response_with_refresh_token};
use crate::models;
use crate::models::{HostProvision, HostProvisionRequest};
use anyhow::anyhow;
use std::net::AddrParseError;
use tonic::{Request, Response, Status};

pub struct HostProvisionServiceImpl {
    db: models::DbPool,
}

impl HostProvisionServiceImpl {
    pub fn new(db: models::DbPool) -> Self {
        Self { db }
    }
}

impl GrpcHostProvision {
    fn from_model(hp: HostProvision, _conn: &mut sqlx::PgConnection) -> Result<Self> {
        let hp = Self {
            id: Some(hp.id),
            host_id: hp.host_id.map(|id| id.to_string()),
            org_id: Some(std::env::var("MANAGED_ORG_ID").map_err(|_| anyhow!("Need org id"))?),
            created_at: Some(convert::try_dt_to_ts(hp.created_at)?),
            claimed_at: hp.claimed_at.map(convert::try_dt_to_ts).transpose()?,
            install_cmd: hp.install_cmd.map(String::from),
            ip_range_from: hp
                .ip_range_from
                .map(|ip| ip.to_string())
                .ok_or_else(required("host_provision.ip_range_from"))?,
            ip_range_to: hp
                .ip_range_to
                .map(|ip| ip.to_string())
                .ok_or_else(required("host_provision.ip_range_to"))?,
            ip_gateway: hp
                .ip_gateway
                .map(|ip| ip.to_string())
                .ok_or_else(required("host_provision.ip_gateway"))?,
        };
        Ok(hp)
    }
}

#[tonic::async_trait]
impl HostProvisionService for HostProvisionServiceImpl {
    async fn get(
        &self,
        request: Request<GetHostProvisionRequest>,
    ) -> Result<Response<GetHostProvisionResponse>, Status> {
        let inner = request.into_inner();
        let host_provision_id = inner.id.ok_or_else(required("id"))?;
        let mut conn = self.db.conn().await?;
        let host_provision = HostProvision::find_by_id(&host_provision_id, &mut conn).await?;
        let response = GetHostProvisionResponse {
<<<<<<< HEAD
            meta: Some(ResponseMeta::from_meta(inner.meta)),
            host_provisions: vec![GrpcHostProvision::from_model(host_provision, &mut conn)?],
=======
            meta: Some(ResponseMeta::from_meta(inner.meta, None)),
            host_provisions: vec![GrpcHostProvision::try_from(host_provision)?],
>>>>>>> d2353d69
        };
        Ok(Response::new(response))
    }

    async fn create(
        &self,
        request: Request<CreateHostProvisionRequest>,
    ) -> Result<Response<CreateHostProvisionResponse>, Status> {
        let token = try_get_token::<_, UserAuthToken>(&request)?.try_into()?;
        let refresh_token = get_refresh_token(&request);
        let inner = request.into_inner();
        let provision = inner
            .host_provision
            .ok_or_else(required("host_provision"))?;
        let req = HostProvisionRequest {
            nodes: None,
            ip_range_from: provision
                .ip_range_from
                .parse()
                .map_err(|err: AddrParseError| ApiError::UnexpectedError(anyhow!(err)))?,
            ip_range_to: provision
                .ip_range_to
                .parse()
                .map_err(|err: AddrParseError| ApiError::UnexpectedError(anyhow!(err)))?,
            ip_gateway: provision
                .ip_gateway
                .parse()
                .map_err(|err: AddrParseError| ApiError::UnexpectedError(anyhow!(err)))?,
        };

        let mut tx = self.db.begin().await?;
        let provision = HostProvision::create(req, &mut tx).await?;
        tx.commit().await?;
        let meta = ResponseMeta::from_meta(inner.meta, Some(token)).with_message(provision.id);
        let response = CreateHostProvisionResponse { meta: Some(meta) };

        Ok(response_with_refresh_token(refresh_token, response)?)
    }
}<|MERGE_RESOLUTION|>--- conflicted
+++ resolved
@@ -1,11 +1,7 @@
 use super::convert;
 use super::helpers::required;
-<<<<<<< HEAD
+use crate::auth::UserAuthToken;
 use crate::errors::{ApiError, Result};
-=======
-use crate::auth::UserAuthToken;
-use crate::errors::ApiError;
->>>>>>> d2353d69
 use crate::grpc::blockjoy_ui::host_provision_service_server::HostProvisionService;
 use crate::grpc::blockjoy_ui::{
     CreateHostProvisionRequest, CreateHostProvisionResponse, GetHostProvisionRequest,
@@ -66,13 +62,8 @@
         let mut conn = self.db.conn().await?;
         let host_provision = HostProvision::find_by_id(&host_provision_id, &mut conn).await?;
         let response = GetHostProvisionResponse {
-<<<<<<< HEAD
-            meta: Some(ResponseMeta::from_meta(inner.meta)),
+            meta: Some(ResponseMeta::from_meta(inner.meta, None)),
             host_provisions: vec![GrpcHostProvision::from_model(host_provision, &mut conn)?],
-=======
-            meta: Some(ResponseMeta::from_meta(inner.meta, None)),
-            host_provisions: vec![GrpcHostProvision::try_from(host_provision)?],
->>>>>>> d2353d69
         };
         Ok(Response::new(response))
     }
