--- conflicted
+++ resolved
@@ -47,11 +47,7 @@
         let refresh_token = get_refresh_token(&request);
         let token = try_get_token::<_, UserAuthToken>(&request)?.try_into()?;
         let inner = request.into_inner();
-<<<<<<< HEAD
-        let id = inner.id.parse().map_err(ApiError::from)?;
-=======
         let id = inner.id.parse().map_err(crate::Error::from)?;
->>>>>>> 48410110
         let mut conn = self.conn().await?;
         let blockchain = models::Blockchain::find_by_id(id, &mut conn)
             .await
