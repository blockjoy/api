--- conflicted
+++ resolved
@@ -85,13 +85,8 @@
             for node_properties in node_types {
                 let nets = get_networks(
                     name.clone(),
-<<<<<<< HEAD
                     models::NodeType::str_from_value(node_properties.id),
-                    Some(node_properties.version.clone()),
-=======
-                    NodeTypeKey::str_from_value(node_type.get_id()),
-                    Some(node_type.version.to_string()),
->>>>>>> a0f09c5f
+                    Some(node_properties.version.to_string()),
                 )
                 .await?;
 
