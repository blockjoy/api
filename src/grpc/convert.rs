use crate::errors::Result as ApiResult;
use crate::grpc::blockjoy::{
    command, node_command, Command as GrpcCommand, ContainerImage, NodeCommand, NodeCreate,
    NodeDelete, NodeInfoGet, NodeRestart, NodeStop,
};
use crate::grpc::helpers::image_url_from_node;
use crate::models::{Blockchain, Command, HostCmd, Node};
use crate::server::DbPool;

<<<<<<< HEAD
pub async fn db_command_to_grpc_command(cmd: Command, db: &DbPool) -> ApiResult<GrpcCommand> {
    let meta = Some(CommandMeta {
        api_command_id: Some(GrpcUuid::from(cmd.id)),
        created_at: Some(pb_current_timestamp()),
    });
=======
pub async fn db_command_to_grpc_command(cmd: Command, db: DbPool) -> ApiResult<GrpcCommand> {
>>>>>>> 06b08c68
    let mut node_cmd = NodeCommand {
        id: cmd.resource_id.to_string(),
        command: None,
        api_command_id: cmd.id.to_string(),
        created_at: None,
    };

    node_cmd.command = match cmd.cmd {
        HostCmd::RestartNode => Some(node_command::Command::Restart(NodeRestart::default())),
        HostCmd::KillNode => {
            tracing::debug!("Using NodeStop for KillNode");
            Some(node_command::Command::Stop(NodeStop::default()))
        }
        HostCmd::ShutdownNode => Some(node_command::Command::Stop(NodeStop::default())),
        HostCmd::UpdateNode => {
            tracing::debug!("Using NodeUpgrade for UpdateNode");
            unimplemented!();
            /*
            // TODO: add image
            Self {
                r#type: Some(command::Type::Node(NodeUpgrade {})),
            }
             */
        }
        HostCmd::MigrateNode => {
            tracing::debug!("Using NodeGenericCommand for MigrateNode");
            unimplemented!();
            /*
            node_cmd.command = Some(node_command::Command::Generic(NodeGenericCommand::default()))
             */
        }
        HostCmd::GetNodeVersion => {
            tracing::debug!("Using NodeInfoGet for GetNodeVersion");
            Some(node_command::Command::InfoGet(NodeInfoGet::default()))
        }
        // The following should be HostCommands
        HostCmd::CreateNode => {
            let node = Node::find_by_id(cmd.resource_id, db).await?;
            let blockchain = Blockchain::find_by_id(node.blockchain_id, db).await?;
            let image = ContainerImage {
                url: image_url_from_node(&node, blockchain.name),
            };
            let create_cmd = NodeCreate {
                name: node.name.unwrap_or_default(),
                blockchain: node.blockchain_id.to_string(),
                image: Some(image),
                r#type: node.node_type.to_json()?,
            };

            Some(node_command::Command::Create(create_cmd))
        }
        HostCmd::DeleteNode => Some(node_command::Command::Delete(NodeDelete::default())),
        HostCmd::GetBVSVersion => unimplemented!(),
        HostCmd::UpdateBVS => unimplemented!(),
        HostCmd::RestartBVS => unimplemented!(),
        HostCmd::RemoveBVS => unimplemented!(),
        HostCmd::CreateBVS => unimplemented!(),
        HostCmd::StopBVS => unimplemented!(),
        // TODO: Missing
        // NodeStart, NodeUpgrade
    };

    Ok(GrpcCommand {
        r#type: Some(command::Type::Node(node_cmd)),
    })
}

pub mod from {
    use crate::errors::ApiError;
<<<<<<< HEAD
    use crate::grpc::blockjoy::{self, HostInfo, Uuid as GrpcUuid};
=======
    use crate::grpc::blockjoy::HostInfo;
>>>>>>> 06b08c68
    use crate::grpc::blockjoy_ui::{
        self, node::NodeStatus as GrpcNodeStatus, node::StakingStatus as GrpcStakingStatus,
        node::SyncStatus as GrpcSyncStatus, Host as GrpcHost, HostProvision as GrpcHostProvision,
        Node as GrpcNode, Organization, User as GrpcUiUser,
    };
    use crate::grpc::helpers::required;
    use crate::models::{
        self, ConnectionStatus, ContainerStatus, HostProvision, HostRequest, Node, NodeChainStatus,
        NodeCreateRequest, NodeInfo, NodeStakingStatus, NodeSyncStatus, Org, User,
    };
    use crate::models::{Host, HostSelectiveUpdate};
    use anyhow::anyhow;
    use prost_types::Timestamp;
    use serde_json::Value;
    use std::i64;
    use tonic::{Code, Status};
    use uuid::Uuid;

    /// Private function to convert the datetimes from the database into the API representation of
    /// a timestamp.
    fn try_dt_to_ts(datetime: chrono::DateTime<chrono::Utc>) -> Result<Timestamp, ApiError> {
        const NANOS_PER_SEC: i64 = 1_000_000_000;
        let nanos = datetime.timestamp_nanos();
        let timestamp = Timestamp {
            seconds: nanos / NANOS_PER_SEC,
            // This _should_ never fail because 1_000_000_000 fits into an i32, but using `as` was
            // hiding this bug in the first place. Therefore I have left the `try_into` call here.
            nanos: (nanos % NANOS_PER_SEC).try_into()?,
        };
        Ok(timestamp)
    }

    impl From<HostSelectiveUpdate> for HostInfo {
        fn from(update: HostSelectiveUpdate) -> Self {
            Self {
                id: None,
                name: update.name,
                version: update.version,
                location: update.location,
                cpu_count: update.cpu_count,
                mem_size: update.mem_size,
                disk_size: update.disk_size,
                os: update.os,
                os_version: update.os_version,
                ip: None,
            }
        }
    }

<<<<<<< HEAD
    impl TryFrom<blockjoy_ui::Uuid> for uuid::Uuid {
        type Error = ApiError;

        fn try_from(id: blockjoy_ui::Uuid) -> Result<Self, Self::Error> {
            let id = id
                .value
                .parse()
                .map_err(|e| anyhow!("Could not parse provided uuid: {e:?}"))?;
            Ok(id)
        }
    }

    impl TryFrom<blockjoy::Uuid> for uuid::Uuid {
        type Error = ApiError;

        fn try_from(id: blockjoy::Uuid) -> Result<Self, Self::Error> {
            let id = id
                .value
                .parse()
                .map_err(|e| anyhow!("Could not parse provided uuid: {e:?}"))?;
            Ok(id)
        }
    }

=======
>>>>>>> 06b08c68
    impl TryFrom<GrpcHost> for HostSelectiveUpdate {
        type Error = ApiError;

        fn try_from(host: GrpcHost) -> Result<Self, Self::Error> {
            let updater = Self {
                org_id: host
                    .org_id
                    .map(|id| Uuid::parse_str(id.as_str()))
                    .transpose()?,
                name: host.name,
                version: host.version,
                location: host.location,
                cpu_count: host.cpu_count,
                mem_size: host.mem_size,
                disk_size: host.disk_size,
                os: host.os,
                os_version: host.os_version,
                ip_addr: host.ip,
                val_ip_addrs: None,
                status: None,
            };
            Ok(updater)
        }
    }

    impl TryFrom<HostProvision> for GrpcHostProvision {
        type Error = ApiError;

        fn try_from(hp: HostProvision) -> Result<Self, Self::Error> {
            let hp = Self {
                id: Some(hp.id),
                org_id: hp.org_id.to_string(),
                host_id: hp.host_id.map(|id| id.to_string()),
                created_at: Some(try_dt_to_ts(hp.created_at)?),
                claimed_at: hp.claimed_at.map(try_dt_to_ts).transpose()?,
                install_cmd: hp.install_cmd.map(String::from),
            };
            Ok(hp)
        }
    }

    impl TryFrom<GrpcHost> for HostRequest {
        type Error = ApiError;

        fn try_from(host: GrpcHost) -> Result<Self, Self::Error> {
            let req = Self {
                org_id: host
                    .org_id
                    .map(|id| Uuid::parse_str(id.as_str()))
                    .transpose()?,
                name: host.name.ok_or_else(required("host.name"))?,
                version: host.version,
                location: host.location,
                cpu_count: host.cpu_count,
                mem_size: host.mem_size,
                disk_size: host.disk_size,
                os: host.os,
                os_version: host.os_version,
                ip_addr: host.ip.ok_or_else(required("host.ip"))?,
                val_ip_addrs: None,
                status: ConnectionStatus::Online,
            };
            Ok(req)
        }
    }

    impl TryFrom<&User> for GrpcUiUser {
        type Error = ApiError;

        fn try_from(user: &User) -> Result<Self, Self::Error> {
            let user = Self {
                id: Some(user.id.to_string()),
                email: Some(user.email.clone()),
                first_name: Some(user.first_name.clone()),
                last_name: Some(user.last_name.clone()),
                created_at: Some(try_dt_to_ts(user.created_at)?),
                updated_at: None,
            };
            Ok(user)
        }
    }

    impl From<ApiError> for Status {
        fn from(e: ApiError) -> Self {
            let msg = format!("{:?}", e);

            match e {
                ApiError::ValidationError(_) => Status::invalid_argument(msg),
                ApiError::NotFoundError(_) => Status::not_found(msg),
                ApiError::DuplicateResource => Status::invalid_argument(msg),
                ApiError::InvalidAuthentication(_) => Status::unauthenticated(msg),
                ApiError::InsufficientPermissionsError => Status::permission_denied(msg),
                ApiError::UuidParseError(_) => Status::invalid_argument(msg),
                _ => Status::internal(msg),
            }
        }
    }

    impl From<Status> for ApiError {
        fn from(status: Status) -> Self {
            let e = anyhow!(format!("{:?}", status));

            match status.code() {
                Code::Unauthenticated => ApiError::InvalidAuthentication(e),
                Code::PermissionDenied => ApiError::InsufficientPermissionsError,
                _ => ApiError::UnexpectedError(e),
            }
        }
    }

    impl TryFrom<User> for GrpcUiUser {
        type Error = ApiError;

        fn try_from(user: User) -> Result<Self, Self::Error> {
            let user = Self {
                id: Some(user.id.to_string()),
                email: Some(user.email),
                first_name: Some(user.first_name),
                last_name: Some(user.last_name),
                created_at: Some(try_dt_to_ts(user.created_at)?),
                updated_at: None,
            };
            Ok(user)
        }
    }

    impl TryFrom<Org> for Organization {
        type Error = ApiError;

        fn try_from(org: Org) -> Result<Self, Self::Error> {
            Organization::try_from(&org)
        }
    }

    impl TryFrom<&Org> for Organization {
        type Error = ApiError;

        fn try_from(org: &Org) -> Result<Self, Self::Error> {
            let org = Self {
                id: Some(org.id.to_string()),
                name: Some(org.name.clone()),
                personal: Some(org.is_personal),
                member_count: org.member_count,
                created_at: Some(try_dt_to_ts(org.created_at)?),
                updated_at: Some(try_dt_to_ts(org.updated_at)?),
            };
            Ok(org)
        }
    }

    impl TryFrom<Host> for GrpcHost {
        type Error = ApiError;

        fn try_from(host: Host) -> Result<Self, Self::Error> {
            GrpcHost::try_from(&host)
        }
    }

    impl TryFrom<&Host> for GrpcHost {
        type Error = ApiError;

        fn try_from(host: &Host) -> Result<Self, Self::Error> {
            let empty: Vec<Node> = vec![];
            let nodes = host.nodes.as_ref().unwrap_or(&empty);
            let nodes: Result<_, ApiError> = nodes.iter().map(GrpcNode::try_from).collect();

            let grpc_host = Self {
                id: Some(host.id.to_string()),
                org_id: host.org_id.map(|id| id.to_string()),
                name: Some(host.name.clone()),
                version: host.version.clone().map(String::from),
                location: host.location.clone().map(String::from),
                cpu_count: host.cpu_count.map(i64::from),
                mem_size: host.mem_size.map(i64::from),
                disk_size: host.disk_size.map(i64::from),
                os: host.os.clone().map(String::from),
                os_version: host.os_version.clone().map(String::from),
                ip: Some(host.ip_addr.clone()),
                status: None,
                nodes: nodes?,
                created_at: Some(try_dt_to_ts(host.created_at)?),
            };
            Ok(grpc_host)
        }
    }

    impl TryFrom<Node> for GrpcNode {
        type Error = ApiError;

        fn try_from(node: Node) -> Result<Self, Self::Error> {
            Self::try_from(&node)
        }
    }

    impl TryFrom<&Node> for GrpcNode {
        type Error = ApiError;

        fn try_from(node: &Node) -> Result<Self, Self::Error> {
            let grpc_node = Self {
                id: Some(node.id.to_string()),
                org_id: Some(node.org_id.to_string()),
                host_id: Some(node.host_id.to_string()),
                blockchain_id: Some(node.blockchain_id.to_string()),
                name: node.name.clone(),
                // TODO: get node groups
                groups: vec![],
                version: node.version.clone(),
                ip: node.ip_addr.clone(),
                r#type: Some(node.node_type.to_json()?),
                address: node.address.clone(),
                wallet_address: node.wallet_address.clone(),
                block_height: node.block_height.map(i64::from),
                // TODO: Get node data
                node_data: None,
                created_at: Some(try_dt_to_ts(node.created_at)?),
                updated_at: Some(try_dt_to_ts(node.updated_at)?),
                status: Some(GrpcNodeStatus::from(node.chain_status).into()),
                staking_status: Some(GrpcStakingStatus::from(node.staking_status).into()),
                sync_status: Some(GrpcSyncStatus::from(node.sync_status).into()),
            };
            Ok(grpc_node)
        }
    }

    impl TryFrom<&NodeCreateRequest> for GrpcNode {
        type Error = ApiError;

        fn try_from(req: &NodeCreateRequest) -> Result<Self, Self::Error> {
            let r#type = serde_json::to_string(req.node_type.as_ref()).map_err(|e| {
                anyhow!("Could not serialize field `type` of `NodeCreateRequest`: {e:?}")
            })?;
            let node = Self {
                id: None,
                org_id: Some(req.org_id.to_string()),
                host_id: Some(req.host_id.to_string()),
                blockchain_id: Some(req.blockchain_id.to_string()),
                name: Some(petname::petname(3, "_")),
                // TODO
                groups: vec![],
                version: req.version.clone(),
                ip: req.ip_addr.clone(),
                r#type: Some(r#type),
                address: req.address.clone(),
                wallet_address: req.wallet_address.clone(),
                block_height: req.block_height.map(i64::from),
                node_data: None,
                created_at: None,
                updated_at: None,
                status: Some(GrpcNodeStatus::from(req.chain_status).into()),
                staking_status: Some(
                    GrpcStakingStatus::from(
                        req.staking_status.unwrap_or(NodeStakingStatus::Unknown),
                    )
                    .into(),
                ),
                sync_status: Some(GrpcSyncStatus::from(req.sync_status).into()),
            };
            Ok(node)
        }
    }

    impl TryFrom<NodeCreateRequest> for GrpcNode {
        type Error = ApiError;

        fn try_from(req: NodeCreateRequest) -> Result<Self, Self::Error> {
            Self::try_from(&req)
        }
    }

    impl TryFrom<GrpcNode> for NodeCreateRequest {
        type Error = ApiError;

        fn try_from(node: GrpcNode) -> Result<Self, Self::Error> {
            let req = Self {
                org_id: Uuid::parse_str(
                    node.org_id
                        .ok_or_else(|| ApiError::validation("GrpcNode.org_id is required"))?
                        .as_str(),
                )?,
                host_id: Uuid::parse_str(
                    node.host_id
                        .ok_or_else(|| ApiError::validation("GrpcNode.host_id is required"))?
                        .as_str(),
                )?,
                name: Some(petname::petname(3, "_")),
                groups: Some(node.groups.join(",")),
                version: node.version.map(String::from),
                ip_addr: node.ip.map(String::from),
                blockchain_id: Uuid::parse_str(
                    node.blockchain_id
                        .ok_or_else(|| ApiError::validation("GrpcNode.blockchain_id is required"))?
                        .as_str(),
                )?,
                node_type: node
                    .r#type
                    .ok_or_else(required("node.type"))?
                    .try_into()
                    .map(sqlx::types::Json)?,
                address: node.address.map(String::from),
                wallet_address: node.wallet_address.map(String::from),
                block_height: node.block_height.map(i64::from),
                node_data: node.node_data.map(Value::from),
                chain_status: node
                    .status
                    .ok_or_else(required("node.status"))?
                    .try_into()?,
                sync_status: NodeSyncStatus::Unknown,
                staking_status: Some(NodeStakingStatus::Unknown),
                container_status: ContainerStatus::Unknown,
            };
            Ok(req)
        }
    }

    impl TryFrom<GrpcNode> for NodeInfo {
        type Error = ApiError;

        fn try_from(node: GrpcNode) -> Result<Self, Self::Error> {
            let node_info = Self {
                version: node.version,
                ip_addr: node.ip,
                block_height: node.block_height,
                node_data: node.node_data.map(Value::from),
                chain_status: node.status.map(|n| n.try_into()).transpose()?,
                sync_status: None,
                staking_status: None,
                container_status: None,
            };
            Ok(node_info)
        }
    }

    impl From<NodeChainStatus> for GrpcNodeStatus {
        fn from(ncs: NodeChainStatus) -> Self {
            match ncs {
                NodeChainStatus::Unknown => GrpcNodeStatus::UndefinedApplicationStatus,
                NodeChainStatus::Provisioning => GrpcNodeStatus::Provisioning,
                NodeChainStatus::Broadcasting => GrpcNodeStatus::Broadcasting,
                NodeChainStatus::Cancelled => GrpcNodeStatus::Cancelled,
                NodeChainStatus::Delegating => GrpcNodeStatus::Delegating,
                NodeChainStatus::Delinquent => GrpcNodeStatus::Delinquent,
                NodeChainStatus::Disabled => GrpcNodeStatus::Disabled,
                NodeChainStatus::Earning => GrpcNodeStatus::Earning,
                NodeChainStatus::Elected => GrpcNodeStatus::Elected,
                NodeChainStatus::Electing => GrpcNodeStatus::Electing,
                NodeChainStatus::Exported => GrpcNodeStatus::Exported,
                NodeChainStatus::Ingesting => GrpcNodeStatus::Ingesting,
                NodeChainStatus::Mining => GrpcNodeStatus::Mining,
                NodeChainStatus::Minting => GrpcNodeStatus::Minting,
                NodeChainStatus::Processing => GrpcNodeStatus::Processing,
                NodeChainStatus::Relaying => GrpcNodeStatus::Relaying,
                NodeChainStatus::Removed => GrpcNodeStatus::Removed,
                NodeChainStatus::Removing => GrpcNodeStatus::Removing,
            }
        }
    }

    impl From<NodeSyncStatus> for GrpcSyncStatus {
        fn from(nss: NodeSyncStatus) -> Self {
            match nss {
                NodeSyncStatus::Unknown => GrpcSyncStatus::UndefinedSyncStatus,
                NodeSyncStatus::Synced => GrpcSyncStatus::Synced,
                NodeSyncStatus::Syncing => GrpcSyncStatus::Syncing,
            }
        }
    }

    impl From<NodeStakingStatus> for GrpcStakingStatus {
        fn from(nss: NodeStakingStatus) -> Self {
            match nss {
                NodeStakingStatus::Unknown => GrpcStakingStatus::UndefinedStakingStatus,
                NodeStakingStatus::Staked => GrpcStakingStatus::Staked,
                NodeStakingStatus::Staking => GrpcStakingStatus::Staking,
                NodeStakingStatus::Validating => GrpcStakingStatus::Validating,
                NodeStakingStatus::Follower => GrpcStakingStatus::Follower,
                NodeStakingStatus::Consensus => GrpcStakingStatus::Consensus,
                NodeStakingStatus::Unstaked => GrpcStakingStatus::Unstaked,
            }
        }
    }

    impl TryFrom<models::Blockchain> for blockjoy_ui::Blockchain {
        type Error = ApiError;

        fn try_from(model: models::Blockchain) -> Result<Self, Self::Error> {
            let json = model.supported_node_types.0;
            let json = serde_json::to_string(&json)
                .map_err(|e| anyhow!("Could not serialize supported node types: {e}"))?;

            tracing::info!("sending json: {}", json);

            let blockchain = Self {
                id: Some(model.id.to_string()),
                name: Some(model.name),
                description: model.description,
                status: model.status as i32,
                project_url: model.project_url,
                repo_url: model.repo_url,
                supports_etl: model.supports_etl,
                supports_node: model.supports_node,
                supports_staking: model.supports_staking,
                supports_broadcast: model.supports_broadcast,
                version: model.version,
                supported_nodes_types: json,
                created_at: Some(try_dt_to_ts(model.created_at)?),
                updated_at: Some(try_dt_to_ts(model.updated_at)?),
            };
            Ok(blockchain)
        }
    }
}

pub mod into {
    use crate::{
        errors::ApiError,
        grpc::{
            blockjoy::{HostInfo, HostInfoUpdateRequest},
            helpers::required,
        },
    };
    use tonic::Request;

    pub trait IntoData<R, T> {
        type Error;

        fn into_data(self) -> Result<T, Self::Error>;
    }

    impl IntoData<Request<HostInfoUpdateRequest>, (String, HostInfo)>
        for Request<HostInfoUpdateRequest>
    {
        type Error = ApiError;

        fn into_data(self) -> Result<(String, HostInfo), Self::Error> {
            let inner = self.into_inner();
            let id = inner.request_id.unwrap_or_default();
            let info = inner.info.ok_or_else(required("info"))?;

            Ok((id, info))
        }
    }
}<|MERGE_RESOLUTION|>--- conflicted
+++ resolved
@@ -7,15 +7,7 @@
 use crate::models::{Blockchain, Command, HostCmd, Node};
 use crate::server::DbPool;
 
-<<<<<<< HEAD
 pub async fn db_command_to_grpc_command(cmd: Command, db: &DbPool) -> ApiResult<GrpcCommand> {
-    let meta = Some(CommandMeta {
-        api_command_id: Some(GrpcUuid::from(cmd.id)),
-        created_at: Some(pb_current_timestamp()),
-    });
-=======
-pub async fn db_command_to_grpc_command(cmd: Command, db: DbPool) -> ApiResult<GrpcCommand> {
->>>>>>> 06b08c68
     let mut node_cmd = NodeCommand {
         id: cmd.resource_id.to_string(),
         command: None,
@@ -85,11 +77,7 @@
 
 pub mod from {
     use crate::errors::ApiError;
-<<<<<<< HEAD
-    use crate::grpc::blockjoy::{self, HostInfo, Uuid as GrpcUuid};
-=======
     use crate::grpc::blockjoy::HostInfo;
->>>>>>> 06b08c68
     use crate::grpc::blockjoy_ui::{
         self, node::NodeStatus as GrpcNodeStatus, node::StakingStatus as GrpcStakingStatus,
         node::SyncStatus as GrpcSyncStatus, Host as GrpcHost, HostProvision as GrpcHostProvision,
@@ -139,33 +127,6 @@
         }
     }
 
-<<<<<<< HEAD
-    impl TryFrom<blockjoy_ui::Uuid> for uuid::Uuid {
-        type Error = ApiError;
-
-        fn try_from(id: blockjoy_ui::Uuid) -> Result<Self, Self::Error> {
-            let id = id
-                .value
-                .parse()
-                .map_err(|e| anyhow!("Could not parse provided uuid: {e:?}"))?;
-            Ok(id)
-        }
-    }
-
-    impl TryFrom<blockjoy::Uuid> for uuid::Uuid {
-        type Error = ApiError;
-
-        fn try_from(id: blockjoy::Uuid) -> Result<Self, Self::Error> {
-            let id = id
-                .value
-                .parse()
-                .map_err(|e| anyhow!("Could not parse provided uuid: {e:?}"))?;
-            Ok(id)
-        }
-    }
-
-=======
->>>>>>> 06b08c68
     impl TryFrom<GrpcHost> for HostSelectiveUpdate {
         type Error = ApiError;
 
