use crate::errors::Result as ApiResult;
use crate::grpc::blockjoy::{
    command, node_command, Command as GrpcCommand, CommandMeta, NodeCommand, NodeCreate,
    NodeDelete, NodeInfoGet, NodeRestart, NodeStop, NodeType as GrpcNodeType, Uuid as GrpcUuid,
};
use crate::grpc::helpers::pb_current_timestamp;
use crate::models::{Command, HostCmd, Node, NodeType as DbNodeType};
use crate::server::DbPool;

pub async fn db_command_to_grpc_command(cmd: Command, db: DbPool) -> ApiResult<GrpcCommand> {
    let meta = Some(CommandMeta {
        api_command_id: Some(GrpcUuid::from(cmd.id)),
        created_at: Some(pb_current_timestamp()),
    });
    let mut node_cmd = NodeCommand {
        id: Some(GrpcUuid::from(cmd.resource_id)),
        command: None,
        meta,
    };

    node_cmd.command = match cmd.cmd {
        HostCmd::RestartNode => Some(node_command::Command::Restart(NodeRestart::default())),
        HostCmd::KillNode => {
            tracing::debug!("Using NodeStop for KillNode");
            Some(node_command::Command::Stop(NodeStop::default()))
        }
        HostCmd::ShutdownNode => Some(node_command::Command::Stop(NodeStop::default())),
        HostCmd::UpdateNode => {
            tracing::debug!("Using NodeUpgrade for UpdateNode");
            unimplemented!();
            /*
            // TODO: add image
            Self {
                r#type: Some(command::Type::Node(NodeUpgrade {})),
            }
             */
        }
        HostCmd::MigrateNode => {
            tracing::debug!("Using NodeGenericCommand for MigrateNode");
            unimplemented!();
            /*
            node_cmd.command = Some(node_command::Command::Generic(NodeGenericCommand::default()))
             */
        }
        HostCmd::GetNodeVersion => {
            tracing::debug!("Using NodeInfoGet for GetNodeVersion");
            Some(node_command::Command::InfoGet(NodeInfoGet::default()))
        }
        // The following should be HostCommands
        HostCmd::CreateNode => {
            let node = Node::find_by_id(&cmd.resource_id, &db).await?;
            let create_cmd = NodeCreate {
                name: node.name.unwrap_or_default(),
                blockchain: node.blockchain_id.to_string(),
                image: None,
                r#type: <DbNodeType as Into<GrpcNodeType>>::into(node.node_type) as i32,
            };

            Some(node_command::Command::Create(create_cmd))
        }
        HostCmd::DeleteNode => Some(node_command::Command::Delete(NodeDelete::default())),
        HostCmd::GetBVSVersion => unimplemented!(),
        HostCmd::UpdateBVS => unimplemented!(),
        HostCmd::RestartBVS => unimplemented!(),
        HostCmd::RemoveBVS => unimplemented!(),
        HostCmd::CreateBVS => unimplemented!(),
        HostCmd::StopBVS => unimplemented!(),
        // TODO: Missing
        // NodeStart, NodeUpgrade
    };

    Ok(GrpcCommand {
        r#type: Some(command::Type::Node(node_cmd)),
    })
}

pub mod from {
    use crate::errors::ApiError;
    use crate::grpc::blockjoy::{HostInfo, NodeType as GrpcNodeType, Uuid as GrpcUuid};
    use crate::grpc::blockjoy_ui::{
<<<<<<< HEAD
        node::NodeStatus as GrpcNodeStatus, node::NodeType as GrpcUiNodeType, Host as GrpcHost,
=======
        self, node::NodeStatus as GrpcNodeStatus, node::NodeType as GrpcNodeType, Host as GrpcHost,
>>>>>>> bf6fc568
        HostProvision as GrpcHostProvision, Node as GrpcNode, Organization, User as GrpcUiUser,
        Uuid as GrpcUiUuid,
    };
    use crate::models::{
<<<<<<< HEAD
        ConnectionStatus, ContainerStatus, HostProvision, HostRequest, Node, NodeChainStatus,
        NodeCreateRequest, NodeInfo, NodeStakingStatus, NodeSyncStatus, NodeType, Org, User,
=======
        self, Command as DbCommand, ConnectionStatus, ContainerStatus, HostCmd, HostProvision,
        HostRequest, Node, NodeChainStatus, NodeCreateRequest, NodeInfo, NodeStakingStatus,
        NodeSyncStatus, NodeType, Org, User,
>>>>>>> bf6fc568
    };
    use crate::models::{Host, HostSelectiveUpdate};
    use anyhow::anyhow;
    use chrono::{DateTime, Utc};
    use prost_types::Timestamp;
    use serde_json::Value;
    use std::i64;
    use std::str::FromStr;
    use tonic::{Code, Status};
    use uuid::Uuid;

    impl FromStr for GrpcUuid {
        type Err = ApiError;

        fn from_str(s: &str) -> Result<Self, Self::Err> {
            // Assuming 's' is some UUID
            match Uuid::parse_str(s) {
                Ok(_) => Ok(Self { value: s.into() }),
                Err(e) => Err(ApiError::UnexpectedError(anyhow!(e))),
            }
        }
    }

    impl From<HostSelectiveUpdate> for HostInfo {
        fn from(update: HostSelectiveUpdate) -> Self {
            Self {
                id: None,
                name: update.name,
                version: update.version,
                location: update.location,
                cpu_count: update.cpu_count,
                mem_size: update.mem_size,
                disk_size: update.disk_size,
                os: update.os,
                os_version: update.os_version,
                ip: None,
            }
        }
    }

    impl From<GrpcHost> for HostSelectiveUpdate {
        fn from(host: GrpcHost) -> Self {
            Self {
                org_id: host.org_id.map(Uuid::from),
                name: host.name.map(String::from),
                version: host.version.map(String::from),
                location: host.location.map(String::from),
                cpu_count: host.cpu_count.map(i64::from),
                mem_size: host.mem_size.map(i64::from),
                disk_size: host.disk_size.map(i64::from),
                os: host.os.map(String::from),
                os_version: host.os_version.map(String::from),
                ip_addr: host.ip.map(String::from),
                val_ip_addrs: None,
                status: None,
            }
        }
    }

    impl From<HostProvision> for GrpcHostProvision {
        fn from(hp: HostProvision) -> Self {
            Self {
                id: Some(hp.id),
                org_id: Some(GrpcUiUuid::from(hp.org_id)),
                host_id: hp.host_id.map(GrpcUiUuid::from),
                created_at: Some(Timestamp {
                    seconds: hp.created_at.timestamp(),
                    nanos: hp.created_at.timestamp_nanos() as i32,
                }),
                claimed_at: hp.claimed_at.map(|ts| Timestamp {
                    seconds: ts.timestamp(),
                    nanos: ts.timestamp_nanos() as i32,
                }),
                install_cmd: hp.install_cmd.map(String::from),
            }
        }
    }

    impl From<GrpcHost> for HostRequest {
        fn from(host: GrpcHost) -> Self {
            Self {
                org_id: host.org_id.map(Uuid::from),
                name: host.name.map(String::from).unwrap(),
                version: host.version.map(String::from),
                location: host.location.map(String::from),
                cpu_count: host.cpu_count.map(i64::from),
                mem_size: host.mem_size.map(i64::from),
                disk_size: host.disk_size.map(i64::from),
                os: host.os.map(String::from),
                os_version: host.os_version.map(String::from),
                ip_addr: host.ip.map(String::from).unwrap(),
                val_ip_addrs: None,
                status: ConnectionStatus::Online,
            }
        }
    }

    impl From<GrpcUuid> for Uuid {
        fn from(id: GrpcUuid) -> Self {
            Uuid::parse_str(id.value.as_str()).unwrap()
        }
    }

    impl From<Uuid> for GrpcUiUuid {
        fn from(id: Uuid) -> Self {
            Self {
                value: id.to_string(),
            }
        }
    }

    impl From<Uuid> for GrpcUuid {
        fn from(id: Uuid) -> Self {
            Self {
                value: id.to_string(),
            }
        }
    }

    impl From<GrpcUiUuid> for Uuid {
        fn from(id: GrpcUiUuid) -> Self {
            Uuid::parse_str(id.value.as_str()).unwrap()
        }
    }

    impl From<&User> for GrpcUiUser {
        fn from(user: &User) -> Self {
            Self {
                id: Some(GrpcUiUuid::from(user.id)),
                email: Some(user.email.clone()),
                first_name: Some(user.first_name.clone()),
                last_name: Some(user.last_name.clone()),
                created_at: Some(Timestamp {
                    seconds: user.created_at.timestamp(),
                    nanos: user.created_at.timestamp_nanos() as i32,
                }),
                updated_at: None,
            }
        }
    }

    impl From<Option<String>> for GrpcUuid {
        fn from(id: Option<String>) -> Self {
            Self { value: id.unwrap() }
        }
    }

    impl From<ApiError> for Status {
        fn from(e: ApiError) -> Self {
            let msg = format!("{:?}", e);

            match e {
                ApiError::ValidationError(_) => Status::invalid_argument(msg),
                ApiError::NotFoundError(_) => Status::not_found(msg),
                ApiError::DuplicateResource => Status::invalid_argument(msg),
                ApiError::InvalidAuthentication(_) => Status::unauthenticated(msg),
                ApiError::InsufficientPermissionsError => Status::permission_denied(msg),
                _ => Status::internal(msg),
            }
        }
    }

    impl From<Status> for ApiError {
        fn from(status: Status) -> Self {
            let e = anyhow!(format!("{:?}", status));

            match status.code() {
                Code::Unauthenticated => ApiError::InvalidAuthentication(e),
                Code::PermissionDenied => ApiError::InsufficientPermissionsError,
                _ => ApiError::UnexpectedError(e),
            }
        }
    }

    impl From<User> for GrpcUiUser {
        fn from(user: User) -> Self {
            Self {
                id: Some(GrpcUiUuid::from(user.id)),
                email: Some(user.email),
                first_name: Some(user.first_name),
                last_name: Some(user.last_name),
                created_at: Some(Timestamp {
                    seconds: user.created_at.timestamp(),
                    nanos: user.created_at.timestamp_nanos() as i32,
                }),
                updated_at: None,
            }
        }
    }

    impl From<Org> for Organization {
        fn from(org: Org) -> Self {
            Organization::from(&org)
        }
    }

    impl From<&Org> for Organization {
        fn from(org: &Org) -> Self {
            Self {
                id: Some(GrpcUiUuid::from(org.id)),
                name: Some(org.name.clone()),
                personal: Some(org.is_personal),
                member_count: org.member_count,
                created_at: Some(Timestamp {
                    seconds: org.created_at.timestamp(),
                    nanos: org.created_at.timestamp_nanos() as i32,
                }),
                updated_at: Some(Timestamp {
                    seconds: org.updated_at.timestamp(),
                    nanos: org.updated_at.timestamp_nanos() as i32,
                }),
            }
        }
    }

    impl From<Host> for GrpcHost {
        fn from(host: Host) -> Self {
            GrpcHost::from(&host)
        }
    }

    impl From<&Host> for GrpcHost {
        fn from(host: &Host) -> Self {
            Self {
                id: Some(GrpcUiUuid::from(host.id)),
                org_id: host.org_id.map(GrpcUiUuid::from),
                name: Some(host.name.clone()),
                version: host.version.clone().map(String::from),
                location: host.location.clone().map(String::from),
                cpu_count: host.cpu_count.map(i64::from),
                mem_size: host.mem_size.map(i64::from),
                disk_size: host.disk_size.map(i64::from),
                os: host.os.clone().map(String::from),
                os_version: host.os_version.clone().map(String::from),
                ip: Some(host.ip_addr.clone()),
                status: None,
                nodes: vec![],
                created_at: Some(Timestamp {
                    seconds: host.created_at.timestamp(),
                    nanos: host.created_at.timestamp_nanos() as i32,
                }),
            }
        }
    }

    impl From<Node> for GrpcNode {
        fn from(node: Node) -> Self {
            Self::from(&node)
        }
    }

    impl From<&Node> for GrpcNode {
        fn from(node: &Node) -> Self {
            Self {
                id: Some(GrpcUiUuid::from(node.id)),
                org_id: Some(GrpcUiUuid::from(node.org_id)),
                host_id: Some(GrpcUiUuid::from(node.host_id)),
                blockchain_id: Some(GrpcUiUuid::from(node.blockchain_id)),
                name: node.name.clone().map(String::from),
                // TODO: get node groups
                groups: vec![],
                version: node.version.clone().map(String::from),
                ip: node.ip_addr.clone().map(String::from),
                r#type: Some(GrpcNodeType::from(node.node_type) as i32),
                address: node.address.clone().map(String::from),
                wallet_address: node.wallet_address.clone().map(String::from),
                block_height: node.block_height.map(i64::from),
                // TODO: Get node data
                node_data: None,
                created_at: Some(Timestamp {
                    seconds: node.created_at.timestamp(),
                    nanos: node.created_at.timestamp_nanos() as i32,
                }),
                updated_at: Some(Timestamp {
                    seconds: node.updated_at.timestamp(),
                    nanos: node.updated_at.timestamp_nanos() as i32,
                }),
                status: Some(GrpcNodeStatus::from(node.chain_status) as i32),
            }
        }
    }

    impl From<&NodeCreateRequest> for GrpcNode {
        fn from(req: &NodeCreateRequest) -> Self {
            Self {
                id: None,
                org_id: Some(GrpcUiUuid::from(req.org_id)),
                host_id: Some(GrpcUiUuid::from(req.host_id)),
                blockchain_id: Some(GrpcUiUuid::from(req.blockchain_id)),
                name: req.name.clone().map(String::from),
                // TODO
                groups: vec![],
                version: req.version.clone().map(String::from),
                ip: req.ip_addr.clone().map(String::from),
                // TODO
                r#type: None,
                address: req.address.clone().map(String::from),
                wallet_address: req.wallet_address.clone().map(String::from),
                block_height: req.block_height.map(i64::from),
                node_data: None,
                created_at: None,
                updated_at: None,
                status: Some(GrpcNodeStatus::from(req.chain_status) as i32),
            }
        }
    }

    impl From<NodeCreateRequest> for GrpcNode {
        fn from(req: NodeCreateRequest) -> Self {
            Self::from(&req)
        }
    }

    impl From<GrpcNode> for NodeCreateRequest {
        fn from(node: GrpcNode) -> Self {
            Self {
                org_id: node.org_id.map(Uuid::from).unwrap_or_default(),
                host_id: node.host_id.map(Uuid::from).unwrap_or_default(),
                name: node.name.map(String::from),
                groups: Some(node.groups.join(",")),
                version: node.version.map(String::from),
                ip_addr: node.ip.map(String::from),
                blockchain_id: node.blockchain_id.map(Uuid::from).unwrap_or_default(),
                node_type: NodeType::from(node.r#type.unwrap_or_default()),
                address: node.address.map(String::from),
                wallet_address: node.wallet_address.map(String::from),
                block_height: node.block_height.map(i64::from),
                node_data: node.node_data.map(Value::from),
                chain_status: NodeChainStatus::from(node.status.unwrap_or_default()),
                sync_status: NodeSyncStatus::Unknown,
                staking_status: Some(NodeStakingStatus::Unknown),
                container_status: ContainerStatus::Unknown,
            }
        }
    }

    impl From<GrpcNode> for NodeInfo {
        fn from(node: GrpcNode) -> Self {
            Self {
                version: node.version,
                ip_addr: node.ip,
                block_height: node.block_height,
                node_data: node.node_data.map(Value::from),
                chain_status: node.status.map(NodeChainStatus::from),
                sync_status: None,
                staking_status: None,
                container_status: None,
            }
        }
    }

    impl From<NodeType> for GrpcNodeType {
        fn from(nt: NodeType) -> Self {
            match nt {
                NodeType::Node => GrpcNodeType::Node,
                NodeType::Validator => GrpcNodeType::Validator,
                NodeType::Api => GrpcNodeType::Api,
                NodeType::Etl => GrpcNodeType::Etl,
                NodeType::Miner => GrpcNodeType::Miner,
                NodeType::Oracle => GrpcNodeType::Oracle,
                NodeType::Relay => GrpcNodeType::Relay,
                NodeType::Undefined => GrpcNodeType::UndefinedType,
            }
        }
    }

    impl From<NodeType> for GrpcUiNodeType {
        fn from(nt: NodeType) -> Self {
            match nt {
                NodeType::Node => GrpcUiNodeType::Node,
                NodeType::Validator => GrpcUiNodeType::Validator,
                NodeType::Api => GrpcUiNodeType::Api,
                NodeType::Etl => GrpcUiNodeType::Etl,
                NodeType::Miner => GrpcUiNodeType::Miner,
                NodeType::Oracle => GrpcUiNodeType::Oracle,
                NodeType::Relay => GrpcUiNodeType::Relay,
                NodeType::Undefined => GrpcUiNodeType::UndefinedType,
            }
        }
    }

    impl From<GrpcUiNodeType> for NodeType {
        fn from(nt: GrpcUiNodeType) -> Self {
            match nt {
                GrpcUiNodeType::Node => NodeType::Node,
                GrpcUiNodeType::Validator => NodeType::Validator,
                GrpcUiNodeType::Api => NodeType::Api,
                GrpcUiNodeType::Etl => NodeType::Etl,
                GrpcUiNodeType::Miner => NodeType::Miner,
                GrpcUiNodeType::Oracle => NodeType::Oracle,
                GrpcUiNodeType::Relay => NodeType::Relay,
                GrpcUiNodeType::UndefinedType => NodeType::Undefined,
            }
        }
    }

    impl From<NodeChainStatus> for GrpcNodeStatus {
        fn from(ncs: NodeChainStatus) -> Self {
            match ncs {
                NodeChainStatus::Unknown => GrpcNodeStatus::UndefinedApplicationStatus,
                NodeChainStatus::Broadcasting => GrpcNodeStatus::Broadcasting,
                NodeChainStatus::Cancelled => GrpcNodeStatus::Cancelled,
                // TODO
                NodeChainStatus::Consensus => GrpcNodeStatus::UndefinedApplicationStatus,
                NodeChainStatus::Delegating => GrpcNodeStatus::Delegating,
                NodeChainStatus::Delinquent => GrpcNodeStatus::Delinquent,
                NodeChainStatus::Disabled => GrpcNodeStatus::Disabled,
                NodeChainStatus::Earning => GrpcNodeStatus::Earning,
                NodeChainStatus::Elected => GrpcNodeStatus::Elected,
                NodeChainStatus::Electing => GrpcNodeStatus::Electing,
                NodeChainStatus::Exporting => GrpcNodeStatus::Exporting,
                // TODO
                NodeChainStatus::Follower => GrpcNodeStatus::UndefinedApplicationStatus,
                NodeChainStatus::Ingesting => GrpcNodeStatus::Ingesting,
                NodeChainStatus::Mining => GrpcNodeStatus::Mining,
                NodeChainStatus::Minting => GrpcNodeStatus::Minting,
                NodeChainStatus::Processing => GrpcNodeStatus::Processing,
                NodeChainStatus::Relaying => GrpcNodeStatus::Relaying,
                NodeChainStatus::Removed => GrpcNodeStatus::Removed,
                NodeChainStatus::Removing => GrpcNodeStatus::Removing,
                // TODO
                NodeChainStatus::Staked => GrpcNodeStatus::UndefinedApplicationStatus,
                // TODO
                NodeChainStatus::Staking => GrpcNodeStatus::UndefinedApplicationStatus,
                // TODO
                NodeChainStatus::Validating => GrpcNodeStatus::UndefinedApplicationStatus,
            }
        }
    }

    impl From<models::Blockchain> for blockjoy_ui::Blockchain {
        fn from(model: models::Blockchain) -> Self {
            let convert_dt = |dt: DateTime<Utc>| prost_types::Timestamp {
                seconds: dt.timestamp(),
                nanos: dt.timestamp_nanos() as i32,
            };
            Self {
                id: Some(model.id.into()),
                name: model.name,
                description: model.description,
                status: model.status as i32,
                project_url: model.project_url,
                repo_url: model.repo_url,
                supports_etl: model.supports_etl,
                supports_node: model.supports_node,
                supports_staking: model.supports_staking,
                supports_broadcast: model.supports_broadcast,
                version: model.version,
                supported_nodes_types: model
                    .supported_node_types
                    .into_iter()
                    .map(|node_type| node_type as i32)
                    .collect(),
                created_at: Some(convert_dt(model.created_at)),
                updated_at: Some(convert_dt(model.updated_at)),
            }
        }
    }
}

pub mod into {
    use crate::grpc::blockjoy::{HostInfo, HostInfoUpdateRequest, Uuid as GrpcUuid};
    use tonic::Request;

    impl ToString for GrpcUuid {
        fn to_string(&self) -> String {
            self.value.clone()
        }
    }

    pub trait IntoData<R, T> {
        fn into_data(self) -> T;
    }

    impl IntoData<Request<HostInfoUpdateRequest>, (GrpcUuid, HostInfo)>
        for Request<HostInfoUpdateRequest>
    {
        fn into_data(self) -> (GrpcUuid, HostInfo) {
            let inner = self.into_inner();
            let id = inner.request_id.unwrap();
            let info = inner.info.unwrap();

            (id, info)
        }
    }
}<|MERGE_RESOLUTION|>--- conflicted
+++ resolved
@@ -78,23 +78,17 @@
     use crate::errors::ApiError;
     use crate::grpc::blockjoy::{HostInfo, NodeType as GrpcNodeType, Uuid as GrpcUuid};
     use crate::grpc::blockjoy_ui::{
-<<<<<<< HEAD
-        node::NodeStatus as GrpcNodeStatus, node::NodeType as GrpcUiNodeType, Host as GrpcHost,
-=======
-        self, node::NodeStatus as GrpcNodeStatus, node::NodeType as GrpcNodeType, Host as GrpcHost,
->>>>>>> bf6fc568
-        HostProvision as GrpcHostProvision, Node as GrpcNode, Organization, User as GrpcUiUser,
-        Uuid as GrpcUiUuid,
+        self, node::NodeStatus as GrpcNodeStatus, node::NodeStatus as GrpcNodeStatus,
+        node::NodeType as GrpcNodeType, node::NodeType as GrpcUiNodeType, Host as GrpcHost,
+        Host as GrpcHost, HostProvision as GrpcHostProvision, Node as GrpcNode, Organization,
+        User as GrpcUiUser, Uuid as GrpcUiUuid,
     };
     use crate::models::{
-<<<<<<< HEAD
-        ConnectionStatus, ContainerStatus, HostProvision, HostRequest, Node, NodeChainStatus,
-        NodeCreateRequest, NodeInfo, NodeStakingStatus, NodeSyncStatus, NodeType, Org, User,
-=======
-        self, Command as DbCommand, ConnectionStatus, ContainerStatus, HostCmd, HostProvision,
-        HostRequest, Node, NodeChainStatus, NodeCreateRequest, NodeInfo, NodeStakingStatus,
-        NodeSyncStatus, NodeType, Org, User,
->>>>>>> bf6fc568
+        self, Command as DbCommand, ConnectionStatus, ConnectionStatus, ContainerStatus,
+        ContainerStatus, HostCmd, HostProvision, HostProvision, HostRequest, HostRequest, Node,
+        Node, NodeChainStatus, NodeChainStatus, NodeCreateRequest, NodeCreateRequest, NodeInfo,
+        NodeInfo, NodeStakingStatus, NodeStakingStatus, NodeSyncStatus, NodeSyncStatus, NodeType,
+        NodeType, Org, Org, User, User,
     };
     use crate::models::{Host, HostSelectiveUpdate};
     use anyhow::anyhow;
