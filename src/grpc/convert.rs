--- conflicted
+++ resolved
@@ -7,12 +7,8 @@
     NodeDelete, NodeInfoGet, NodeRestart, NodeStop,
 };
 use crate::grpc::helpers::required;
-<<<<<<< HEAD
-use crate::models::{self, Blockchain, Command, HostCmd, Node};
-=======
-use crate::models::{Blockchain, Command, HostCmd, Node, NodeTypeKey};
+use crate::models::{self, Blockchain, Command, HostCmd, Node, NodeType};
 use anyhow::anyhow;
->>>>>>> a0f09c5f
 use diesel_async::AsyncPgConnection;
 use prost_types::Timestamp;
 
@@ -68,20 +64,6 @@
             let node_id = cmd.node_id.ok_or_else(required("command.node_id"))?;
             let node = Node::find_by_id(node_id, conn).await?;
             let network = Parameter::new("network", &node.network);
-<<<<<<< HEAD
-            let properties = node
-                .properties()?
-                .iter_props()
-                .flat_map(|p| p.value.as_ref().map(|v| (&p.name, v)))
-                .map(|(name, value)| Parameter::new(name, value))
-                .chain([network])
-                .collect();
-            let cmd = blockjoy::NodeInfoUpdate {
-                name: Some(node.name),
-                self_update: Some(node.self_update),
-                properties,
-            };
-=======
             let node_type = node.node_type()?;
             let cmd = Command::Update(blockjoy::NodeInfoUpdate {
                 name: Some(node.name),
@@ -93,7 +75,6 @@
                     .chain([network])
                     .collect(),
             });
->>>>>>> a0f09c5f
 
             node_cmd(cmd, node_id.to_string())
         }
@@ -109,27 +90,18 @@
         }
         // The following should be HostCommands
         HostCmd::CreateNode => {
-<<<<<<< HEAD
-            let node = dbg!(Node::find_by_id(cmd.resource_id, conn).await?);
-            let blockchain = Blockchain::find_by_id(node.blockchain_id, conn).await?;
-            let image = ContainerImage {
-                protocol: blockchain.name,
-                node_type: node.node_type.to_string().to_lowercase(),
-=======
             let node_id = cmd.node_id.ok_or_else(required("command.node_id"))?;
             let node = Node::find_by_id(node_id, conn).await?;
             let blockchain = Blockchain::find_by_id(node.blockchain_id, conn).await?;
             let image = ContainerImage {
                 protocol: blockchain.name,
                 node_type: NodeTypeKey::str_from_value(node.node_type()?.get_id()).to_lowercase(),
->>>>>>> a0f09c5f
                 node_version: node.version.as_deref().unwrap_or("latest").to_lowercase(),
                 status: StatusName::Development.into(),
             };
             let network = Parameter::new("network", &node.network);
-<<<<<<< HEAD
             let r#type = models::NodePropertiesWithId {
-                id: node.node_type.into(),
+                id: node.node_type()?,
                 props: node.properties()?,
             };
             let properties = node
@@ -150,33 +122,6 @@
                 properties,
             };
 
-            Some(node_command::Command::Create(create_cmd))
-        }
-        HostCmd::DeleteNode => Some(node_command::Command::Delete(NodeDelete {})),
-        HostCmd::GetBVSVersion => unimplemented!(),
-        HostCmd::UpdateBVS => unimplemented!(),
-        HostCmd::RestartBVS => unimplemented!(),
-        HostCmd::RemoveBVS => unimplemented!(),
-        HostCmd::CreateBVS => unimplemented!(),
-        HostCmd::StopBVS => unimplemented!(),
-=======
-            let node_type = node.node_type()?;
-            let cmd = Command::Create(NodeCreate {
-                name: node.name,
-                blockchain: node.blockchain_id.to_string(),
-                image: Some(image),
-                r#type: node_type.to_json()?,
-                ip: node.ip_addr.ok_or_else(required("node.ip_addr"))?,
-                gateway: node.ip_gateway,
-                self_update: node.self_update,
-                properties: node_type
-                    .iter_props()
-                    .flat_map(|p| p.value.as_ref().map(|v| (&p.name, v)))
-                    .map(|(name, value)| Parameter::new(name, value))
-                    .chain([network])
-                    .collect(),
-            });
-
             node_cmd(cmd, node_id.to_string())
         }
         HostCmd::DeleteNode => {
@@ -193,7 +138,6 @@
         HostCmd::RemoveBVS => Err(ApiError::UnexpectedError(anyhow!("Not implemented"))),
         HostCmd::CreateBVS => Err(ApiError::UnexpectedError(anyhow!("Not implemented"))),
         HostCmd::StopBVS => Err(ApiError::UnexpectedError(anyhow!("Not implemented"))),
->>>>>>> a0f09c5f
         // TODO: Missing
         // NodeStart, NodeUpgrade
     }
@@ -223,11 +167,7 @@
     use crate::grpc::blockjoy_ui::BlockchainNetwork;
     use crate::grpc::blockjoy_ui::{
         self, node::NodeStatus as GrpcNodeStatus, node::StakingStatus as GrpcStakingStatus,
-<<<<<<< HEAD
-        node::SyncStatus as GrpcSyncStatus, Node as GrpcNode,
-=======
         node::SyncStatus as GrpcSyncStatus,
->>>>>>> a0f09c5f
     };
     use crate::grpc::helpers::required;
     use crate::models::{self, NodeChainStatus, NodeKeyFile, NodeStakingStatus, NodeSyncStatus};
@@ -363,46 +303,6 @@
         }
     }
 
-<<<<<<< HEAD
-    impl TryFrom<models::Node> for GrpcNode {
-        type Error = ApiError;
-
-        fn try_from(node: models::Node) -> Result<Self, Self::Error> {
-            let properties = models::NodePropertiesWithId {
-                id: node.node_type.into(),
-                props: node.properties()?,
-            };
-            let res = Self {
-                id: Some(node.id.to_string()),
-                org_id: Some(node.org_id.to_string()),
-                host_id: Some(node.host_id.to_string()),
-                host_name: Some(node.host_name),
-                blockchain_id: Some(node.blockchain_id.to_string()),
-                name: Some(node.name),
-                groups: vec![],
-                version: node.version,
-                ip: node.ip_addr,
-                r#type: Some(serde_json::to_string(&properties)?),
-                address: node.address,
-                wallet_address: node.wallet_address,
-                block_height: node.block_height,
-                node_data: None,
-                created_at: Some(try_dt_to_ts(node.created_at)?),
-                updated_at: Some(try_dt_to_ts(node.updated_at)?),
-                status: Some(node.chain_status as i32),
-                sync_status: Some(node.sync_status as i32),
-                staking_status: node.staking_status.map(|ss| ss as i32),
-                ip_gateway: Some(node.ip_gateway),
-                self_update: Some(node.self_update),
-                network: Some(node.network.clone()),
-                blockchain_name: Some(node.network),
-            };
-            Ok(res)
-        }
-    }
-
-=======
->>>>>>> a0f09c5f
     impl From<NodeChainStatus> for GrpcNodeStatus {
         fn from(ncs: NodeChainStatus) -> Self {
             match ncs {
