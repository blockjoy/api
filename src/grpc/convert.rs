use super::api::FilteredIpAddr;
use crate::Error;
use crate::Result as ApiResult;
use anyhow::anyhow;
use prost_types::Timestamp;

/// Function to convert the datetimes from the database into the API representation of a timestamp.
pub fn try_dt_to_ts(datetime: chrono::DateTime<chrono::Utc>) -> crate::Result<Timestamp> {
    const NANOS_PER_SEC: i64 = 1_000_000_000;
    let nanos = datetime.timestamp_nanos();
    let timestamp = Timestamp {
        seconds: nanos / NANOS_PER_SEC,
        // This _should_ never fail because 1_000_000_000 fits into an i32, but using `as` was
        // hiding a bug here at first, therefore I have left the `try_into` call here.
        nanos: (nanos % NANOS_PER_SEC).try_into()?,
    };
    Ok(timestamp)
}

pub fn json_value_to_vec(json: &serde_json::Value) -> ApiResult<Vec<FilteredIpAddr>> {
    let arr = json
        .as_array()
        .ok_or_else(|| Error::UnexpectedError(anyhow!("Error deserializing JSON object")))?;
    let mut result = vec![];

    for value in arr {
        let tmp = value
            .as_object()
            .ok_or_else(|| Error::UnexpectedError(anyhow!("Error deserializing JSON array")))?;
        let ip = tmp
            .get("ip")
            .map(|e| e.to_string())
            .ok_or_else(|| Error::UnexpectedError(anyhow!("Can't read IP")))?
            .to_string();
        let description = tmp.get("description").map(|e| e.to_string());

        result.push(FilteredIpAddr { ip, description });
    }

    Ok(result)
}

<<<<<<< HEAD
// pub mod from {
//     use super::api::Keyfile;
//     use super::api_ui::blockchain_network::NetworkType;
//     use super::api_ui::BlockchainNetwork;
//     use super::api_ui::{
//         node::NodeStatus as GrpcNodeStatus, node::StakingStatus as GrpcStakingStatus,
//         node::SyncStatus as GrpcSyncStatus,
//     };
//     use crate::auth::{JwtToken, UserAuthToken};
//     use crate::cookbook::cookbook_grpc::NetworkConfiguration;
//     use crate::grpc;
//     use crate::models::{self, NodeChainStatus, NodeKeyFile, NodeStakingStatus, NodeSyncStatus};
//     use crate::Error;
//     use anyhow::anyhow;
//     use tonic::{Code, Status};

//     impl TryFrom<&UserAuthToken> for grpc::blockjoy_ui::ApiToken {
//         type Error = Error;

//         fn try_from(value: &UserAuthToken) -> Result<Self, Self::Error> {
//             Ok(Self {
//                 value: value.encode()?,
//             })
//         }
//     }

//     impl TryFrom<UserAuthToken> for grpc::blockjoy_ui::ApiToken {
//         type Error = Error;

//         fn try_from(value: UserAuthToken) -> Result<Self, Self::Error> {
//             Self::try_from(&value)
//         }
//     }

//     impl From<models::OrgUser> for grpc::blockjoy_ui::OrgUser {
//         fn from(value: models::OrgUser) -> Self {
//             Self {
//                 user_id: value.user_id.to_string(),
//                 org_id: value.org_id.to_string(),
//                 role: value.role as i32,
//             }
//         }
//     }

//     impl From<NodeChainStatus> for GrpcNodeStatus {
//         fn from(ncs: NodeChainStatus) -> Self {
//             match ncs {
//                 NodeChainStatus::Unknown => GrpcNodeStatus::Unspecified,
//                 NodeChainStatus::Provisioning => GrpcNodeStatus::Provisioning,
//                 NodeChainStatus::Broadcasting => GrpcNodeStatus::Broadcasting,
//                 NodeChainStatus::Cancelled => GrpcNodeStatus::Cancelled,
//                 NodeChainStatus::Delegating => GrpcNodeStatus::Delegating,
//                 NodeChainStatus::Delinquent => GrpcNodeStatus::Delinquent,
//                 NodeChainStatus::Disabled => GrpcNodeStatus::Disabled,
//                 NodeChainStatus::Earning => GrpcNodeStatus::Earning,
//                 NodeChainStatus::Elected => GrpcNodeStatus::Elected,
//                 NodeChainStatus::Electing => GrpcNodeStatus::Electing,
//                 NodeChainStatus::Exported => GrpcNodeStatus::Exported,
//                 NodeChainStatus::Ingesting => GrpcNodeStatus::Ingesting,
//                 NodeChainStatus::Mining => GrpcNodeStatus::Mining,
//                 NodeChainStatus::Minting => GrpcNodeStatus::Minting,
//                 NodeChainStatus::Processing => GrpcNodeStatus::Processing,
//                 NodeChainStatus::Relaying => GrpcNodeStatus::Relaying,
//                 NodeChainStatus::Removed => GrpcNodeStatus::Removed,
//                 NodeChainStatus::Removing => GrpcNodeStatus::Removing,
//             }
//         }
//     }

//     impl From<NodeSyncStatus> for GrpcSyncStatus {
//         fn from(nss: NodeSyncStatus) -> Self {
//             match nss {
//                 NodeSyncStatus::Unknown => GrpcSyncStatus::Unspecified,
//                 NodeSyncStatus::Synced => GrpcSyncStatus::Synced,
//                 NodeSyncStatus::Syncing => GrpcSyncStatus::Syncing,
//             }
//         }
//     }

//     impl From<NodeStakingStatus> for GrpcStakingStatus {
//         fn from(nss: NodeStakingStatus) -> Self {
//             match nss {
//                 NodeStakingStatus::Unknown => GrpcStakingStatus::Unspecified,
//                 NodeStakingStatus::Staked => GrpcStakingStatus::Staked,
//                 NodeStakingStatus::Staking => GrpcStakingStatus::Staking,
//                 NodeStakingStatus::Validating => GrpcStakingStatus::Validating,
//                 NodeStakingStatus::Follower => GrpcStakingStatus::Follower,
//                 NodeStakingStatus::Consensus => GrpcStakingStatus::Consensus,
//                 NodeStakingStatus::Unstaked => GrpcStakingStatus::Unstaked,
//             }
//         }
//     }

//     impl TryFrom<NodeKeyFile> for Keyfile {
//         type Error = Error;

//         fn try_from(value: NodeKeyFile) -> Result<Self, Self::Error> {
//             Ok(Self {
//                 name: value.name.clone(),
//                 content: value.content.into_bytes(),
//             })
//         }
//     }
// }
=======
pub mod from {
    use crate::auth::{JwtToken, UserAuthToken};
    use crate::cookbook::cookbook_grpc::NetworkConfiguration;
    use crate::grpc;
    use crate::grpc::blockjoy::Keyfile;
    use crate::grpc::blockjoy_ui::blockchain_network::NetworkType;
    use crate::grpc::blockjoy_ui::BlockchainNetwork;
    use crate::grpc::blockjoy_ui::{
        node::NodeStatus as GrpcNodeStatus, node::StakingStatus as GrpcStakingStatus,
        node::SyncStatus as GrpcSyncStatus,
    };
    use crate::models::{NodeChainStatus, NodeKeyFile, NodeStakingStatus, NodeSyncStatus};
    use crate::Error;
    use anyhow::anyhow;
    use tonic::{Code, Status};

    impl TryFrom<&UserAuthToken> for grpc::blockjoy_ui::ApiToken {
        type Error = Error;

        fn try_from(value: &UserAuthToken) -> Result<Self, Self::Error> {
            Ok(Self {
                value: value.encode()?,
            })
        }
    }

    impl TryFrom<UserAuthToken> for grpc::blockjoy_ui::ApiToken {
        type Error = Error;

        fn try_from(value: UserAuthToken) -> Result<Self, Self::Error> {
            Self::try_from(&value)
        }
    }

    impl From<Error> for Status {
        fn from(e: Error) -> Self {
            use Error::*;

            let msg = format!("{e:?}");

            match e {
                ValidationError(_) => Status::invalid_argument(msg),
                NotFoundError(_) => Status::not_found(msg),
                DuplicateResource { .. } => Status::invalid_argument(msg),
                InvalidAuthentication(_) => Status::unauthenticated(msg),
                InsufficientPermissionsError => Status::permission_denied(msg),
                UuidParseError(_) | IpParseError(_) => Status::invalid_argument(msg),
                NoMatchingHostError(_) => Status::resource_exhausted(msg),
                InvalidArgument(s) => s,
                _ => Status::internal(msg),
            }
        }
    }

    impl From<Status> for Error {
        fn from(status: Status) -> Self {
            let e = anyhow!(format!("{status:?}"));

            match status.code() {
                Code::Unauthenticated => Error::InvalidAuthentication(e.to_string()),
                Code::PermissionDenied => Error::InsufficientPermissionsError,
                Code::InvalidArgument => Error::InvalidArgument(status),
                _ => Error::UnexpectedError(e),
            }
        }
    }

    impl From<NodeChainStatus> for GrpcNodeStatus {
        fn from(ncs: NodeChainStatus) -> Self {
            match ncs {
                NodeChainStatus::Unknown => GrpcNodeStatus::Unspecified,
                NodeChainStatus::Provisioning => GrpcNodeStatus::Provisioning,
                NodeChainStatus::Broadcasting => GrpcNodeStatus::Broadcasting,
                NodeChainStatus::Cancelled => GrpcNodeStatus::Cancelled,
                NodeChainStatus::Delegating => GrpcNodeStatus::Delegating,
                NodeChainStatus::Delinquent => GrpcNodeStatus::Delinquent,
                NodeChainStatus::Disabled => GrpcNodeStatus::Disabled,
                NodeChainStatus::Earning => GrpcNodeStatus::Earning,
                NodeChainStatus::Elected => GrpcNodeStatus::Elected,
                NodeChainStatus::Electing => GrpcNodeStatus::Electing,
                NodeChainStatus::Exported => GrpcNodeStatus::Exported,
                NodeChainStatus::Ingesting => GrpcNodeStatus::Ingesting,
                NodeChainStatus::Mining => GrpcNodeStatus::Mining,
                NodeChainStatus::Minting => GrpcNodeStatus::Minting,
                NodeChainStatus::Processing => GrpcNodeStatus::Processing,
                NodeChainStatus::Relaying => GrpcNodeStatus::Relaying,
                NodeChainStatus::Removed => GrpcNodeStatus::Removed,
                NodeChainStatus::Removing => GrpcNodeStatus::Removing,
            }
        }
    }

    impl From<NodeSyncStatus> for GrpcSyncStatus {
        fn from(nss: NodeSyncStatus) -> Self {
            match nss {
                NodeSyncStatus::Unknown => GrpcSyncStatus::Unspecified,
                NodeSyncStatus::Synced => GrpcSyncStatus::Synced,
                NodeSyncStatus::Syncing => GrpcSyncStatus::Syncing,
            }
        }
    }

    impl From<NodeStakingStatus> for GrpcStakingStatus {
        fn from(nss: NodeStakingStatus) -> Self {
            match nss {
                NodeStakingStatus::Unknown => GrpcStakingStatus::Unspecified,
                NodeStakingStatus::Staked => GrpcStakingStatus::Staked,
                NodeStakingStatus::Staking => GrpcStakingStatus::Staking,
                NodeStakingStatus::Validating => GrpcStakingStatus::Validating,
                NodeStakingStatus::Follower => GrpcStakingStatus::Follower,
                NodeStakingStatus::Consensus => GrpcStakingStatus::Consensus,
                NodeStakingStatus::Unstaked => GrpcStakingStatus::Unstaked,
            }
        }
    }

    impl TryFrom<BlockchainNetwork> for crate::cookbook::BlockchainNetwork {
        type Error = Error;

        fn try_from(value: BlockchainNetwork) -> crate::Result<Self> {
            Ok(Self {
                name: value.name,
                url: value.url,
                network_type: NetworkType::from_i32(value.net_type)
                    .ok_or_else(|| anyhow!("Unknown network type: {}", value.net_type))?,
            })
        }
    }

    impl TryFrom<&NetworkConfiguration> for crate::cookbook::BlockchainNetwork {
        type Error = Error;

        fn try_from(value: &NetworkConfiguration) -> crate::Result<Self> {
            Ok(Self {
                name: value.name.clone(),
                url: value.url.clone(),
                network_type: NetworkType::from_i32(value.net_type)
                    .ok_or_else(|| anyhow!("Unknown network type: {}", value.net_type))?,
            })
        }
    }

    impl From<&crate::cookbook::BlockchainNetwork> for BlockchainNetwork {
        fn from(value: &crate::cookbook::BlockchainNetwork) -> Self {
            Self {
                name: value.name.clone(),
                url: value.url.clone(),
                net_type: value.network_type.into(),
            }
        }
    }

    impl TryFrom<NodeKeyFile> for Keyfile {
        type Error = Error;

        fn try_from(value: NodeKeyFile) -> Result<Self, Self::Error> {
            Ok(Self {
                name: value.name.clone(),
                content: value.content.into_bytes(),
            })
        }
    }
}
>>>>>>> ea0e4cd5
<|MERGE_RESOLUTION|>--- conflicted
+++ resolved
@@ -38,275 +38,4 @@
     }
 
     Ok(result)
-}
-
-<<<<<<< HEAD
-// pub mod from {
-//     use super::api::Keyfile;
-//     use super::api_ui::blockchain_network::NetworkType;
-//     use super::api_ui::BlockchainNetwork;
-//     use super::api_ui::{
-//         node::NodeStatus as GrpcNodeStatus, node::StakingStatus as GrpcStakingStatus,
-//         node::SyncStatus as GrpcSyncStatus,
-//     };
-//     use crate::auth::{JwtToken, UserAuthToken};
-//     use crate::cookbook::cookbook_grpc::NetworkConfiguration;
-//     use crate::grpc;
-//     use crate::models::{self, NodeChainStatus, NodeKeyFile, NodeStakingStatus, NodeSyncStatus};
-//     use crate::Error;
-//     use anyhow::anyhow;
-//     use tonic::{Code, Status};
-
-//     impl TryFrom<&UserAuthToken> for grpc::blockjoy_ui::ApiToken {
-//         type Error = Error;
-
-//         fn try_from(value: &UserAuthToken) -> Result<Self, Self::Error> {
-//             Ok(Self {
-//                 value: value.encode()?,
-//             })
-//         }
-//     }
-
-//     impl TryFrom<UserAuthToken> for grpc::blockjoy_ui::ApiToken {
-//         type Error = Error;
-
-//         fn try_from(value: UserAuthToken) -> Result<Self, Self::Error> {
-//             Self::try_from(&value)
-//         }
-//     }
-
-//     impl From<models::OrgUser> for grpc::blockjoy_ui::OrgUser {
-//         fn from(value: models::OrgUser) -> Self {
-//             Self {
-//                 user_id: value.user_id.to_string(),
-//                 org_id: value.org_id.to_string(),
-//                 role: value.role as i32,
-//             }
-//         }
-//     }
-
-//     impl From<NodeChainStatus> for GrpcNodeStatus {
-//         fn from(ncs: NodeChainStatus) -> Self {
-//             match ncs {
-//                 NodeChainStatus::Unknown => GrpcNodeStatus::Unspecified,
-//                 NodeChainStatus::Provisioning => GrpcNodeStatus::Provisioning,
-//                 NodeChainStatus::Broadcasting => GrpcNodeStatus::Broadcasting,
-//                 NodeChainStatus::Cancelled => GrpcNodeStatus::Cancelled,
-//                 NodeChainStatus::Delegating => GrpcNodeStatus::Delegating,
-//                 NodeChainStatus::Delinquent => GrpcNodeStatus::Delinquent,
-//                 NodeChainStatus::Disabled => GrpcNodeStatus::Disabled,
-//                 NodeChainStatus::Earning => GrpcNodeStatus::Earning,
-//                 NodeChainStatus::Elected => GrpcNodeStatus::Elected,
-//                 NodeChainStatus::Electing => GrpcNodeStatus::Electing,
-//                 NodeChainStatus::Exported => GrpcNodeStatus::Exported,
-//                 NodeChainStatus::Ingesting => GrpcNodeStatus::Ingesting,
-//                 NodeChainStatus::Mining => GrpcNodeStatus::Mining,
-//                 NodeChainStatus::Minting => GrpcNodeStatus::Minting,
-//                 NodeChainStatus::Processing => GrpcNodeStatus::Processing,
-//                 NodeChainStatus::Relaying => GrpcNodeStatus::Relaying,
-//                 NodeChainStatus::Removed => GrpcNodeStatus::Removed,
-//                 NodeChainStatus::Removing => GrpcNodeStatus::Removing,
-//             }
-//         }
-//     }
-
-//     impl From<NodeSyncStatus> for GrpcSyncStatus {
-//         fn from(nss: NodeSyncStatus) -> Self {
-//             match nss {
-//                 NodeSyncStatus::Unknown => GrpcSyncStatus::Unspecified,
-//                 NodeSyncStatus::Synced => GrpcSyncStatus::Synced,
-//                 NodeSyncStatus::Syncing => GrpcSyncStatus::Syncing,
-//             }
-//         }
-//     }
-
-//     impl From<NodeStakingStatus> for GrpcStakingStatus {
-//         fn from(nss: NodeStakingStatus) -> Self {
-//             match nss {
-//                 NodeStakingStatus::Unknown => GrpcStakingStatus::Unspecified,
-//                 NodeStakingStatus::Staked => GrpcStakingStatus::Staked,
-//                 NodeStakingStatus::Staking => GrpcStakingStatus::Staking,
-//                 NodeStakingStatus::Validating => GrpcStakingStatus::Validating,
-//                 NodeStakingStatus::Follower => GrpcStakingStatus::Follower,
-//                 NodeStakingStatus::Consensus => GrpcStakingStatus::Consensus,
-//                 NodeStakingStatus::Unstaked => GrpcStakingStatus::Unstaked,
-//             }
-//         }
-//     }
-
-//     impl TryFrom<NodeKeyFile> for Keyfile {
-//         type Error = Error;
-
-//         fn try_from(value: NodeKeyFile) -> Result<Self, Self::Error> {
-//             Ok(Self {
-//                 name: value.name.clone(),
-//                 content: value.content.into_bytes(),
-//             })
-//         }
-//     }
-// }
-=======
-pub mod from {
-    use crate::auth::{JwtToken, UserAuthToken};
-    use crate::cookbook::cookbook_grpc::NetworkConfiguration;
-    use crate::grpc;
-    use crate::grpc::blockjoy::Keyfile;
-    use crate::grpc::blockjoy_ui::blockchain_network::NetworkType;
-    use crate::grpc::blockjoy_ui::BlockchainNetwork;
-    use crate::grpc::blockjoy_ui::{
-        node::NodeStatus as GrpcNodeStatus, node::StakingStatus as GrpcStakingStatus,
-        node::SyncStatus as GrpcSyncStatus,
-    };
-    use crate::models::{NodeChainStatus, NodeKeyFile, NodeStakingStatus, NodeSyncStatus};
-    use crate::Error;
-    use anyhow::anyhow;
-    use tonic::{Code, Status};
-
-    impl TryFrom<&UserAuthToken> for grpc::blockjoy_ui::ApiToken {
-        type Error = Error;
-
-        fn try_from(value: &UserAuthToken) -> Result<Self, Self::Error> {
-            Ok(Self {
-                value: value.encode()?,
-            })
-        }
-    }
-
-    impl TryFrom<UserAuthToken> for grpc::blockjoy_ui::ApiToken {
-        type Error = Error;
-
-        fn try_from(value: UserAuthToken) -> Result<Self, Self::Error> {
-            Self::try_from(&value)
-        }
-    }
-
-    impl From<Error> for Status {
-        fn from(e: Error) -> Self {
-            use Error::*;
-
-            let msg = format!("{e:?}");
-
-            match e {
-                ValidationError(_) => Status::invalid_argument(msg),
-                NotFoundError(_) => Status::not_found(msg),
-                DuplicateResource { .. } => Status::invalid_argument(msg),
-                InvalidAuthentication(_) => Status::unauthenticated(msg),
-                InsufficientPermissionsError => Status::permission_denied(msg),
-                UuidParseError(_) | IpParseError(_) => Status::invalid_argument(msg),
-                NoMatchingHostError(_) => Status::resource_exhausted(msg),
-                InvalidArgument(s) => s,
-                _ => Status::internal(msg),
-            }
-        }
-    }
-
-    impl From<Status> for Error {
-        fn from(status: Status) -> Self {
-            let e = anyhow!(format!("{status:?}"));
-
-            match status.code() {
-                Code::Unauthenticated => Error::InvalidAuthentication(e.to_string()),
-                Code::PermissionDenied => Error::InsufficientPermissionsError,
-                Code::InvalidArgument => Error::InvalidArgument(status),
-                _ => Error::UnexpectedError(e),
-            }
-        }
-    }
-
-    impl From<NodeChainStatus> for GrpcNodeStatus {
-        fn from(ncs: NodeChainStatus) -> Self {
-            match ncs {
-                NodeChainStatus::Unknown => GrpcNodeStatus::Unspecified,
-                NodeChainStatus::Provisioning => GrpcNodeStatus::Provisioning,
-                NodeChainStatus::Broadcasting => GrpcNodeStatus::Broadcasting,
-                NodeChainStatus::Cancelled => GrpcNodeStatus::Cancelled,
-                NodeChainStatus::Delegating => GrpcNodeStatus::Delegating,
-                NodeChainStatus::Delinquent => GrpcNodeStatus::Delinquent,
-                NodeChainStatus::Disabled => GrpcNodeStatus::Disabled,
-                NodeChainStatus::Earning => GrpcNodeStatus::Earning,
-                NodeChainStatus::Elected => GrpcNodeStatus::Elected,
-                NodeChainStatus::Electing => GrpcNodeStatus::Electing,
-                NodeChainStatus::Exported => GrpcNodeStatus::Exported,
-                NodeChainStatus::Ingesting => GrpcNodeStatus::Ingesting,
-                NodeChainStatus::Mining => GrpcNodeStatus::Mining,
-                NodeChainStatus::Minting => GrpcNodeStatus::Minting,
-                NodeChainStatus::Processing => GrpcNodeStatus::Processing,
-                NodeChainStatus::Relaying => GrpcNodeStatus::Relaying,
-                NodeChainStatus::Removed => GrpcNodeStatus::Removed,
-                NodeChainStatus::Removing => GrpcNodeStatus::Removing,
-            }
-        }
-    }
-
-    impl From<NodeSyncStatus> for GrpcSyncStatus {
-        fn from(nss: NodeSyncStatus) -> Self {
-            match nss {
-                NodeSyncStatus::Unknown => GrpcSyncStatus::Unspecified,
-                NodeSyncStatus::Synced => GrpcSyncStatus::Synced,
-                NodeSyncStatus::Syncing => GrpcSyncStatus::Syncing,
-            }
-        }
-    }
-
-    impl From<NodeStakingStatus> for GrpcStakingStatus {
-        fn from(nss: NodeStakingStatus) -> Self {
-            match nss {
-                NodeStakingStatus::Unknown => GrpcStakingStatus::Unspecified,
-                NodeStakingStatus::Staked => GrpcStakingStatus::Staked,
-                NodeStakingStatus::Staking => GrpcStakingStatus::Staking,
-                NodeStakingStatus::Validating => GrpcStakingStatus::Validating,
-                NodeStakingStatus::Follower => GrpcStakingStatus::Follower,
-                NodeStakingStatus::Consensus => GrpcStakingStatus::Consensus,
-                NodeStakingStatus::Unstaked => GrpcStakingStatus::Unstaked,
-            }
-        }
-    }
-
-    impl TryFrom<BlockchainNetwork> for crate::cookbook::BlockchainNetwork {
-        type Error = Error;
-
-        fn try_from(value: BlockchainNetwork) -> crate::Result<Self> {
-            Ok(Self {
-                name: value.name,
-                url: value.url,
-                network_type: NetworkType::from_i32(value.net_type)
-                    .ok_or_else(|| anyhow!("Unknown network type: {}", value.net_type))?,
-            })
-        }
-    }
-
-    impl TryFrom<&NetworkConfiguration> for crate::cookbook::BlockchainNetwork {
-        type Error = Error;
-
-        fn try_from(value: &NetworkConfiguration) -> crate::Result<Self> {
-            Ok(Self {
-                name: value.name.clone(),
-                url: value.url.clone(),
-                network_type: NetworkType::from_i32(value.net_type)
-                    .ok_or_else(|| anyhow!("Unknown network type: {}", value.net_type))?,
-            })
-        }
-    }
-
-    impl From<&crate::cookbook::BlockchainNetwork> for BlockchainNetwork {
-        fn from(value: &crate::cookbook::BlockchainNetwork) -> Self {
-            Self {
-                name: value.name.clone(),
-                url: value.url.clone(),
-                net_type: value.network_type.into(),
-            }
-        }
-    }
-
-    impl TryFrom<NodeKeyFile> for Keyfile {
-        type Error = Error;
-
-        fn try_from(value: NodeKeyFile) -> Result<Self, Self::Error> {
-            Ok(Self {
-                name: value.name.clone(),
-                content: value.content.into_bytes(),
-            })
-        }
-    }
-}
->>>>>>> ea0e4cd5
+}