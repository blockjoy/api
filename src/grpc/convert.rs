<<<<<<< HEAD
use super::blockjoy::Parameter;
use crate::auth::FindableById;
use crate::errors::{ApiError, Result as ApiResult};
use crate::grpc::blockjoy::container_image::StatusName;
use crate::grpc::blockjoy::{
    self, node_command, Command as GrpcCommand, ContainerImage, NodeCommand, NodeCreate,
    NodeDelete, NodeRestart, NodeStop,
};
use crate::grpc::helpers::required;
use crate::models::{self, Blockchain, Command, CommandType, Node};
use anyhow::anyhow;
use diesel_async::AsyncPgConnection;
use prost_types::Timestamp;

impl Parameter {
    fn new(name: &str, val: &str) -> Self {
        Self {
            name: name.to_owned(),
            value: val.to_owned(),
        }
    }
}

pub async fn db_command_to_grpc_command(
    cmd: &Command,
    conn: &mut AsyncPgConnection,
) -> ApiResult<GrpcCommand> {
    use blockjoy::command::Type;
    use node_command::Command;

    // Closure to conveniently construct a NodeCommand from the data that we need to have.
    let node_cmd = |command, node_id| {
        Ok(GrpcCommand {
            r#type: Some(Type::Node(NodeCommand {
                node_id,
                host_id: cmd.host_id.to_string(),
                command: Some(command),
                api_command_id: cmd.id.to_string(),
                created_at: Some(try_dt_to_ts(cmd.created_at)?),
            })),
        })
    };

    match cmd.cmd {
        CommandType::RestartNode => {
            let node_id = cmd.node_id.ok_or_else(required("command.node_id"))?;
            let cmd = Command::Restart(NodeRestart {});
            node_cmd(cmd, node_id.to_string())
        }
        CommandType::KillNode => {
            tracing::debug!("Using NodeStop for KillNode");
            let node_id = cmd.node_id.ok_or_else(required("command.node_id"))?;
            let cmd = Command::Stop(NodeStop {});
            node_cmd(cmd, node_id.to_string())
        }
        CommandType::ShutdownNode => {
            let node_id = cmd.node_id.ok_or_else(required("command.node_id"))?;
            let cmd = Command::Stop(NodeStop {});
            node_cmd(cmd, node_id.to_string())
        }
        CommandType::UpdateNode => {
            tracing::debug!("Using NodeUpgrade for UpdateNode");

            let node_id = cmd.node_id.ok_or_else(required("command.node_id"))?;
            let node = Node::find_by_id(node_id, conn).await?;
            let cmd = Command::Update(blockjoy::NodeUpdate {
                self_update: Some(node.self_update),
            });

            node_cmd(cmd, node_id.to_string())
        }
        CommandType::MigrateNode => {
            tracing::error!("Using NodeGenericCommand for MigrateNode");
            Err(ApiError::UnexpectedError(anyhow!("Not implemented")))
        }
        CommandType::GetNodeVersion => {
            tracing::debug!("Using NodeInfoGet for GetNodeVersion");
            let node_id = cmd.node_id.ok_or_else(required("command.node_id"))?;
            let cmd = Command::InfoGet(blockjoy::NodeGet {});
            node_cmd(cmd, node_id.to_string())
        }
        // The following should be HostCommands
        CommandType::CreateNode => {
            let node_id = cmd.node_id.ok_or_else(required("command.node_id"))?;
            let node = Node::find_by_id(node_id, conn).await?;
            let blockchain = Blockchain::find_by_id(node.blockchain_id, conn).await?;
            let image = ContainerImage {
                protocol: blockchain.name,
                node_type: node.node_type.to_string().to_lowercase(),
                node_version: node.version.as_deref().unwrap_or("latest").to_lowercase(),
                status: StatusName::Development.into(),
            };
            let network = Parameter::new("network", &node.network);
            let r#type = models::NodePropertiesWithId {
                id: node.node_type.into(),
                props: node.properties()?,
            };
            let properties = node
                .properties()?
                .iter_props()
                .flat_map(|p| p.value.as_ref().map(|v| (&p.name, v)))
                .map(|(name, value)| Parameter::new(name, value))
                .chain([network])
                .collect();
            let cmd = Command::Create(NodeCreate {
                name: node.name,
                blockchain: node.blockchain_id.to_string(),
                image: Some(image),
                r#type: serde_json::to_string(&r#type)?,
                ip: node.ip_addr,
                gateway: node.ip_gateway,
                self_update: node.self_update,
                properties,
            });

            node_cmd(cmd, node_id.to_string())
        }
        CommandType::DeleteNode => {
            let node_id = cmd
                .sub_cmd
                .clone()
                .ok_or_else(required("command.node_id"))?;
            let cmd = Command::Delete(NodeDelete {});
            node_cmd(cmd, node_id)
        }
        CommandType::GetBVSVersion => Err(ApiError::UnexpectedError(anyhow!("Not implemented"))),
        CommandType::UpdateBVS => Err(ApiError::UnexpectedError(anyhow!("Not implemented"))),
        CommandType::RestartBVS => Err(ApiError::UnexpectedError(anyhow!("Not implemented"))),
        CommandType::RemoveBVS => Err(ApiError::UnexpectedError(anyhow!("Not implemented"))),
        CommandType::CreateBVS => Err(ApiError::UnexpectedError(anyhow!("Not implemented"))),
        CommandType::StopBVS => Err(ApiError::UnexpectedError(anyhow!("Not implemented"))),
        // TODO: Missing
        // NodeStart, NodeUpgrade
    }
}

=======
use prost_types::Timestamp;

>>>>>>> 90f069ce
/// Function to convert the datetimes from the database into the API representation of a timestamp.
pub fn try_dt_to_ts(datetime: chrono::DateTime<chrono::Utc>) -> crate::Result<Timestamp> {
    const NANOS_PER_SEC: i64 = 1_000_000_000;
    let nanos = datetime.timestamp_nanos();
    let timestamp = Timestamp {
        seconds: nanos / NANOS_PER_SEC,
        // This _should_ never fail because 1_000_000_000 fits into an i32, but using `as` was
        // hiding a bug here at first, therefore I have left the `try_into` call here.
        nanos: (nanos % NANOS_PER_SEC).try_into()?,
    };
    Ok(timestamp)
}

pub mod from {
    use crate::auth::{JwtToken, UserAuthToken};
    use crate::cookbook::cookbook_grpc::NetworkConfiguration;
    use crate::grpc;
    use crate::grpc::blockjoy::Keyfile;
    use crate::grpc::blockjoy_ui::blockchain_network::NetworkType;
    use crate::grpc::blockjoy_ui::BlockchainNetwork;
    use crate::grpc::blockjoy_ui::{
        node::NodeStatus as GrpcNodeStatus, node::StakingStatus as GrpcStakingStatus,
        node::SyncStatus as GrpcSyncStatus,
    };
    use crate::models::{self, NodeChainStatus, NodeKeyFile, NodeStakingStatus, NodeSyncStatus};
    use crate::Error;
    use anyhow::anyhow;
    use tonic::{Code, Status};

    impl TryFrom<&UserAuthToken> for grpc::blockjoy_ui::ApiToken {
        type Error = Error;

        fn try_from(value: &UserAuthToken) -> Result<Self, Self::Error> {
            Ok(Self {
                value: value.encode()?,
            })
        }
    }

    impl TryFrom<UserAuthToken> for grpc::blockjoy_ui::ApiToken {
        type Error = Error;

        fn try_from(value: UserAuthToken) -> Result<Self, Self::Error> {
            Self::try_from(&value)
        }
    }

    impl From<Error> for Status {
        fn from(e: Error) -> Self {
            use Error::*;

            let msg = format!("{e:?}");

            match e {
                ValidationError(_) => Status::invalid_argument(msg),
                NotFoundError(_) => Status::not_found(msg),
                DuplicateResource { .. } => Status::invalid_argument(msg),
                InvalidAuthentication(_) => Status::unauthenticated(msg),
                InsufficientPermissionsError => Status::permission_denied(msg),
                UuidParseError(_) | IpParseError(_) => Status::invalid_argument(msg),
                NoMatchingHostError(_) => Status::resource_exhausted(msg),
                InvalidArgument(s) => s,
                _ => Status::internal(msg),
            }
        }
    }

    impl From<Status> for Error {
        fn from(status: Status) -> Self {
            let e = anyhow!(format!("{status:?}"));

            match status.code() {
                Code::Unauthenticated => Error::InvalidAuthentication(e.to_string()),
                Code::PermissionDenied => Error::InsufficientPermissionsError,
                Code::InvalidArgument => Error::InvalidArgument(status),
                _ => Error::UnexpectedError(e),
            }
        }
    }

    impl From<models::OrgUser> for grpc::blockjoy_ui::OrgUser {
        fn from(value: models::OrgUser) -> Self {
            Self {
                user_id: value.user_id.to_string(),
                org_id: value.org_id.to_string(),
                role: value.role as i32,
            }
        }
    }

    impl From<NodeChainStatus> for GrpcNodeStatus {
        fn from(ncs: NodeChainStatus) -> Self {
            match ncs {
                NodeChainStatus::Unknown => GrpcNodeStatus::Unspecified,
                NodeChainStatus::Provisioning => GrpcNodeStatus::Provisioning,
                NodeChainStatus::Broadcasting => GrpcNodeStatus::Broadcasting,
                NodeChainStatus::Cancelled => GrpcNodeStatus::Cancelled,
                NodeChainStatus::Delegating => GrpcNodeStatus::Delegating,
                NodeChainStatus::Delinquent => GrpcNodeStatus::Delinquent,
                NodeChainStatus::Disabled => GrpcNodeStatus::Disabled,
                NodeChainStatus::Earning => GrpcNodeStatus::Earning,
                NodeChainStatus::Elected => GrpcNodeStatus::Elected,
                NodeChainStatus::Electing => GrpcNodeStatus::Electing,
                NodeChainStatus::Exported => GrpcNodeStatus::Exported,
                NodeChainStatus::Ingesting => GrpcNodeStatus::Ingesting,
                NodeChainStatus::Mining => GrpcNodeStatus::Mining,
                NodeChainStatus::Minting => GrpcNodeStatus::Minting,
                NodeChainStatus::Processing => GrpcNodeStatus::Processing,
                NodeChainStatus::Relaying => GrpcNodeStatus::Relaying,
                NodeChainStatus::Removed => GrpcNodeStatus::Removed,
                NodeChainStatus::Removing => GrpcNodeStatus::Removing,
            }
        }
    }

    impl From<NodeSyncStatus> for GrpcSyncStatus {
        fn from(nss: NodeSyncStatus) -> Self {
            match nss {
                NodeSyncStatus::Unknown => GrpcSyncStatus::Unspecified,
                NodeSyncStatus::Synced => GrpcSyncStatus::Synced,
                NodeSyncStatus::Syncing => GrpcSyncStatus::Syncing,
            }
        }
    }

    impl From<NodeStakingStatus> for GrpcStakingStatus {
        fn from(nss: NodeStakingStatus) -> Self {
            match nss {
                NodeStakingStatus::Unknown => GrpcStakingStatus::Unspecified,
                NodeStakingStatus::Staked => GrpcStakingStatus::Staked,
                NodeStakingStatus::Staking => GrpcStakingStatus::Staking,
                NodeStakingStatus::Validating => GrpcStakingStatus::Validating,
                NodeStakingStatus::Follower => GrpcStakingStatus::Follower,
                NodeStakingStatus::Consensus => GrpcStakingStatus::Consensus,
                NodeStakingStatus::Unstaked => GrpcStakingStatus::Unstaked,
            }
        }
    }

    impl TryFrom<BlockchainNetwork> for crate::cookbook::BlockchainNetwork {
        type Error = Error;

        fn try_from(value: BlockchainNetwork) -> crate::Result<Self> {
            Ok(Self {
                name: value.name,
                url: value.url,
                network_type: NetworkType::from_i32(value.net_type)
                    .ok_or_else(|| anyhow!("Unknown network type: {}", value.net_type))?,
            })
        }
    }

    impl TryFrom<&NetworkConfiguration> for crate::cookbook::BlockchainNetwork {
        type Error = Error;

        fn try_from(value: &NetworkConfiguration) -> crate::Result<Self> {
            Ok(Self {
                name: value.name.clone(),
                url: value.url.clone(),
                network_type: NetworkType::from_i32(value.net_type)
                    .ok_or_else(|| anyhow!("Unknown network type: {}", value.net_type))?,
            })
        }
    }

    impl From<&crate::cookbook::BlockchainNetwork> for BlockchainNetwork {
        fn from(value: &crate::cookbook::BlockchainNetwork) -> Self {
            Self {
                name: value.name.clone(),
                url: value.url.clone(),
                net_type: value.network_type.into(),
            }
        }
    }

    impl TryFrom<NodeKeyFile> for Keyfile {
        type Error = Error;

        fn try_from(value: NodeKeyFile) -> Result<Self, Self::Error> {
            Ok(Self {
                name: value.name.clone(),
                content: value.content.into_bytes(),
            })
        }
    }
}<|MERGE_RESOLUTION|>--- conflicted
+++ resolved
@@ -1,144 +1,5 @@
-<<<<<<< HEAD
-use super::blockjoy::Parameter;
-use crate::auth::FindableById;
-use crate::errors::{ApiError, Result as ApiResult};
-use crate::grpc::blockjoy::container_image::StatusName;
-use crate::grpc::blockjoy::{
-    self, node_command, Command as GrpcCommand, ContainerImage, NodeCommand, NodeCreate,
-    NodeDelete, NodeRestart, NodeStop,
-};
-use crate::grpc::helpers::required;
-use crate::models::{self, Blockchain, Command, CommandType, Node};
-use anyhow::anyhow;
-use diesel_async::AsyncPgConnection;
 use prost_types::Timestamp;
 
-impl Parameter {
-    fn new(name: &str, val: &str) -> Self {
-        Self {
-            name: name.to_owned(),
-            value: val.to_owned(),
-        }
-    }
-}
-
-pub async fn db_command_to_grpc_command(
-    cmd: &Command,
-    conn: &mut AsyncPgConnection,
-) -> ApiResult<GrpcCommand> {
-    use blockjoy::command::Type;
-    use node_command::Command;
-
-    // Closure to conveniently construct a NodeCommand from the data that we need to have.
-    let node_cmd = |command, node_id| {
-        Ok(GrpcCommand {
-            r#type: Some(Type::Node(NodeCommand {
-                node_id,
-                host_id: cmd.host_id.to_string(),
-                command: Some(command),
-                api_command_id: cmd.id.to_string(),
-                created_at: Some(try_dt_to_ts(cmd.created_at)?),
-            })),
-        })
-    };
-
-    match cmd.cmd {
-        CommandType::RestartNode => {
-            let node_id = cmd.node_id.ok_or_else(required("command.node_id"))?;
-            let cmd = Command::Restart(NodeRestart {});
-            node_cmd(cmd, node_id.to_string())
-        }
-        CommandType::KillNode => {
-            tracing::debug!("Using NodeStop for KillNode");
-            let node_id = cmd.node_id.ok_or_else(required("command.node_id"))?;
-            let cmd = Command::Stop(NodeStop {});
-            node_cmd(cmd, node_id.to_string())
-        }
-        CommandType::ShutdownNode => {
-            let node_id = cmd.node_id.ok_or_else(required("command.node_id"))?;
-            let cmd = Command::Stop(NodeStop {});
-            node_cmd(cmd, node_id.to_string())
-        }
-        CommandType::UpdateNode => {
-            tracing::debug!("Using NodeUpgrade for UpdateNode");
-
-            let node_id = cmd.node_id.ok_or_else(required("command.node_id"))?;
-            let node = Node::find_by_id(node_id, conn).await?;
-            let cmd = Command::Update(blockjoy::NodeUpdate {
-                self_update: Some(node.self_update),
-            });
-
-            node_cmd(cmd, node_id.to_string())
-        }
-        CommandType::MigrateNode => {
-            tracing::error!("Using NodeGenericCommand for MigrateNode");
-            Err(ApiError::UnexpectedError(anyhow!("Not implemented")))
-        }
-        CommandType::GetNodeVersion => {
-            tracing::debug!("Using NodeInfoGet for GetNodeVersion");
-            let node_id = cmd.node_id.ok_or_else(required("command.node_id"))?;
-            let cmd = Command::InfoGet(blockjoy::NodeGet {});
-            node_cmd(cmd, node_id.to_string())
-        }
-        // The following should be HostCommands
-        CommandType::CreateNode => {
-            let node_id = cmd.node_id.ok_or_else(required("command.node_id"))?;
-            let node = Node::find_by_id(node_id, conn).await?;
-            let blockchain = Blockchain::find_by_id(node.blockchain_id, conn).await?;
-            let image = ContainerImage {
-                protocol: blockchain.name,
-                node_type: node.node_type.to_string().to_lowercase(),
-                node_version: node.version.as_deref().unwrap_or("latest").to_lowercase(),
-                status: StatusName::Development.into(),
-            };
-            let network = Parameter::new("network", &node.network);
-            let r#type = models::NodePropertiesWithId {
-                id: node.node_type.into(),
-                props: node.properties()?,
-            };
-            let properties = node
-                .properties()?
-                .iter_props()
-                .flat_map(|p| p.value.as_ref().map(|v| (&p.name, v)))
-                .map(|(name, value)| Parameter::new(name, value))
-                .chain([network])
-                .collect();
-            let cmd = Command::Create(NodeCreate {
-                name: node.name,
-                blockchain: node.blockchain_id.to_string(),
-                image: Some(image),
-                r#type: serde_json::to_string(&r#type)?,
-                ip: node.ip_addr,
-                gateway: node.ip_gateway,
-                self_update: node.self_update,
-                properties,
-            });
-
-            node_cmd(cmd, node_id.to_string())
-        }
-        CommandType::DeleteNode => {
-            let node_id = cmd
-                .sub_cmd
-                .clone()
-                .ok_or_else(required("command.node_id"))?;
-            let cmd = Command::Delete(NodeDelete {});
-            node_cmd(cmd, node_id)
-        }
-        CommandType::GetBVSVersion => Err(ApiError::UnexpectedError(anyhow!("Not implemented"))),
-        CommandType::UpdateBVS => Err(ApiError::UnexpectedError(anyhow!("Not implemented"))),
-        CommandType::RestartBVS => Err(ApiError::UnexpectedError(anyhow!("Not implemented"))),
-        CommandType::RemoveBVS => Err(ApiError::UnexpectedError(anyhow!("Not implemented"))),
-        CommandType::CreateBVS => Err(ApiError::UnexpectedError(anyhow!("Not implemented"))),
-        CommandType::StopBVS => Err(ApiError::UnexpectedError(anyhow!("Not implemented"))),
-        // TODO: Missing
-        // NodeStart, NodeUpgrade
-    }
-}
-
-=======
-use prost_types::Timestamp;
-
->>>>>>> 90f069ce
 /// Function to convert the datetimes from the database into the API representation of a timestamp.
 pub fn try_dt_to_ts(datetime: chrono::DateTime<chrono::Utc>) -> crate::Result<Timestamp> {
     const NANOS_PER_SEC: i64 = 1_000_000_000;
