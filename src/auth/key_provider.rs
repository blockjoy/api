use crate::auth::TokenType;
use std::fmt::{Display, Formatter};
use std::fs;
use thiserror::Error;

pub type KeyProviderResult = Result<KeyValue, KeyProviderError>;

#[derive(Error, Debug)]
pub enum KeyProviderError {
    #[error("Key is empty")]
    Empty,
    #[error("Loading environment parameter `{0}` failed with: {1}")]
    EnvError(String, std::env::VarError),
    #[error("Dot env couldn't be loaded: {0}")]
    DotenvError(#[from] dotenv::Error),
    #[error("Key couldn't be loaded from disk: {0}")]
    Disk(#[from] std::io::Error),
    #[error("Unexpected error: {0}")]
    UnexpectedError(#[from] anyhow::Error),
}

<<<<<<< HEAD
#[derive(Debug, Default)]
=======
#[derive(Debug)]
>>>>>>> 899f7c4a
pub struct KeyValue {
    pub value: String,
}

impl KeyValue {
    pub fn new(value: String) -> Self {
        Self { value }
    }

    pub fn value(&self) -> String {
        self.value.clone()
    }
}

impl Display for KeyValue {
    fn fmt(&self, f: &mut Formatter<'_>) -> std::fmt::Result {
        write!(f, "{}", self.value)
    }
}

pub struct KeyProvider;

impl KeyProvider {
    pub fn get_secret(token_type: TokenType) -> KeyProviderResult {
        let paramname = match token_type {
            TokenType::UserAuth => "JWT_SECRET",
            TokenType::UserRefresh => "REFRESH_SECRET",
            TokenType::HostAuth => "JWT_SECRET",
            TokenType::HostRefresh => "REFRESH_SECRET",
            TokenType::RegistrationConfirmation => "CONFIRMATION_SECRET",
            TokenType::PwdReset => "PWD_RESET_SECRET",
            TokenType::Invitation => "INVITATION_SECRET",
            TokenType::Cookbook => "COOKBOOK_TOKEN",
        };

        let key = Self::get_retriever()(paramname)?;

        if key.value.is_empty() {
            Err(KeyProviderError::Empty)
        } else {
            Ok(key)
        }
    }

    pub fn get_var(name: &str) -> KeyProviderResult {
        let key = Self::get_retriever()(name)?;

        if key.value.is_empty() {
            Err(KeyProviderError::Empty)
        } else {
            Ok(key)
        }
    }

    fn get_retriever() -> fn(&str) -> KeyProviderResult {
        match Self::get_env_value("SECRETS_ROOT") {
            Ok(_) => Self::get_key_value,
            Err(_) => Self::get_env_value,
        }
    }

    fn get_env_value(name: &str) -> KeyProviderResult {
        std::env::var(name)
            .map(KeyValue::new)
            .map_err(|e| KeyProviderError::EnvError(name.to_string(), e))
    }

    fn get_key_value(name: &str) -> KeyProviderResult {
        let path = format!("{}/{}", Self::get_env_value("SECRETS_ROOT")?, name);
        let value = fs::read_to_string(path).map(KeyValue::new)?;

        Ok(value)
    }
}

#[cfg(test)]
mod tests {
    use crate::auth::key_provider::KeyProvider;
    use crate::auth::TokenType;
    use std::fs;

    #[test]
    fn can_read_secret_from_env() -> anyhow::Result<()> {
        temp_env::with_vars(vec![("JWT_SECRET", Some("123123"))], || {
            let key = KeyProvider::get_secret(TokenType::UserAuth).unwrap();

            assert_eq!("123123", key.to_string());
        });

        Ok(())
    }

    #[test]
    fn can_read_var_from_env() -> anyhow::Result<()> {
        temp_env::with_vars(vec![("DB_URL", Some("lorem"))], || {
            let key = KeyProvider::get_var("DB_URL").expect("Is SECRETS_ROOT set?");

            assert_eq!("lorem", key.to_string());
        });

        Ok(())
    }

    #[test]
    fn can_read_secret_from_file() -> anyhow::Result<()> {
        temp_env::with_vars(
            vec![
                ("JWT_SECRET", Some("098080")),
                ("SECRETS_ROOT", Some("/tmp")),
            ],
            || {
                let path = "/tmp/JWT_SECRET";
                fs::write(path, b"123123").unwrap();

                let key = KeyProvider::get_secret(TokenType::UserAuth).unwrap();

                assert_eq!("123123", key.to_string());

                fs::remove_file(path).unwrap();
            },
        );

        Ok(())
    }

    #[test]
    fn can_read_var_from_file() -> anyhow::Result<()> {
        temp_env::with_vars(
            vec![("DB_URL", Some("lorem")), ("SECRETS_ROOT", Some("/tmp"))],
            || {
                let path = "/tmp/DB_URL";
                fs::write(path, b"ipsum").unwrap();

                let key = KeyProvider::get_var("DB_URL").unwrap();

                assert_eq!("ipsum", key.to_string());

                fs::remove_file(path).unwrap();
            },
        );

        Ok(())
    }
}<|MERGE_RESOLUTION|>--- conflicted
+++ resolved
@@ -19,11 +19,7 @@
     UnexpectedError(#[from] anyhow::Error),
 }
 
-<<<<<<< HEAD
 #[derive(Debug, Default)]
-=======
-#[derive(Debug)]
->>>>>>> 899f7c4a
 pub struct KeyValue {
     pub value: String,
 }
@@ -31,10 +27,6 @@
 impl KeyValue {
     pub fn new(value: String) -> Self {
         Self { value }
-    }
-
-    pub fn value(&self) -> String {
-        self.value.clone()
     }
 }
 
