use anyhow::anyhow;
use axum::http::Request as HttpRequest;
use base64::DecodeError;
use chrono::Utc;
use diesel_async::AsyncPgConnection;
use http::header::AUTHORIZATION;
use jsonwebtoken as jwt;
use jsonwebtoken::errors::Error as JwtError;
use serde::de::DeserializeOwned;
use serde::{Deserialize, Serialize};
use std::collections::HashMap;
use std::fmt::{Display, Formatter};
use std::str::Utf8Error;
use std::{env::VarError, str::FromStr};
use strum_macros::EnumIter;
use thiserror::Error;
use uuid::Uuid;

mod host_auth;
mod host_refresh;
mod invitation;
mod pwd_reset;
mod registration_confirmation;
mod user_auth;
mod user_refresh;

use crate::auth::expiration_provider::ExpirationProvider;
use crate::auth::key_provider::{KeyProvider, KeyProviderError};
use crate::auth::{FindableById, Identifiable};
use crate::errors::{ApiError, Result as ApiResult};
use crate::models::{Host, User};
pub use {
    host_auth::HostAuthToken, host_refresh::HostRefreshToken, invitation::InvitationToken,
    pwd_reset::PwdResetToken, registration_confirmation::RegistrationConfirmationToken,
    user_auth::UserAuthToken, user_refresh::UserRefreshToken,
};

pub type TokenResult<T> = Result<T, TokenError>;

#[derive(Clone, Copy, Debug, PartialEq, Eq, Serialize, Deserialize)]
#[serde(rename_all = "snake_case")]
pub enum TokenRole {
    Admin,
    Guest,
    Service,
    User,
    OrgMember,
    OrgAdmin,
    PwdReset,
}

impl Display for TokenRole {
    fn fmt(&self, f: &mut Formatter<'_>) -> std::fmt::Result {
        match self {
            TokenRole::Admin => write!(f, "admin"),
            TokenRole::Guest => write!(f, "guest"),
            TokenRole::Service => write!(f, "service"),
            TokenRole::User => write!(f, "user"),
            TokenRole::OrgMember => write!(f, "org_member"),
            TokenRole::OrgAdmin => write!(f, "org_admin"),
            TokenRole::PwdReset => write!(f, "pwd_reset"),
        }
    }
}

impl FromStr for TokenRole {
    type Err = ApiError;

    fn from_str(s: &str) -> Result<Self, Self::Err> {
        match s {
            "user" => Ok(TokenRole::User),
            "service" => Ok(TokenRole::Service),
            "guest" => Ok(TokenRole::Guest),
            "admin" => Ok(TokenRole::Admin),
            "pwd_reset" => Ok(TokenRole::PwdReset),
            _ => Err(ApiError::UnexpectedError(anyhow!("Unknown role"))),
        }
    }
}

#[derive(Error, Debug)]
pub enum TokenError {
    #[error("Token is empty")]
    Empty,
    #[error("Token is incorrectly formatted")]
    Invalid,
    #[error("Token has expired")]
    Expired,
    #[error("Token couldn't be decoded: {0:?}")]
    EnDeCoding(#[from] JwtError),
    #[error("Env var not defined: {0:?}")]
    EnvVar(#[from] VarError),
    #[error("UTF-8 error: {0:?}")]
    Utf8(#[from] Utf8Error),
    #[error("JWT decoding error: {0:?}")]
    JwtDecoding(#[from] DecodeError),
    #[error("Provided key is invalid: {0:?}")]
    KeyError(#[from] KeyProviderError),
    #[error("Refresh token can't be read: {0:?}")]
    RefreshTokenError(#[from] anyhow::Error),
    #[error("Invitation token invalid: {0:?}")]
    Invitation(anyhow::Error),
    #[error("Invalid role in claim")]
    RoleError,
}

/// The type of token we are dealing with. We have various different types of token and they convey
/// various different permissions.
#[derive(Clone, Copy, Debug, PartialEq, Eq, Serialize, Deserialize, EnumIter)]
#[serde(rename_all = "snake_case")]
pub enum TokenType {
    /// This is a "normal" login token obtained by sending the login credentials to
    /// `AuthenticationService.Login`.
    UserAuth,
    /// This is an auth token obtained by successfully claiming a HostProvision by sending the OTP to
    /// `HostService.Provision`.
    HostAuth,
    /// This is a dedicated refresh token. It can be used after the login token has expired to
    /// obtain a new refresh and login token pair.
    UserRefresh,
    /// This is a dedicated refresh token. It can be used after the login token has expired to
    /// obtain a new refresh and login token pair.
    HostRefresh,
    /// This is a password reset token. It is issued as a part of the password forgot/reset email
    /// and may be used _only_ to reset the user's password.
    PwdReset,
    /// This is the token used for confirming a new users registration
    RegistrationConfirmation,
    /// This is the token used for inviting users to an org
    Invitation,
    /// Token used for communication with cookbook
    Cookbook,
}

impl Display for TokenType {
    fn fmt(&self, f: &mut Formatter<'_>) -> std::fmt::Result {
        match self {
            Self::UserAuth => write!(f, "user_auth"),
            Self::HostAuth => write!(f, "host_auth"),
            Self::UserRefresh => write!(f, "user_refresh"),
            Self::HostRefresh => write!(f, "host_refresh"),
            Self::PwdReset => write!(f, "pwd_reset"),
            Self::RegistrationConfirmation => write!(f, "registration_confirmation"),
            Self::Invitation => write!(f, "invitation"),
            Self::Cookbook => write!(f, "cookbook"),
        }
    }
}

/// The claims of the tokens. Each claim is a key-value pair
#[derive(Clone, Debug, PartialEq, Eq, Serialize, Deserialize)]
pub struct TokenClaim {
    id: Uuid,
    exp: i64,
    token_type: TokenType,
    pub role: TokenRole,
    data: Option<HashMap<String, String>>,
}

impl TokenClaim {
    pub fn new(
        id: Uuid,
        exp: i64,
        token_type: TokenType,
        role: TokenRole,
        data: Option<HashMap<String, String>>,
    ) -> Self {
        Self {
            id,
            exp,
            token_type,
            role,
            data,
        }
    }
}

#[tonic::async_trait]
pub trait JwtToken: Sized + serde::Serialize {
    /* Getter common to all token types */
    fn get_expiration(&self) -> i64;
    fn get_id(&self) -> Uuid;

    fn try_new(claim: TokenClaim) -> TokenResult<Self>;

    fn token_type(&self) -> TokenType;

    /// Encode this instance to a JWT token string
    fn encode(&self) -> TokenResult<String> {
        let key = KeyProvider::get_secret(self.token_type())?;
        let secret = &key.value;
        let header = jwt::Header::new(jwt::Algorithm::HS512);
        let key = jwt::EncodingKey::from_secret(secret.as_ref());
        jwt::encode(&header, self, &key).map_err(TokenError::EnDeCoding)
    }

    /// Extract the JWT from given request
    fn from_request<B>(request: &HttpRequest<B>) -> TokenResult<Self>
    where
        Self: FromStr<Err = TokenError>,
    {
        extract_token(request).and_then(|s| Self::from_str(&s))
    }

    /// Create base64 hash value for encoded token
    fn to_base64(&self) -> ApiResult<String> {
        Ok(base64::encode(self.encode()?))
    }

    /// Try to retrieve user for given token
    async fn try_get_user(&self, id: Uuid, conn: &mut AsyncPgConnection) -> ApiResult<User> {
        match self.token_type() {
            TokenType::UserAuth
            | TokenType::UserRefresh
            | TokenType::RegistrationConfirmation
            | TokenType::PwdReset => User::find_by_id(id, conn).await,
            _ => Err(ApiError::UnexpectedError(anyhow!(
                "Cannot retrieve user from token of type {}",
                self.token_type().to_string()
            ))),
        }
    }

    /// Try to retrieve host for given token
    async fn try_get_host(&self, conn: &mut AsyncPgConnection) -> ApiResult<Host> {
        match self.token_type() {
            TokenType::HostAuth | TokenType::HostRefresh => {
                Host::find_by_id(self.get_id(), conn).await
            }
            _ => Err(ApiError::UnexpectedError(anyhow!(
                "Cannot retrieve host from token of type {}",
                self.token_type().to_string()
            ))),
        }
    }

    /// Create token for given resource
    fn create_token_for<T: Identifiable>(
        resource: &T,
        token_type: TokenType,
        role: TokenRole,
        data: Option<HashMap<String, String>>,
    ) -> TokenResult<Self> {
        let claim = TokenClaim::new(
            resource.get_id(),
            ExpirationProvider::expiration(token_type),
            token_type,
            role,
            data,
        );

        Self::try_new(claim)
    }

    /// Returns `true` if token has expired
    fn has_expired(&self) -> bool {
        let now = Utc::now().timestamp();

        now > self.get_expiration()
    }

    /// Decode token from encoded value
    fn from_encoded<T: JwtToken + DeserializeOwned>(
        encoded: &str,
        token_type: TokenType,
        validate_exp: bool,
    ) -> Result<T, TokenError> {
        let key = KeyProvider::get_secret(token_type)?;
        let secret = &key.value;
        let mut validation = jwt::Validation::new(jwt::Algorithm::HS512);

        validation.validate_exp = validate_exp;

        match jwt::decode::<T>(
            encoded,
            &jwt::DecodingKey::from_secret(secret.as_bytes()),
            &validation,
        ) {
            Ok(token) => Ok(token.claims),
            Err(e) => {
                tracing::error!("Error decoding token: {e:?}");
                Err(TokenError::EnDeCoding(e))
            }
        }
    }
}

#[derive(serde::Deserialize)]
struct UnknownToken {
    token_type: TokenType,
}

/// A token whose `token_type` is not known.
pub enum AnyToken {
    UserAuth(UserAuthToken),
    HostAuth(HostAuthToken),
    PwdReset(PwdResetToken),
    UserRefresh(UserRefreshToken),
    HostRefresh(HostRefreshToken),
    RegistrationConfirmation(RegistrationConfirmationToken),
    Invitation(InvitationToken),
}

impl AnyToken {
    /// Deduces the correct of the token and then decodes the token according to that type.
    pub fn from_request<B>(req: &HttpRequest<B>) -> TokenResult<AnyToken> {
        use AnyToken::*;

        let token = extract_token(req)?;
        let payload = token.split('.').nth(1).ok_or(TokenError::Invalid)?;
        let decoded = base64::decode(payload).or(Err(TokenError::Invalid))?;
        let json: UnknownToken = serde_json::from_slice(&decoded).or(Err(TokenError::Invalid))?;
        let token = match json.token_type {
            TokenType::UserAuth => UserAuth(UserAuthToken::from_str(&token)?),
            TokenType::UserRefresh => UserRefresh(UserRefreshToken::from_str(&token)?),
            TokenType::HostAuth => HostAuth(HostAuthToken::from_str(&token)?),
            TokenType::HostRefresh => HostRefresh(HostRefreshToken::from_str(&token)?),
            TokenType::PwdReset => PwdReset(PwdResetToken::from_str(&token)?),
            TokenType::RegistrationConfirmation => {
                RegistrationConfirmation(RegistrationConfirmationToken::from_str(&token)?)
            }
            TokenType::Invitation => Invitation(InvitationToken::from_str(&token)?),
            TokenType::Cookbook => return Err(TokenError::Invalid),
        };

        Ok(token)
    }
}

fn extract_token<B>(req: &HttpRequest<B>) -> TokenResult<String> {
    let header = req
        .headers()
        .get(AUTHORIZATION)
        .ok_or(TokenError::Invalid)?;
    let header = header.to_str().map_err(|_| TokenError::Invalid)?;
    let header = header
        .strip_prefix("Bearer")
        .ok_or(TokenError::Invalid)?
        .trim();
    let token = base64::decode(header)?;
    let token = std::str::from_utf8(&token)?;

    Ok(token.to_owned())
}

/// Indicates the impl token is subject to be blacklisted once used
#[tonic::async_trait]
pub trait Blacklisted {
    /// Method needs to be called after validation and use
    async fn blacklist(&self, conn: &mut diesel_async::AsyncPgConnection) -> TokenResult<bool>;

    /// Return true if encoded token value can be found in blacklist table
<<<<<<< HEAD
    async fn is_blacklisted(
        &self,
        token: String,
        conn: &mut AsyncPgConnection,
    ) -> TokenResult<bool>;
=======
    async fn is_blacklisted(&self, token: String, db: &mut sqlx::PgConnection)
        -> TokenResult<bool>;
}

pub fn determine_token_by_str(token: &str) -> TokenResult<TokenType> {
    let payload = token.split('.').nth(1).ok_or(TokenError::Invalid)?;
    let decoded = base64::decode(payload).or(Err(TokenError::Invalid))?;
    let json: UnknownToken = serde_json::from_slice(&decoded).or(Err(TokenError::Invalid))?;

    Ok(json.token_type)
>>>>>>> 2114ce6d
}<|MERGE_RESOLUTION|>--- conflicted
+++ resolved
@@ -350,15 +350,11 @@
     async fn blacklist(&self, conn: &mut diesel_async::AsyncPgConnection) -> TokenResult<bool>;
 
     /// Return true if encoded token value can be found in blacklist table
-<<<<<<< HEAD
     async fn is_blacklisted(
         &self,
         token: String,
         conn: &mut AsyncPgConnection,
     ) -> TokenResult<bool>;
-=======
-    async fn is_blacklisted(&self, token: String, db: &mut sqlx::PgConnection)
-        -> TokenResult<bool>;
 }
 
 pub fn determine_token_by_str(token: &str) -> TokenResult<TokenType> {
@@ -367,5 +363,4 @@
     let json: UnknownToken = serde_json::from_slice(&decoded).or(Err(TokenError::Invalid))?;
 
     Ok(json.token_type)
->>>>>>> 2114ce6d
 }