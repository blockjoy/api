pub mod api_key;
pub mod jwt;
pub mod refresh;

use std::str::FromStr;

use derive_more::{Deref, From};
use displaydoc::Display;
use thiserror::Error;
use tonic::{metadata::MetadataMap, Status};
use tracing::error;

use crate::config::token::SecretConfig;

use self::api_key::{KeyId, Secret};

const AUTH_HEADER: &str = "authorization";
const AUTH_HEADER_PREFIX: &str = "Bearer ";

#[derive(Debug, Display, Error)]
pub enum Error {
    /// Request header `{AUTH_HEADER:?}` must start with `{AUTH_HEADER_PREFIX:?}`.
    AuthHeaderPrefix,
    /// Missing `{AUTH_HEADER:?}` request header.
    MissingAuthHeader,
    /// Failed to parse `{AUTH_HEADER:?}` as string: {0}
    ParseAuthHeader(tonic::metadata::errors::ToStrError),
    /// Failed to parse KeyId: {0}
    ParseKeyId(api_key::Error),
    /// Failed to parse Secret: {0}
    ParseSecret(api_key::Error),
}

impl From<Error> for Status {
    fn from(err: Error) -> Self {
        error!("{}: {err}", std::any::type_name::<Error>());

        use Error::*;
        match err {
            AuthHeaderPrefix | ParseAuthHeader(_) | ParseKeyId(_) | ParseSecret(_) => {
                Status::unauthenticated("Bad auth header.")
            }
            MissingAuthHeader => Status::unauthenticated("Missing auth header."),
        }
    }
}

pub struct Cipher {
    pub jwt: jwt::Cipher,
    pub refresh: refresh::Cipher,
}

impl Cipher {
    pub fn new(config: &SecretConfig) -> Self {
        Cipher {
            jwt: jwt::Cipher::new(&config.jwt),
            refresh: refresh::Cipher::new(&config.refresh),
        }
    }
}

/// An unverified request token from the `authorization` header.
pub enum RequestToken {
    ApiKey(ApiToken),
    Bearer(BearerToken),
}

impl TryFrom<&MetadataMap> for RequestToken {
    type Error = Error;

    fn try_from(meta: &MetadataMap) -> Result<Self, Self::Error> {
        meta.get(AUTH_HEADER)
            .ok_or(Error::MissingAuthHeader)?
            .to_str()
            .map_err(Error::ParseAuthHeader)?
            .strip_prefix(AUTH_HEADER_PREFIX)
            .ok_or(Error::AuthHeaderPrefix)?
            .parse()
    }
}

impl FromStr for RequestToken {
    type Err = Error;

    fn from_str(token: &str) -> Result<Self, Self::Err> {
        if !token.starts_with(api_key::TOKEN_PREFIX) {
            return Ok(RequestToken::Bearer(token.to_string().into()));
        }

        let key_id = KeyId::from_token(token).map_err(Error::ParseKeyId)?;
        let secret = Secret::from_token(token).map_err(Error::ParseSecret)?;

        Ok(RequestToken::ApiKey(ApiToken { key_id, secret }))
    }
}

/// An unverified API key token.
pub struct ApiToken {
    pub key_id: KeyId,
    pub secret: Secret,
}

<<<<<<< HEAD
/// This enum is used to uniquely determine an endpoint or service in our authentication process.
/// For example, the endpoint `blockjoy.v1.CommandService/Create` is determined by the variant
/// `CommandCreate`. This is then in turn used by the authentication flow: is a user allowed to
/// access a specific endpoint. Even though it is chiefly used for this, all endpoints are
/// represented here, even the ones that do not require any authorization such as `BlockchainGet`.
/// For each service we reserve 100 numbers of space. Reserving this space makes it simple to do
/// comparison checks, but if we run out of it (by creating a service with over 100 endpoints??)
/// then we can work around this.
///
/// The variants for each service as seperated by a blank line. Note that the first variant of each
/// service acts as a wildcard for the entire service. This allows us to grant broad access to a
/// particular service, without bloating the token.
#[repr(u64)] // Should be enough :)
#[derive(Clone, Copy, Debug, PartialEq, Eq, serde::Serialize, serde::Deserialize)]
pub enum Endpoint {
    AuthAll = 0,
    AuthConfirm = 1,
    AuthRefresh = 2,
    AuthResetPassword = 3,
    AuthUpdatePassword = 4,
    AuthUpdateUiPassword = 5,

    BlockchainAll = 100,
    BlockchainList = 101,
    BlockchainGet = 102,

    CommandAll = 200,
    CommandCreate = 201,
    CommandGet = 202,
    CommandUpdate = 203,
    CommandPending = 204,
    CommandAck = 205,

    DiscoveryAll = 300,
    DiscoveryServices = 301,

    HostAll = 400,
    HostCreate = 401,
    HostGet = 402,
    HostList = 403,
    HostUpdate = 404,
    HostDelete = 405,
    HostStart = 406,
    HostStop = 407,
    HostRestart = 408,
    HostRegions = 409,

    HostProvisionAll = 500,
    HostProvisionGet = 501,
    HostProvisionCreate = 502,

    InvitationAll = 600,
    InvitationCreate = 601,
    InvitationList = 602,
    InvitationAccept = 603,
    InvitationDecline = 605,
    InvitationRevoke = 607,

    KeyFileAll = 700,
    KeyFileCreate = 701,
    KeyFileList = 702,

    MetricsAll = 800,
    MetricsNode = 801,
    MetricsHost = 802,

    NodeAll = 900,
    NodeCreate = 901,
    NodeGet = 902,
    NodeList = 903,
    NodeUpdateConfig = 904,
    NodeDelete = 905,
    NodeUpdateStatus = 906,
    NodeStart = 907,
    NodeStop = 908,
    NodeRestart = 909,

    OrgAll = 1000,
    OrgCreate = 1001,
    OrgGet = 1002,
    OrgList = 1003,
    OrgUpdate = 1004,
    OrgDelete = 1005,
    OrgRemoveMember = 1006,
    OrgGetProvisionToken = 1007,
    OrgResetProvisionToken = 1008,

    UserAll = 1100,
    UserCreate = 1101,
    UserGet = 1102,
    UserUpdate = 1103,
    UserDelete = 1104,

    BabelAll = 1200,
    BabelNotifiy = 1201,

    CookbookAll = 1300,
    CookbookRetrievePlugin = 1301,
    CookbookRetrieveImage = 1302,
    CookbookRetrieveKernel = 1303,
    CookbookRequirements = 1304,
    CookbookNetConfigurations = 1305,
    CookbookListBabelVersions = 1306,

    BundleAll = 1400,
    BundleRetrieve = 1401,
    BundleListBundleVersions = 1402,
    BundleDelete = 1403,
}

const SPACE_PER_SERVICE: u64 = 100;

impl Endpoint {
    /// This function checks whether two endpoints match. We define `matching` as that they are the
    /// same exact endpoint, or that one of them is `<ServiceName>All`, and the other service is of
    /// the form `<ServiceName><EndpointName>`, with `<ServiceName>` being the same in both cases.
    /// This function is commutative, which means that you can swap self and other, and get the
    /// exact same results.
    fn matches(self, other: Self) -> bool {
        let exact_match = self == other;
        let is_all = self as u64 % SPACE_PER_SERVICE == 0 || other as u64 % SPACE_PER_SERVICE == 0;
        let same_service = self as u64 / SPACE_PER_SERVICE == other as u64 / SPACE_PER_SERVICE;

        exact_match || (is_all && same_service)
    }
}

#[cfg(test)]
mod tests {
    use super::*;

    #[test]
    fn endpoint_matches() {
        use Endpoint::*;
        let selfs = [HostAll, CommandAll, KeyFileCreate, OrgDelete];
        let others = [HostCreate, CommandAll, CommandUpdate, NodeDelete, OrgAll];
        let expected = [
            [true, false, false, false, false],
            [false, true, true, false, false],
            [false, false, false, false, false],
            [false, false, false, false, true],
        ];
        for (this, expected) in selfs.iter().zip(expected) {
            for (other, expected) in others.iter().copied().zip(expected) {
                assert_eq!(
                    this.matches(other),
                    expected,
                    "Expected {this:?}.matches({other:?}) to be {expected}"
                );
            }
        }
    }
}
=======
/// An unverified bearer token.
#[derive(Deref, From)]
pub struct BearerToken(String);
>>>>>>> 3fef9e1c
<|MERGE_RESOLUTION|>--- conflicted
+++ resolved
@@ -100,162 +100,6 @@
     pub secret: Secret,
 }
 
-<<<<<<< HEAD
-/// This enum is used to uniquely determine an endpoint or service in our authentication process.
-/// For example, the endpoint `blockjoy.v1.CommandService/Create` is determined by the variant
-/// `CommandCreate`. This is then in turn used by the authentication flow: is a user allowed to
-/// access a specific endpoint. Even though it is chiefly used for this, all endpoints are
-/// represented here, even the ones that do not require any authorization such as `BlockchainGet`.
-/// For each service we reserve 100 numbers of space. Reserving this space makes it simple to do
-/// comparison checks, but if we run out of it (by creating a service with over 100 endpoints??)
-/// then we can work around this.
-///
-/// The variants for each service as seperated by a blank line. Note that the first variant of each
-/// service acts as a wildcard for the entire service. This allows us to grant broad access to a
-/// particular service, without bloating the token.
-#[repr(u64)] // Should be enough :)
-#[derive(Clone, Copy, Debug, PartialEq, Eq, serde::Serialize, serde::Deserialize)]
-pub enum Endpoint {
-    AuthAll = 0,
-    AuthConfirm = 1,
-    AuthRefresh = 2,
-    AuthResetPassword = 3,
-    AuthUpdatePassword = 4,
-    AuthUpdateUiPassword = 5,
-
-    BlockchainAll = 100,
-    BlockchainList = 101,
-    BlockchainGet = 102,
-
-    CommandAll = 200,
-    CommandCreate = 201,
-    CommandGet = 202,
-    CommandUpdate = 203,
-    CommandPending = 204,
-    CommandAck = 205,
-
-    DiscoveryAll = 300,
-    DiscoveryServices = 301,
-
-    HostAll = 400,
-    HostCreate = 401,
-    HostGet = 402,
-    HostList = 403,
-    HostUpdate = 404,
-    HostDelete = 405,
-    HostStart = 406,
-    HostStop = 407,
-    HostRestart = 408,
-    HostRegions = 409,
-
-    HostProvisionAll = 500,
-    HostProvisionGet = 501,
-    HostProvisionCreate = 502,
-
-    InvitationAll = 600,
-    InvitationCreate = 601,
-    InvitationList = 602,
-    InvitationAccept = 603,
-    InvitationDecline = 605,
-    InvitationRevoke = 607,
-
-    KeyFileAll = 700,
-    KeyFileCreate = 701,
-    KeyFileList = 702,
-
-    MetricsAll = 800,
-    MetricsNode = 801,
-    MetricsHost = 802,
-
-    NodeAll = 900,
-    NodeCreate = 901,
-    NodeGet = 902,
-    NodeList = 903,
-    NodeUpdateConfig = 904,
-    NodeDelete = 905,
-    NodeUpdateStatus = 906,
-    NodeStart = 907,
-    NodeStop = 908,
-    NodeRestart = 909,
-
-    OrgAll = 1000,
-    OrgCreate = 1001,
-    OrgGet = 1002,
-    OrgList = 1003,
-    OrgUpdate = 1004,
-    OrgDelete = 1005,
-    OrgRemoveMember = 1006,
-    OrgGetProvisionToken = 1007,
-    OrgResetProvisionToken = 1008,
-
-    UserAll = 1100,
-    UserCreate = 1101,
-    UserGet = 1102,
-    UserUpdate = 1103,
-    UserDelete = 1104,
-
-    BabelAll = 1200,
-    BabelNotifiy = 1201,
-
-    CookbookAll = 1300,
-    CookbookRetrievePlugin = 1301,
-    CookbookRetrieveImage = 1302,
-    CookbookRetrieveKernel = 1303,
-    CookbookRequirements = 1304,
-    CookbookNetConfigurations = 1305,
-    CookbookListBabelVersions = 1306,
-
-    BundleAll = 1400,
-    BundleRetrieve = 1401,
-    BundleListBundleVersions = 1402,
-    BundleDelete = 1403,
-}
-
-const SPACE_PER_SERVICE: u64 = 100;
-
-impl Endpoint {
-    /// This function checks whether two endpoints match. We define `matching` as that they are the
-    /// same exact endpoint, or that one of them is `<ServiceName>All`, and the other service is of
-    /// the form `<ServiceName><EndpointName>`, with `<ServiceName>` being the same in both cases.
-    /// This function is commutative, which means that you can swap self and other, and get the
-    /// exact same results.
-    fn matches(self, other: Self) -> bool {
-        let exact_match = self == other;
-        let is_all = self as u64 % SPACE_PER_SERVICE == 0 || other as u64 % SPACE_PER_SERVICE == 0;
-        let same_service = self as u64 / SPACE_PER_SERVICE == other as u64 / SPACE_PER_SERVICE;
-
-        exact_match || (is_all && same_service)
-    }
-}
-
-#[cfg(test)]
-mod tests {
-    use super::*;
-
-    #[test]
-    fn endpoint_matches() {
-        use Endpoint::*;
-        let selfs = [HostAll, CommandAll, KeyFileCreate, OrgDelete];
-        let others = [HostCreate, CommandAll, CommandUpdate, NodeDelete, OrgAll];
-        let expected = [
-            [true, false, false, false, false],
-            [false, true, true, false, false],
-            [false, false, false, false, false],
-            [false, false, false, false, true],
-        ];
-        for (this, expected) in selfs.iter().zip(expected) {
-            for (other, expected) in others.iter().copied().zip(expected) {
-                assert_eq!(
-                    this.matches(other),
-                    expected,
-                    "Expected {this:?}.matches({other:?}) to be {expected}"
-                );
-            }
-        }
-    }
-}
-=======
 /// An unverified bearer token.
 #[derive(Deref, From)]
-pub struct BearerToken(String);
->>>>>>> 3fef9e1c
+pub struct BearerToken(String);