use super::schema::ip_addresses;
use crate::errors::{ApiError, Result};
use anyhow::anyhow;
use diesel::{dsl, prelude::*};
use diesel_async::{AsyncPgConnection, RunQueryDsl};
use ipnet::{IpAddrRange, Ipv4AddrRange};
use std::net::IpAddr;

#[derive(Debug, Insertable)]
#[diesel(table_name = ip_addresses)]
pub struct CreateIpAddress {
    pub ip: ipnetwork::IpNetwork,
    pub host_id: Option<uuid::Uuid>,
}

impl CreateIpAddress {
    pub async fn create(self, conn: &mut AsyncPgConnection) -> Result<IpAddress> {
<<<<<<< HEAD
        let ip_adress = diesel::insert_into(ip_addresses::table)
            .values(self)
            .get_result(conn)
            .await?;
        Ok(ip_adress)
=======
        let ip_address = diesel::insert_into(ip_addresses::table)
            .values(self)
            .get_result(conn)
            .await?;
        Ok(ip_address)
>>>>>>> a0f09c5f
    }
}

pub struct NewIpAddressRange {
    from: ipnetwork::IpNetwork,
    to: ipnetwork::IpNetwork,
    host_id: Option<uuid::Uuid>,
}

impl NewIpAddressRange {
    pub fn try_new(
        from: ipnetwork::IpNetwork,
        to: ipnetwork::IpNetwork,
        host_id: Option<uuid::Uuid>,
    ) -> Result<Self> {
        if to < from {
            Err(ApiError::UnexpectedError(anyhow!(
                "TO IP can't be smaller as FROM IP"
            )))
        } else {
            Ok(Self { from, to, host_id })
        }
    }

    pub async fn create(self, conn: &mut AsyncPgConnection) -> Result<Vec<IpAddress>> {
        let host_id = self.host_id;
        let start_range = Self::to_ipv4(self.from)?;
        let stop_range = Self::to_ipv4(self.to)?;
        let ip_addrs = IpAddrRange::from(Ipv4AddrRange::new(start_range, stop_range));
        let ip_addrs: Vec<_> = ip_addrs
            .into_iter()
            .map(|ip| CreateIpAddress {
                ip: ip.into(),
                host_id,
            })
            .collect();

        let ip_addrs = diesel::insert_into(ip_addresses::table)
            .values(ip_addrs)
            .get_results(conn)
            .await?;
        Ok(ip_addrs)
    }

    fn to_ipv4(addr: ipnetwork::IpNetwork) -> Result<std::net::Ipv4Addr> {
        match addr.network() {
            IpAddr::V4(v4) => Ok(v4),
            IpAddr::V6(v6) => Err(anyhow!("Found v6 ip addr in database: {v6}").into()),
        }
    }
}

#[derive(Debug, Queryable)]
pub struct IpAddress {
    pub(crate) id: uuid::Uuid,
    pub(crate) ip: ipnetwork::IpNetwork,
    #[allow(unused)]
    pub(crate) host_id: Option<uuid::Uuid>,
    #[allow(unused)]
    pub(crate) is_assigned: bool,
}

impl IpAddress {
    /// Helper returning the next valid IP address for host identified by `host_id`
    pub async fn next_for_host(host_id: uuid::Uuid, conn: &mut AsyncPgConnection) -> Result<Self> {
        let ip: Self = ip_addresses::table
            .filter(ip_addresses::host_id.eq(host_id))
            .filter(ip_addresses::is_assigned.eq(false))
            .get_result(conn)
            .await?;

        Self::assign(ip.id, host_id, conn).await
    }

    /// Helper assigned IP address identified by `ìd` to host identified by `host_id`
    pub async fn assign(
        id: uuid::Uuid,
        host_id: uuid::Uuid,
        conn: &mut AsyncPgConnection,
    ) -> Result<Self> {
        let fields = UpdateIpAddress {
            id,
            host_id: Some(host_id),
            is_assigned: Some(true),
        };

        fields.update(conn).await
    }

    /// Helper assigned IP address identified by `ìd` to host identified by `host_id`
    pub async fn unassign(
        id: uuid::Uuid,
        host_id: uuid::Uuid,
        conn: &mut AsyncPgConnection,
    ) -> Result<Self> {
        let fields = UpdateIpAddress {
            id,
            host_id: Some(host_id),
            is_assigned: Some(false),
        };

        fields.update(conn).await
    }

    pub fn in_range(ip: IpAddr, from: IpAddr, to: IpAddr) -> bool {
        from < ip && to > ip
    }

    pub async fn assigned(ip: IpAddr, conn: &mut AsyncPgConnection) -> Result<bool> {
        let ip = ipnetwork::IpNetwork::new(ip, 32)?;
        let row = ip_addresses::table.filter(ip_addresses::ip.eq(ip));
        let assigned = diesel::select(dsl::exists(row)).get_result(conn).await?;
        Ok(assigned)
    }

    pub async fn delete(id: uuid::Uuid, conn: &mut AsyncPgConnection) -> Result<()> {
        diesel::delete(ip_addresses::table.find(id))
            .execute(conn)
            .await?;
        Ok(())
    }

    pub async fn find_by_node(node_ip: IpAddr, conn: &mut AsyncPgConnection) -> Result<Self> {
        let ip = ipnetwork::IpNetwork::new(node_ip, 32)?;
        let ip = ip_addresses::table
            .filter(ip_addresses::ip.eq(ip))
            .get_result(conn)
            .await?;
        Ok(ip)
    }
}

#[derive(Debug, AsChangeset)]
#[diesel(table_name = ip_addresses)]
pub struct UpdateIpAddress {
    pub(crate) id: uuid::Uuid,
    pub(crate) host_id: Option<uuid::Uuid>,
    pub(crate) is_assigned: Option<bool>,
}

impl UpdateIpAddress {
    pub async fn update(self, conn: &mut AsyncPgConnection) -> Result<IpAddress> {
        let ip = diesel::update(ip_addresses::table.find(self.id))
            .set(self)
            .get_result(conn)
            .await?;
        Ok(ip)
    }
}<|MERGE_RESOLUTION|>--- conflicted
+++ resolved
@@ -15,19 +15,11 @@
 
 impl CreateIpAddress {
     pub async fn create(self, conn: &mut AsyncPgConnection) -> Result<IpAddress> {
-<<<<<<< HEAD
-        let ip_adress = diesel::insert_into(ip_addresses::table)
-            .values(self)
-            .get_result(conn)
-            .await?;
-        Ok(ip_adress)
-=======
         let ip_address = diesel::insert_into(ip_addresses::table)
             .values(self)
             .get_result(conn)
             .await?;
         Ok(ip_address)
->>>>>>> a0f09c5f
     }
 }
 
