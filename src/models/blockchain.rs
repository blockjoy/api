mod node_type;
pub use node_type::BlockchainNodeType;
mod property;
pub use property::{BlockchainProperty, BlockchainPropertyUiType};
mod version;
pub use version::BlockchainVersion;

use diesel::prelude::*;
use diesel_async::RunQueryDsl;

use crate::database::Conn;
use crate::error::QueryError;

use super::schema::blockchains;

#[derive(
    Clone,
    Copy,
    Debug,
    derive_more::Display,
    Hash,
    PartialEq,
    Eq,
    PartialOrd,
    Ord,
    derive_more::Deref,
    derive_more::From,
    derive_more::FromStr,
    derive_more::Into,
    diesel_derive_newtype::DieselNewType,
)]
pub struct BlockchainId(uuid::Uuid);

#[derive(Clone, Debug, Queryable, Identifiable, AsChangeset)]
pub struct Blockchain {
    pub id: BlockchainId,
    pub name: String,
    pub description: Option<String>,
    pub project_url: Option<String>,
    pub repo_url: Option<String>,
    pub version: Option<String>,
    pub created_at: chrono::DateTime<chrono::Utc>,
    pub updated_at: chrono::DateTime<chrono::Utc>,
}

impl Blockchain {
    pub async fn find_all(conn: &mut Conn<'_>) -> crate::Result<Vec<Self>> {
        let chains = blockchains::table
            .order_by(super::lower(blockchains::name))
            .get_results(conn)
            .await?;

        Ok(chains)
    }

<<<<<<< HEAD
    pub async fn find_by_id(id: BlockchainId, conn: &mut Conn<'_>) -> crate::Result<Self> {
        let chain = blockchains::table.find(id).get_result(conn).await?;

        Ok(chain)
=======
    pub async fn find_by_id(id: uuid::Uuid, conn: &mut Conn<'_>) -> crate::Result<Self> {
        blockchains::table
            .find(id)
            .get_result(conn)
            .await
            .for_table_id("blockchains", id)
>>>>>>> 1052e856
    }

    pub async fn find_by_ids(
        mut ids: Vec<BlockchainId>,
        conn: &mut Conn<'_>,
    ) -> crate::Result<Vec<Self>> {
        ids.sort();
        ids.dedup();
        let chains = blockchains::table
            .filter(blockchains::id.eq_any(ids))
            .order_by(super::lower(blockchains::name))
            .get_results(conn)
            .await?;

        Ok(chains)
    }

    pub async fn find_by_name(blockchain: &str, conn: &mut Conn<'_>) -> crate::Result<Self> {
        blockchains::table
            .filter(super::lower(blockchains::name).eq(super::lower(blockchain)))
            .first(conn)
            .await
            .for_table_id("blockchains", blockchain)
    }

    // pub async fn properties(&self, conn: &mut Conn<'_>) -> crate::Result<Vec<BlockchainProperty>> {
    //     BlockchainProperty::by_blockchain(self, conn).await
    // }

    pub async fn update(&self, c: &mut Conn<'_>) -> crate::Result<Self> {
        let mut self_to_update = self.clone();
        self_to_update.updated_at = chrono::Utc::now();
        diesel::update(blockchains::table.find(self_to_update.id))
            .set(self_to_update)
            .get_result(c)
            .await
            .map_err(Into::into)
    }
}

#[cfg(test)]
mod tests {
    use crate::config::Context;
    use crate::models::{NodeSelfUpgradeFilter, NodeType};

    #[tokio::test]
    async fn test_add_version_existing_version() {
        let (_ctx, db) = Context::with_mocked().await.unwrap();
        let mut conn = db.conn().await;

        let node_type = NodeType::Validator;
        let blockchain = db.blockchain().await;
        let n_properties = blockchain.properties(&mut conn).await.unwrap().len();
        let filter = NodeSelfUpgradeFilter {
            blockchain_id: blockchain.id,
            node_type,
            version: "3.3.0".to_string(),
        };
        blockchain.add_version(&filter, &mut conn).await.unwrap();
        let n_properties_new_final = blockchain.properties(&mut conn).await.unwrap().len();
        assert_eq!(n_properties, n_properties_new_final);
    }

    #[tokio::test]
    async fn test_add_version_non_existing_version() {
        let (_ctx, db) = Context::with_mocked().await.unwrap();
        let mut conn = db.conn().await;

        let node_type = NodeType::Validator;
        let blockchain = db.blockchain().await;
        let n_properties = blockchain.properties(&mut conn).await.unwrap().len();
        let filter = NodeSelfUpgradeFilter {
            blockchain_id: blockchain.id,
            node_type,
            version: "1.0.0".to_string(),
        };
        blockchain.add_version(&filter, &mut conn).await.unwrap();
        let n_properties_new_final = blockchain.properties(&mut conn).await.unwrap().len();
        assert_eq!(n_properties + 2, n_properties_new_final);
    }
}<|MERGE_RESOLUTION|>--- conflicted
+++ resolved
@@ -53,19 +53,12 @@
         Ok(chains)
     }
 
-<<<<<<< HEAD
     pub async fn find_by_id(id: BlockchainId, conn: &mut Conn<'_>) -> crate::Result<Self> {
-        let chain = blockchains::table.find(id).get_result(conn).await?;
-
-        Ok(chain)
-=======
-    pub async fn find_by_id(id: uuid::Uuid, conn: &mut Conn<'_>) -> crate::Result<Self> {
         blockchains::table
             .find(id)
             .get_result(conn)
             .await
             .for_table_id("blockchains", id)
->>>>>>> 1052e856
     }
 
     pub async fn find_by_ids(
