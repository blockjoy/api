use crate::auth::expiration_provider::ExpirationProvider;
use crate::auth::{
    token::TokenError, FindableById, Identifiable, JwtToken, TokenClaim, TokenRole, TokenType,
    UserAuthToken, UserRefreshToken,
};
use crate::errors::{ApiError, Result};
use crate::grpc::blockjoy_ui::LoginUserRequest;
use crate::mail::MailClient;
use anyhow::anyhow;
use argon2::{
    password_hash::{PasswordHasher, SaltString},
    Argon2,
};
use chrono::{DateTime, Utc};
use diesel::{dsl, prelude::*};
use diesel_async::{AsyncPgConnection, RunQueryDsl};
use rand::rngs::OsRng;
use uuid::Uuid;
use validator::Validate;

use super::schema::users;

#[derive(Debug, Clone, Queryable)]
pub struct User {
    pub id: Uuid,
    pub email: String,
    pub hashword: String,
    pub salt: String,
    pub refresh: Option<String>,
    pub fee_bps: i64,
    pub created_at: DateTime<Utc>,
    pub staking_quota: i64,
    pub pay_address: Option<String>,
    pub first_name: String,
    pub last_name: String,
    pub confirmed_at: Option<DateTime<Utc>>,
    pub deleted_at: Option<DateTime<Utc>>,
}

type NotDeleted = dsl::Filter<users::table, dsl::IsNull<users::deleted_at>>;

impl User {
    /// Test if given `token` has expired and refresh it using the `refresh_token` if necessary
    pub async fn verify_and_refresh_auth_token(
        token: UserAuthToken,
        refresh_token: UserRefreshToken,
        conn: &mut AsyncPgConnection,
    ) -> Result<(Option<User>, UserAuthToken, UserRefreshToken)> {
        if token.has_expired() && refresh_token.has_expired() {
            Err(ApiError::from(TokenError::Expired))
        } else if token.has_expired() && !refresh_token.has_expired() {
            // Generate new auth token
            let claim = TokenClaim::new(
                token.get_id(),
                ExpirationProvider::expiration(TokenType::UserAuth),
                TokenType::UserAuth,
                TokenRole::User,
                Some(token.data),
            );
            let token = UserAuthToken::try_new(claim)?;

            let claim = TokenClaim::new(
                token.get_id(),
                ExpirationProvider::expiration(TokenType::UserRefresh),
                TokenType::UserRefresh,
                TokenRole::User,
                None,
            );
            let refresh_token = UserRefreshToken::try_new(claim)?;
            let user =
                Self::set_refresh(refresh_token.get_id(), &refresh_token.encode()?, conn).await?;

            Ok((Some(user), token, refresh_token))
        } else if !token.has_expired() && refresh_token.has_expired() {
            Err(ApiError::from(TokenError::RefreshTokenError(anyhow!(
                "Refresh token expired"
            ))))
        } else {
            // Token is valid, just return what we got
            // If nothing was updated or changed, we don't even query for the user to save 1 query
            Ok((None, token, refresh_token))
        }
    }

    pub fn verify_password(&self, password: &str) -> Result<()> {
        let argon2 = Argon2::default();
        let parsed_hash = argon2.hash_password_simple(password.as_bytes(), &self.salt)?;

        if let Some(output) = parsed_hash.hash {
            if self.hashword == output.to_string() {
                return Ok(());
            }
        }

        Err(ApiError::invalid_auth("Invalid email or password."))
    }

    // pub async fn reset_password(_conn: &mut AsyncPgConnection, _req: &PwdResetInfo) -> Result<User> {
    //     // TODO: use new auth
    //     unimplemented!()
    // }

    pub async fn email_reset_password(&self, conn: &mut AsyncPgConnection) -> Result<()> {
        let client = MailClient::new();
        client.reset_password(self, conn).await
    }

    pub async fn find_all(conn: &mut AsyncPgConnection) -> Result<Vec<Self>> {
        let users = users::table.get_results(conn).await?;
        Ok(users)
    }

<<<<<<< HEAD
    pub async fn find_all_pay_address(conn: &mut AsyncPgConnection) -> Result<Vec<UserPayAddress>> {
        let addrs = Self::not_deleted()
            .filter(users::pay_address.is_not_null())
            .select((users::id, users::pay_address))
            .get_results(conn)
            .await?;
        Ok(addrs)
    }

    pub async fn find_by_email(email: &str, conn: &mut AsyncPgConnection) -> Result<Self> {
        let users = Self::not_deleted()
            .filter(super::lower(users::email).eq(&email.to_lowercase()))
            .get_result(conn)
            .await?;
        Ok(users)
    }

=======
    pub async fn find_by_ids(
        user_ids: &[uuid::Uuid],
        conn: &mut AsyncPgConnection,
    ) -> Result<Vec<Self>> {
        let users = Self::not_deleted()
            .filter(users::id.eq_any(user_ids))
            .get_results(conn)
            .await?;
        Ok(users)
    }

    pub async fn find_all_pay_address(conn: &mut AsyncPgConnection) -> Result<Vec<UserPayAddress>> {
        let addrs = Self::not_deleted()
            .filter(users::pay_address.is_not_null())
            .select((users::id, users::pay_address))
            .get_results(conn)
            .await?;
        Ok(addrs)
    }

    pub async fn find_by_email(email: &str, conn: &mut AsyncPgConnection) -> Result<Self> {
        let users = Self::not_deleted()
            .filter(super::lower(users::email).eq(&email.to_lowercase()))
            .get_result(conn)
            .await?;
        Ok(users)
    }

>>>>>>> a0f09c5f
    pub async fn find_by_refresh(refresh: &str, conn: &mut AsyncPgConnection) -> Result<Self> {
        let users = Self::not_deleted()
            .filter(users::refresh.eq(refresh))
            .get_result(conn)
            .await?;
        Ok(users)
    }

    pub async fn update_password(
        &self,
        password: &str,
        conn: &mut AsyncPgConnection,
    ) -> Result<Self> {
        let argon2 = Argon2::default();
        let salt = SaltString::generate(&mut OsRng);
        if let Some(hashword) = argon2
            .hash_password_simple(password.as_bytes(), salt.as_str())?
            .hash
        {
            let user = diesel::update(users::table.find(self.id))
                .set((
                    users::hashword.eq(hashword.to_string()),
                    users::salt.eq(salt.as_str()),
                ))
                .get_result(conn)
                .await?;
            Ok(user)
        } else {
            Err(ApiError::ValidationError("Invalid password.".to_string()))
        }
    }

    /// Check if user can be found by email, is confirmed and has provided a valid password
    pub async fn login(login: LoginUserRequest, conn: &mut AsyncPgConnection) -> Result<Self> {
        let user = Self::find_by_email(&login.email, conn)
            .await
            .map_err(|_e| ApiError::invalid_auth("Email or password is invalid."))?;

        if User::is_confirmed(user.id, conn).await? {
            match user.verify_password(&login.password) {
                Ok(_) => Ok(user),
                Err(e) => Err(e),
            }
        } else {
            Err(ApiError::UserConfirmationError)
        }
    }

    pub async fn set_refresh(
        id: uuid::Uuid,
        refresh_token: &str,
        conn: &mut AsyncPgConnection,
    ) -> Result<User> {
        let user = diesel::update(users::table.find(id))
            .set(users::refresh.eq(refresh_token))
            .get_result(conn)
            .await?;
        Ok(user)
    }

    pub async fn confirm(user_id: uuid::Uuid, conn: &mut AsyncPgConnection) -> Result<Self> {
        let target_user = Self::not_deleted()
            .find(user_id)
            .filter(users::confirmed_at.is_null());
        let user = diesel::update(target_user)
            .set(users::confirmed_at.eq(chrono::Utc::now()))
            .get_result(conn)
            .await?;
        Ok(user)
    }

    pub async fn is_confirmed(id: Uuid, conn: &mut AsyncPgConnection) -> Result<bool> {
        let is_confirmed = Self::not_deleted()
            .find(id)
            .select(users::confirmed_at.is_not_null())
            .get_result(conn)
            .await?;
        Ok(is_confirmed)
    }

    /// Mark user deleted if no more nodes belong to it
    pub async fn delete(id: Uuid, conn: &mut AsyncPgConnection) -> Result<()> {
        // TODO THOMAS: doesn't this mean that you cannot delete any users from organizations that
        // have nodes?
        // sqlx::query_as::<_, User>(
        //     r#"
        //     UPDATE users u SET
        //         deleted_at = now()
        //     WHERE id = $1
        //         AND (SELECT (COUNT(*) > 0) as delete_me from nodes LEFT JOIN orgs_users ou on u.id = ou.user_id)
        //     RETURNING *"#,
        // )
        // .bind(id)
        // .fetch_one(tx)
        // .await
        // .map_err(ApiError::from)

        diesel::update(users::table.find(id))
            .set(users::deleted_at.eq(chrono::Utc::now()))
            .execute(conn)
            .await?;
        Ok(())
    }

    pub fn preferred_language(&self) -> &str {
        // Needs to be done later, but we want to have some stub in place so we keep our code aware
        // of language differences.
        "en"
    }

    fn not_deleted() -> NotDeleted {
        users::table.filter(users::deleted_at.is_null())
    }
}

#[derive(Debug, Clone, Validate, Insertable)]
#[diesel(table_name = users)]
pub struct NewUser<'a> {
    #[validate(email)]
    email: &'a str,
    first_name: &'a str,
    last_name: &'a str,
    hashword: String,
    salt: String,
}

impl<'a> NewUser<'a> {
    pub fn new(
        email: &'a str,
        first_name: &'a str,
        last_name: &'a str,
        password: &'a str,
    ) -> Result<Self> {
        let argon2 = Argon2::default();
        let salt = SaltString::generate(&mut OsRng);
        if let Some(hashword) = argon2
            .hash_password_simple(password.as_bytes(), &salt)?
            .hash
        {
            let create_user = Self {
                email,
                first_name,
                last_name,
                hashword: hashword.to_string(),
                salt: salt.as_str().to_owned(),
            };

            create_user
                .validate()
                .map_err(|e| ApiError::ValidationError(e.to_string()))?;
            Ok(create_user)
        } else {
            Err(ApiError::ValidationError("Invalid password.".to_string()))
        }
    }

    pub async fn create(self, conn: &mut AsyncPgConnection) -> Result<User> {
        let user: User = diesel::insert_into(users::table)
            .values(self)
            .get_result(conn)
            .await?;

        let org = super::NewOrg {
            name: "Personal",
            is_personal: true,
        };
        org.create(user.id, conn).await?;

        Ok(user)
    }
}

<<<<<<< HEAD
#[derive(Debug, Clone, Default, AsChangeset)]
=======
#[derive(Debug, Clone, AsChangeset)]
>>>>>>> a0f09c5f
#[diesel(table_name = users)]
pub struct UpdateUser<'a> {
    pub id: uuid::Uuid,
    pub first_name: Option<&'a str>,
    pub last_name: Option<&'a str>,
    pub fee_bps: Option<i64>,
    pub staking_quota: Option<i64>,
    pub refresh: Option<&'a str>,
}

impl<'a> UpdateUser<'a> {
    pub async fn update(self, conn: &mut AsyncPgConnection) -> Result<User> {
        let user = diesel::update(users::table.find(self.id))
            .set(self)
            .get_result(conn)
            .await?;

        Ok(user)
    }
}

#[derive(Debug, Clone, serde::Serialize)]
pub struct UserLogin {
    pub(crate) id: Uuid,
    pub(crate) email: String,
    pub(crate) fee_bps: i64,
    pub(crate) staking_quota: i64,
    pub(crate) token: String,
}

#[axum::async_trait]
impl FindableById for User {
    async fn find_by_id(id: Uuid, conn: &mut AsyncPgConnection) -> Result<Self> {
        let user = User::not_deleted().find(id).get_result(conn).await?;
        Ok(user)
    }
}

impl Identifiable for User {
    fn get_id(&self) -> Uuid {
        self.id
    }
}

// #[derive(Debug, Clone, Serialize, Deserialize, FromRow)]
// pub struct UserSummary {
//     pub id: Uuid,
//     pub email: String,
//     pub pay_address: Option<String>,
//     pub staking_quota: i64,
//     pub fee_bps: i64,
//     pub validator_count: i64,
//     pub rewards_total: i64,
//     pub invoices_total: i64,
//     pub payments_total: i64,
//     pub joined_at: DateTime<Utc>,
// }

// impl UserSummary {
//     pub fn balance(&self) -> i64 {
//         self.invoices_total - self.payments_total
//     }
// }
// #[derive(Debug, Clone, Serialize, Deserialize, Validate)]
// pub struct PasswordResetRequest {
//     #[validate(email)]
//     pub email: String,
// }

#[derive(Debug, Clone, Queryable)]
pub struct UserPayAddress {
    pub id: Uuid,
    // TODO: This field should not need to be optional
    pub pay_address: Option<String>,
}<|MERGE_RESOLUTION|>--- conflicted
+++ resolved
@@ -110,25 +110,6 @@
         Ok(users)
     }
 
-<<<<<<< HEAD
-    pub async fn find_all_pay_address(conn: &mut AsyncPgConnection) -> Result<Vec<UserPayAddress>> {
-        let addrs = Self::not_deleted()
-            .filter(users::pay_address.is_not_null())
-            .select((users::id, users::pay_address))
-            .get_results(conn)
-            .await?;
-        Ok(addrs)
-    }
-
-    pub async fn find_by_email(email: &str, conn: &mut AsyncPgConnection) -> Result<Self> {
-        let users = Self::not_deleted()
-            .filter(super::lower(users::email).eq(&email.to_lowercase()))
-            .get_result(conn)
-            .await?;
-        Ok(users)
-    }
-
-=======
     pub async fn find_by_ids(
         user_ids: &[uuid::Uuid],
         conn: &mut AsyncPgConnection,
@@ -157,7 +138,6 @@
         Ok(users)
     }
 
->>>>>>> a0f09c5f
     pub async fn find_by_refresh(refresh: &str, conn: &mut AsyncPgConnection) -> Result<Self> {
         let users = Self::not_deleted()
             .filter(users::refresh.eq(refresh))
@@ -330,11 +310,7 @@
     }
 }
 
-<<<<<<< HEAD
-#[derive(Debug, Clone, Default, AsChangeset)]
-=======
 #[derive(Debug, Clone, AsChangeset)]
->>>>>>> a0f09c5f
 #[diesel(table_name = users)]
 pub struct UpdateUser<'a> {
     pub id: uuid::Uuid,
