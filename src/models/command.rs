--- conflicted
+++ resolved
@@ -74,13 +74,8 @@
         // Send one notification per pending command
         for command in &commands {
             notifier
-<<<<<<< HEAD
-                .bv_commands_sender()
+                .bv_commands_sender()?
                 .send(&convert::db_command_to_grpc_command(command, conn).await?)
-=======
-                .bv_commands_sender()?
-                .send(&convert::db_command_to_grpc_command(command, db).await?)
->>>>>>> 2114ce6d
                 .await?;
             // notifier.ui_commands_sender().send(command).await?;
         }
