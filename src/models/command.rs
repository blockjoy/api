use crate::auth::FindableById;
use crate::errors::Result;
use crate::grpc::blockjoy;
use crate::grpc::convert;
use crate::grpc::notification::Notifier;
use crate::models::schema::commands;
use chrono::{DateTime, Utc};
use diesel::{dsl, prelude::*};
use diesel_async::{AsyncPgConnection, RunQueryDsl};
use uuid::Uuid;

#[derive(Debug, Clone, Copy, PartialEq, Eq, diesel_derive_enum::DbEnum)]
#[ExistingTypePath = "crate::models::schema::sql_types::EnumHostCmd"]
pub enum HostCmd {
    CreateNode,
    RestartNode,
    KillNode,
    ShutdownNode,
    DeleteNode,
    UpdateNode,
    MigrateNode,
    GetNodeVersion,
    GetBVSVersion,
    CreateBVS,
    UpdateBVS,
    RestartBVS,
    RemoveBVS,
    StopBVS,
}

<<<<<<< HEAD
=======
impl HostCmd {
    pub fn is_node_specific(&self) -> bool {
        use HostCmd::*;

        matches!(
            self,
            CreateNode
                | RestartNode
                | KillNode
                | ShutdownNode
                | DeleteNode
                | UpdateNode
                | MigrateNode
        )
    }
}

>>>>>>> a0f09c5f
#[derive(Clone, Debug, Queryable, Identifiable)]
pub struct Command {
    pub id: Uuid,
    pub host_id: Uuid,
    pub cmd: HostCmd,
    pub sub_cmd: Option<String>,
    pub response: Option<String>,
    pub exit_status: Option<i32>,
    pub created_at: DateTime<Utc>,
    pub completed_at: Option<DateTime<Utc>>,
    pub node_id: Option<Uuid>,
}

type Pending = dsl::Filter<commands::table, dsl::IsNull<commands::exit_status>>;

impl Command {
    pub async fn find_by_host(host_id: Uuid, conn: &mut AsyncPgConnection) -> Result<Vec<Command>> {
        let commands = commands::table
            .filter(commands::host_id.eq(host_id))
            .order_by(commands::created_at.desc())
            .get_results(conn)
            .await?;
        Ok(commands)
    }

    pub async fn find_pending_by_host(
        host_id: Uuid,
        conn: &mut AsyncPgConnection,
    ) -> Result<Vec<Command>> {
        let commands = Self::pending()
            .filter(commands::host_id.eq(host_id))
            .order_by(commands::created_at.asc())
            .get_results(conn)
            .await?;
        Ok(commands)
    }

    pub async fn notify_pending_by_host(
        host_id: Uuid,
        notifier: &Notifier,
        conn: &mut AsyncPgConnection,
    ) -> Result<Vec<Command>> {
        let commands = Self::find_pending_by_host(host_id, conn).await?;

        // Send one notification per pending command
        for command in &commands {
            notifier
                .bv_commands_sender()?
                .send(&convert::db_command_to_grpc_command(command, conn).await?)
                .await?;
            // notifier.ui_commands_sender().send(command).await?;
        }

        Ok(commands)
    }

    pub async fn delete(id: Uuid, conn: &mut AsyncPgConnection) -> Result<usize> {
        let n_deleted = diesel::delete(commands::table.find(id))
            .execute(conn)
            .await?;
        Ok(n_deleted)
    }

    pub async fn delete_pending(node_id: uuid::Uuid, conn: &mut AsyncPgConnection) -> Result<()> {
<<<<<<< HEAD
        // We assume that node_id is a valid Node.id, and then we can treat commands::resource_id
        // as a node_id without accidentally deleting stuff we don't want to delete, because we
        // don't expect any uuid-collisions to ever happen.
        diesel::delete(Self::pending().filter(commands::resource_id.eq(node_id)))
=======
        diesel::delete(Self::pending().filter(commands::node_id.eq(node_id)))
>>>>>>> a0f09c5f
            .execute(conn)
            .await?;
        Ok(())
    }

    fn pending() -> Pending {
        commands::table.filter(commands::exit_status.is_null())
    }
}

#[tonic::async_trait]
impl super::UpdateInfo<blockjoy::CommandInfo, Command> for Command {
    async fn update_info(
        info: blockjoy::CommandInfo,
        conn: &mut AsyncPgConnection,
    ) -> Result<Command> {
        let cmd = UpdateCommand {
            id: info.id.parse()?,
            response: info.response.as_deref(),
            exit_status: info.exit_code,
            completed_at: chrono::Utc::now(),
        };
        cmd.update(conn).await
    }
}

#[axum::async_trait]
impl FindableById for Command {
    async fn find_by_id(id: Uuid, conn: &mut AsyncPgConnection) -> Result<Self> {
        let cmd = commands::table.find(id).get_result(conn).await?;
        Ok(cmd)
    }
}

#[derive(Debug, Insertable)]
#[diesel(table_name = commands)]
pub struct NewCommand<'a> {
    pub host_id: uuid::Uuid,
    pub cmd: HostCmd,
    pub sub_cmd: Option<&'a str>,
<<<<<<< HEAD
    pub resource_id: Uuid,
=======
    pub node_id: Option<Uuid>,
>>>>>>> a0f09c5f
}

impl NewCommand<'_> {
    pub async fn create(self, conn: &mut AsyncPgConnection) -> Result<Command> {
        let cmd = diesel::insert_into(commands::table)
            .values(self)
            .get_result(conn)
            .await?;
        Ok(cmd)
    }
}

#[derive(Debug, AsChangeset)]
#[diesel(table_name = commands)]
pub struct UpdateCommand<'a> {
    pub id: Uuid,
    pub response: Option<&'a str>,
    pub exit_status: Option<i32>,
    pub completed_at: DateTime<Utc>,
}

impl UpdateCommand<'_> {
    pub async fn update(self, conn: &mut AsyncPgConnection) -> Result<Command> {
        let cmd = diesel::update(commands::table.find(self.id))
            .set(self)
            .get_result(conn)
            .await?;
        Ok(cmd)
    }
}<|MERGE_RESOLUTION|>--- conflicted
+++ resolved
@@ -28,8 +28,6 @@
     StopBVS,
 }
 
-<<<<<<< HEAD
-=======
 impl HostCmd {
     pub fn is_node_specific(&self) -> bool {
         use HostCmd::*;
@@ -47,7 +45,6 @@
     }
 }
 
->>>>>>> a0f09c5f
 #[derive(Clone, Debug, Queryable, Identifiable)]
 pub struct Command {
     pub id: Uuid,
@@ -112,14 +109,7 @@
     }
 
     pub async fn delete_pending(node_id: uuid::Uuid, conn: &mut AsyncPgConnection) -> Result<()> {
-<<<<<<< HEAD
-        // We assume that node_id is a valid Node.id, and then we can treat commands::resource_id
-        // as a node_id without accidentally deleting stuff we don't want to delete, because we
-        // don't expect any uuid-collisions to ever happen.
-        diesel::delete(Self::pending().filter(commands::resource_id.eq(node_id)))
-=======
         diesel::delete(Self::pending().filter(commands::node_id.eq(node_id)))
->>>>>>> a0f09c5f
             .execute(conn)
             .await?;
         Ok(())
@@ -160,11 +150,7 @@
     pub host_id: uuid::Uuid,
     pub cmd: HostCmd,
     pub sub_cmd: Option<&'a str>,
-<<<<<<< HEAD
-    pub resource_id: Uuid,
-=======
     pub node_id: Option<Uuid>,
->>>>>>> a0f09c5f
 }
 
 impl NewCommand<'_> {
