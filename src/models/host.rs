use super::{Node, NodeProvision, PgQuery};
use crate::auth::{FindableById, HostAuthToken, Identifiable, JwtToken, Owned, TokenError};
use crate::cookbook::HardwareRequirements;
use crate::errors::{ApiError, Result};
use crate::grpc::blockjoy::{self, HostInfo};
use crate::grpc::helpers::required;
use crate::models::{IpAddress, IpAddressRangeRequest, UpdateInfo};
use anyhow::anyhow;
use chrono::{DateTime, Utc};
use serde::{Deserialize, Serialize};
use sqlx::postgres::PgRow;
use sqlx::{FromRow, PgPool, Row};
use std::convert::From;
use std::net::IpAddr;
use uuid::Uuid;

#[derive(Default, Clone, Copy, Debug, PartialEq, Eq, Serialize, Deserialize, sqlx::Type)]
#[serde(rename_all = "snake_case")]
#[sqlx(type_name = "enum_conn_status", rename_all = "snake_case")]
pub enum ConnectionStatus {
    Online,
    #[default]
    Offline,
}

#[derive(Default, Clone, Copy, Debug, PartialEq, Eq, Serialize, Deserialize, sqlx::Type)]
#[serde(rename_all = "snake_case")]
#[sqlx(type_name = "enum_conn_status", rename_all = "snake_case")]
pub enum HostType {
    #[default]
    Cloud,
    Enterprise,
}

#[derive(Default, Debug, Clone, Serialize, Deserialize)]
pub struct Host {
    pub id: Uuid,
    pub name: String,
    pub version: Option<String>,
    pub cpu_count: Option<i64>,
    pub mem_size: Option<i64>,
    pub disk_size: Option<i64>,
    pub os: Option<String>,
    pub os_version: Option<String>,
    pub location: Option<String>,
    pub ip_addr: String,
    pub status: ConnectionStatus, //TODO: change to is_online:bool
    pub nodes: Option<Vec<Node>>,
    pub created_at: DateTime<Utc>,
    pub ip_range_from: Option<IpAddr>,
    pub ip_range_to: Option<IpAddr>,
    pub ip_gateway: Option<IpAddr>,

    /* metrics */
    pub used_cpu: Option<i32>,
    pub used_memory: Option<i64>,
    pub used_disk_space: Option<i64>,
    pub load_one: Option<f64>,
    pub load_five: Option<f64>,
    pub load_fifteen: Option<f64>,
    pub network_received: Option<i64>,
    pub network_sent: Option<i64>,
    pub uptime: Option<i64>,
}

impl TryFrom<PgRow> for Host {
    type Error = sqlx::Error;

    fn try_from(row: PgRow) -> Result<Self, sqlx::Error> {
        let host = Self {
            id: row.try_get("id")?,
            name: row.try_get("name")?,
            cpu_count: row.try_get("cpu_count")?,
            mem_size: row.try_get("mem_size")?,
            disk_size: row.try_get("disk_size")?,
            os: row.try_get("os")?,
            os_version: row.try_get("os_version")?,
            version: row.try_get("version")?,
            location: row.try_get("location")?,
            ip_addr: row.try_get("ip_addr")?,
            status: row.try_get("status")?,
            nodes: None,
            created_at: row.try_get("created_at")?,
            ip_range_from: row.try_get("ip_range_from")?,
            ip_range_to: row.try_get("ip_range_to")?,
            ip_gateway: row.try_get("ip_gateway")?,
            used_cpu: row.try_get("used_cpu")?,
            used_memory: row.try_get("used_memory")?,
            used_disk_space: row.try_get("used_disk_space")?,
            load_one: row.try_get("load_one")?,
            load_five: row.try_get("load_five")?,
            load_fifteen: row.try_get("load_fifteen")?,
            network_received: row.try_get("network_received")?,
            network_sent: row.try_get("network_sent")?,
            uptime: row.try_get("uptime")?,
        };

        Ok(host)
    }
}

impl Host {
    /// Test if given `token` has expired and refresh it using the `refresh_token` if necessary
    pub fn verify_auth_token(token: HostAuthToken) -> Result<HostAuthToken> {
        if token.has_expired() {
            Err(ApiError::from(TokenError::Expired))
        } else {
            // Token is valid, just return what we got
            // If nothing was updated or changed, we don't even query for the user to save 1 query
            Ok(token)
        }
    }

    pub async fn toggle_online(id: Uuid, is_online: bool, db: &PgPool) -> Result<()> {
        let status = if is_online {
            ConnectionStatus::Online
        } else {
            ConnectionStatus::Offline
        };

        sqlx::query("UPDATE hosts SET status = $1 WHERE id = $2 RETURNING *;")
            .bind(status)
            .bind(id)
            .fetch_one(db)
            .await?;

        Ok(())
    }

    pub async fn find_all(db: &PgPool) -> Result<Vec<Self>> {
        sqlx::query("SELECT * FROM hosts order by lower(name)")
            .try_map(Self::try_from)
            .fetch_all(db)
            .await
            .map_err(ApiError::from)
    }

    pub async fn find_by_node(node_id: Uuid, db: &PgPool) -> Result<Self> {
        sqlx::query("SELECT hosts.* FROM nodes INNER JOIN hosts ON nodes.host_id = hosts.id WHERE nodes.id = $1")
            .bind(node_id)
            .try_map(Self::try_from)
            .fetch_one(db)
            .await
            .map_err(Into::into)
    }

    pub async fn create(req: HostRequest, db: &PgPool) -> Result<Self> {
        // Ensure gateway IP is not amongst the ones created in the IP range
        if IpAddress::in_range(
            req.ip_gateway
                .ok_or_else(required("IP needed for in_range test"))?,
            req.ip_range_from
                .ok_or_else(required("IP range FROM needed for in_range test"))?,
            req.ip_range_to
                .ok_or_else(required("IP range TO for in_range test"))?,
        ) {
            return Err(ApiError::IpGatewayError(anyhow!(
                "{:?} is in range {:?} - {:?}",
                req.ip_gateway,
                req.ip_range_from,
                req.ip_range_to
            )));
        }

        let mut tx = db.begin().await?;
        let host = sqlx::query(
            r#"INSERT INTO hosts 
            (
                name,
                version,
                location,
                ip_addr,
                status,
                cpu_count,
                mem_size,
                disk_size,
                os,
                os_version,
                ip_gateway,
                ip_range_from,
                ip_range_to
            ) 
            VALUES 
            ($1,$2,$3,$4,$5,$6,$7,$8,$9,$10,$11,$12,$13) RETURNING *"#,
        )
        .bind(req.name)
        .bind(req.version)
        .bind(req.location)
        .bind(req.ip_addr)
        .bind(req.status)
        .bind(req.cpu_count)
        .bind(req.mem_size)
        .bind(req.disk_size)
        .bind(req.os)
        .bind(req.os_version)
        .bind(req.ip_gateway)
        .bind(req.ip_range_from)
        .bind(req.ip_range_to)
        .try_map(Self::try_from)
        .fetch_one(&mut tx)
        .await?;

        // Create IP range for new host
        let req = IpAddressRangeRequest::try_new(
            host.ip_range_from.ok_or_else(required("ip.range.from"))?,
            host.ip_range_to.ok_or_else(required("ip.range.to"))?,
            Some(host.id),
        )?;
        IpAddress::create_range(req, &mut tx).await?;

        tx.commit().await?;

        Ok(host)
    }

    #[deprecated(since = "0.2.0", note = "deprecated in favor of 'update_all'")]
    pub async fn update(id: Uuid, host: HostRequest, db: &PgPool) -> Result<Self> {
        let mut tx = db.begin().await?;
        let host = sqlx::query(
            r#"UPDATE hosts SET name = $1, version = $2, location = $3, ip_addr = $4, status = $6, cpu_count = $7, mem_size = $8, disk_size = $9, os = $10, os_version = $11 WHERE id = $12 RETURNING *"#
        )
        .bind(host.name)
        .bind(host.version)
        .bind(host.location)
        .bind(host.ip_addr)
        .bind(host.status)
        .bind(host.cpu_count)
        .bind(host.mem_size)
        .bind(host.disk_size)
        .bind(host.os)
        .bind(host.os_version)
        .bind(id)
        .try_map(Self::try_from)
        .fetch_one(&mut tx)
        .await?;

        tx.commit().await?;
        Ok(host)
    }

    pub async fn update_all(fields: HostSelectiveUpdate, db: &PgPool) -> Result<Self> {
        let mut tx = db.begin().await?;
        let host = sqlx::query(
            r#"UPDATE hosts SET 
                    name = COALESCE($1, name),
                    version = COALESCE($2, version),
                    location = COALESCE($3, location),
                    cpu_count = COALESCE($4, cpu_count),
                    mem_size = COALESCE($5, mem_size),
                    disk_size = COALESCE($6, disk_size),
                    os = COALESCE($7, os),
                    os_version = COALESCE($8, os_version),
                    ip_addr = COALESCE($9, ip_addr),
                    status = COALESCE($10, status)
                WHERE id = $11 RETURNING *"#,
        )
        .bind(fields.name)
        .bind(fields.version)
        .bind(fields.location)
        .bind(fields.cpu_count)
        .bind(fields.mem_size)
        .bind(fields.disk_size)
        .bind(fields.os)
        .bind(fields.os_version)
        .bind(fields.ip_addr)
        .bind(fields.status)
        .bind(fields.id)
        .try_map(Self::try_from)
        .fetch_one(&mut tx)
        .await?;

        tx.commit().await?;

        Ok(host)
    }

    pub async fn update_status(id: Uuid, host: HostStatusRequest, db: &PgPool) -> Result<Self> {
        let mut tx = db.begin().await?;
        let host =
            sqlx::query(r#"UPDATE hosts SET version = $1, status = $2  WHERE id = $3 RETURNING *"#)
                .bind(host.version)
                .bind(host.status)
                .bind(id)
                .try_map(Self::try_from)
                .fetch_one(&mut tx)
                .await?;

        tx.commit().await?;
        Ok(host)
    }

    pub async fn delete(id: Uuid, db: &PgPool) -> Result<u64> {
        let mut tx = db.begin().await?;
        let deleted = sqlx::query("DELETE FROM hosts WHERE id = $1")
            .bind(id)
            .execute(&mut tx)
            .await?;

        tx.commit().await?;
        Ok(deleted.rows_affected())
    }
<<<<<<< HEAD

    pub fn validator_ips(&self) -> Vec<String> {
        match &self.val_ip_addrs {
            Some(s) => s.split(',').map(|ip| ip.trim().to_string()).collect(),
            None => vec![],
        }
    }

    /// We sum up all nodes values assigned to a host and deduct that from the total the host has
    /// We don't consider CPUs in the selection, hard disk is more important than memory. The result
    /// is ordered by disk_size and mem_size the first one in the list is returned
    pub async fn get_next_available_host_id(
        requirements: HardwareRequirements,
        db: &PgPool,
    ) -> Result<Uuid> {
        let host = sqlx::query(
            r#"
            SELECT hosts.id, (hosts.mem_size - SUM(nodes.mem_size_mb)) as mem_size, (hosts.disk_size - SUM(nodes.disk_size_gb)) as disk_size FROM hosts
            LEFT JOIN nodes on hosts.id = nodes.host_id
            GROUP BY hosts.id
            ORDER BY disk_size desc, mem_size desc
            LIMIT 1
        "#,
        )
        .fetch_one(db)
        .await?;
        let host_id = host.get::<Uuid, _>(0);

        // Trace warnings, if the selected host doesn't seem to have enough resources
        if requirements.disk_size_gb().pow(3) > host.get(2) {
            tracing::warn!(
                "Host {} doesn't seem to have enough disk space available",
                host_id
            );
        }
        if requirements.mem_size_mb().pow(2) > host.get(1) {
            tracing::warn!(
                "Host {} doesn't seem to have enough memory available",
                host_id
            );
        }

        Ok(host_id)
    }
=======
>>>>>>> ba5ecda3
}

#[axum::async_trait]
impl FindableById for Host {
    async fn find_by_id(id: Uuid, db: &PgPool) -> Result<Self> {
        let mut host = sqlx::query("SELECT * FROM hosts WHERE id = $1")
            .bind(id)
            .try_map(Self::try_from)
            .fetch_one(db)
            .await?;

        // Add Nodes
        host.nodes = Some(Node::find_all_by_host(host.id, db).await?);

        Ok(host)
    }
}

impl Identifiable for Host {
    fn get_id(&self) -> Uuid {
        self.id
    }
}

#[axum::async_trait]
impl Owned<Host, ()> for Host {
    async fn is_owned_by(&self, resource: Host, _db: ()) -> bool {
        self.id == resource.id
    }
}

#[tonic::async_trait]
impl UpdateInfo<HostInfo, Host> for Host {
    async fn update_info(info: HostInfo, db: &PgPool) -> Result<Host> {
        let id: Uuid = info.id.ok_or_else(required("info.id"))?.parse()?;
        let mut tx = db.begin().await?;
        let host = sqlx::query(
            r##"UPDATE hosts SET
                         name = COALESCE($1, name),
                         version = COALESCE($2, version),
                         location = COALESCE($3, location),
                         cpu_count = COALESCE($4, cpu_count),
                         mem_size = COALESCE($5, mem_size),
                         disk_size = COALESCE($6, disk_size),
                         os = COALESCE($7, os),
                         os_version = COALESCE($8, os_version),
                         ip_addr = COALESCE($9, ip_addr),
                WHERE id = $10
                RETURNING *
            "##,
        )
        .bind(info.name)
        .bind(info.version)
        .bind(info.location)
        .bind(info.cpu_count)
        .bind(info.mem_size)
        .bind(info.disk_size)
        .bind(info.os)
        .bind(info.os_version)
        .bind(info.ip)
        .bind(id)
        .fetch_one(&mut tx)
        .await?;

        tx.commit().await?;

        Ok(host.try_into()?)
    }
}

#[derive(Debug, Clone, Serialize, Deserialize)]
pub struct HostRequest {
    pub name: String,
    pub version: Option<String>,
    pub location: Option<String>,
    pub cpu_count: Option<i64>,
    pub mem_size: Option<i64>,
    pub disk_size: Option<i64>,
    pub os: Option<String>,
    pub os_version: Option<String>,
    pub ip_addr: String,
    pub status: ConnectionStatus,
    pub ip_range_from: Option<IpAddr>,
    pub ip_range_to: Option<IpAddr>,
    pub ip_gateway: Option<IpAddr>,
}

#[derive(Debug, Default, Clone, Serialize, Deserialize)]
pub struct HostSelectiveUpdate {
    pub id: Uuid,
    pub name: Option<String>,
    pub version: Option<String>,
    pub location: Option<String>,
    pub cpu_count: Option<i64>,
    pub mem_size: Option<i64>,
    pub disk_size: Option<i64>,
    pub os: Option<String>,
    pub os_version: Option<String>,
    pub ip_addr: Option<String>,
    pub status: Option<ConnectionStatus>,
    pub ip_range_from: Option<IpAddr>,
    pub ip_range_to: Option<IpAddr>,
    pub ip_gateway: Option<IpAddr>,

    // -- These fields are related to the metrics of the host --
    pub used_cpu: Option<i32>,
    pub used_memory: Option<i64>,
    pub used_disk_space: Option<i64>,
    pub load_one: Option<f64>,
    pub load_five: Option<f64>,
    pub load_fifteen: Option<f64>,
    pub network_received: Option<i64>,
    pub network_sent: Option<i64>,
    pub uptime: Option<i64>,
}

impl HostSelectiveUpdate {
    /// Performs a selective update of only the columns related to metrics of the provided nodes.
    pub async fn update_metrics(updates: Vec<Self>, db: &PgPool) -> Result<()> {
        type PgBuilder = sqlx::QueryBuilder<'static, sqlx::Postgres>;

        // Lets not perform a malformed query on empty input, but lets instead be fast and
        // short-circuit here.
        if updates.is_empty() {
            return Ok(());
        }

        // We first start the query out by declaring which fields to update.
        let mut query_builder = PgBuilder::new(
            "UPDATE hosts SET
                used_cpu = row.used_cpu,
                used_memory = row.used_memory,
                used_disk_space = row.used_disk_space,
                load_one = row.load_one,
                load_five = row.load_five,
                load_fifteen = row.load_fifteen,
                network_received = row.network_received,
                network_sent = row.network_sent,
                uptime = row.uptime
            FROM (
                ",
        );

        // Now we bind a variable number of parameters
        query_builder.push_values(updates.iter(), |mut builder, update| {
            builder
                .push_bind(update.id)
                .push_bind(update.used_cpu)
                .push_bind(update.used_memory)
                .push_bind(update.used_disk_space)
                .push_bind(update.load_one)
                .push_bind(update.load_five)
                .push_bind(update.load_fifteen)
                .push_bind(update.network_received)
                .push_bind(update.network_sent)
                .push_bind(update.uptime);
        });
        // We finish the query by specifying which bind parameters mean what. NOTE: When adding
        // bind parameters they MUST be bound in the same order as they are specified below. Not
        // doing so results in incorrectly interpreted queries.
        query_builder.push(
            "
            ) AS row(
                id, used_cpu, used_memory, used_disk_space, load_one, load_five, load_fifteen,
                network_received, network_sent, uptime
            ) WHERE
                hosts.id = row.id::uuid;",
        );
        let template = sqlx::query(query_builder.sql());
        let query = updates.into_iter().fold(template, Self::bind_to);
        query.execute(db).await?;
        Ok(())
    }

    pub fn from_metrics(id: String, metric: blockjoy::HostMetrics) -> Result<Self> {
        let id = id.parse()?;
        Ok(Self {
            id,
            used_cpu: metric.used_cpu.map(i32::try_from).transpose()?,
            used_memory: metric.used_memory.map(i64::try_from).transpose()?,
            used_disk_space: metric.used_disk_space.map(i64::try_from).transpose()?,
            load_one: metric.load_one,
            load_five: metric.load_five,
            load_fifteen: metric.load_fifteen,
            network_received: metric.network_received.map(i64::try_from).transpose()?,
            network_sent: metric.network_sent.map(i64::try_from).transpose()?,
            uptime: metric.uptime.map(i64::try_from).transpose()?,
            ..Default::default()
        })
    }

    /// Binds the params in `params` to the provided query in the correct order, then returns the
    /// modified query. Since this is order-dependent, this function is private.
    fn bind_to(query: PgQuery<'_>, params: Self) -> PgQuery<'_> {
        query
            .bind(params.id)
            .bind(params.used_cpu)
            .bind(params.used_memory)
            .bind(params.used_disk_space)
            .bind(params.load_one)
            .bind(params.load_five)
            .bind(params.load_fifteen)
            .bind(params.network_received)
            .bind(params.network_sent)
            .bind(params.uptime)
    }
}

impl From<HostCreateRequest> for HostRequest {
    fn from(host: HostCreateRequest) -> Self {
        Self {
            name: host.name,
            version: host.version,
            location: host.location,
            cpu_count: host.cpu_count,
            mem_size: host.mem_size,
            disk_size: host.disk_size,
            os: host.os,
            os_version: host.os_version,
            ip_addr: host.ip_addr,
            status: ConnectionStatus::Offline,
            ip_range_from: host.ip_range_from,
            ip_range_to: host.ip_range_to,
            ip_gateway: host.ip_gateway,
        }
    }
}

impl TryFrom<HostInfo> for HostSelectiveUpdate {
    type Error = ApiError;

    fn try_from(info: HostInfo) -> Result<Self, Self::Error> {
        let update = Self {
            id: info.id.ok_or_else(required("info.id"))?.parse()?,
            name: info.name,
            version: info.version,
            location: info.location,
            cpu_count: info.cpu_count,
            mem_size: info.mem_size,
            disk_size: info.disk_size,
            os: info.os,
            os_version: info.os_version,
            ip_addr: info.ip,
            status: None,
            ip_range_from: info.ip_range_from.map(|ip| ip.parse()).transpose()?,
            ip_range_to: info.ip_range_to.map(|ip| ip.parse()).transpose()?,
            ip_gateway: info.ip_gateway.map(|ip| ip.parse()).transpose()?,
            ..Default::default()
        };
        Ok(update)
    }
}

impl TryFrom<blockjoy::ProvisionHostRequest> for HostCreateRequest {
    type Error = ApiError;

    fn try_from(request: blockjoy::ProvisionHostRequest) -> Result<Self> {
        let host_info = request.info.ok_or_else(required("info"))?;
        let ip_range_from = if host_info.ip_range_from.is_some() {
            Some(
                host_info
                    .ip_range_from
                    .unwrap()
                    .parse::<IpAddr>()
                    .map_err(|e| {
                        ApiError::UnexpectedError(anyhow!(
                            "IP range FROM required in HostCreateRequest::try_from: {}",
                            e
                        ))
                    })?,
            )
        } else {
            None
        };
        let ip_range_to = if host_info.ip_range_to.is_some() {
            Some(
                host_info
                    .ip_range_to
                    .unwrap()
                    .parse::<IpAddr>()
                    .map_err(|e| {
                        ApiError::UnexpectedError(anyhow!(
                            "IP range TO required in HostCreateRequest::try_from: {}",
                            e
                        ))
                    })?,
            )
        } else {
            None
        };
        let ip_gateway = if host_info.ip_gateway.is_some() {
            Some(
                host_info
                    .ip_gateway
                    .unwrap()
                    .parse::<IpAddr>()
                    .map_err(|e| {
                        ApiError::UnexpectedError(anyhow!(
                            "IP GATEWAY required in HostCreateRequest::try_from: {}",
                            e
                        ))
                    })?,
            )
        } else {
            None
        };
        let req = Self {
            name: host_info.name.ok_or_else(required("info.name"))?,
            version: host_info.version,
            location: host_info.location,
            cpu_count: host_info.cpu_count,
            mem_size: host_info.mem_size,
            disk_size: host_info.disk_size,
            os: host_info.os,
            os_version: host_info.os_version,
            ip_addr: host_info.ip.ok_or_else(required("info.ip"))?,
            ip_range_from,
            ip_range_to,
            ip_gateway,
        };
        Ok(req)
    }
}

#[derive(Debug, Clone, Serialize, Deserialize)]
pub struct HostCreateRequest {
    pub name: String,
    pub version: Option<String>,
    pub location: Option<String>,
    pub cpu_count: Option<i64>,
    pub mem_size: Option<i64>,
    pub disk_size: Option<i64>,
    pub os: Option<String>,
    pub os_version: Option<String>,
    pub ip_addr: String,
    pub ip_range_from: Option<IpAddr>,
    pub ip_range_to: Option<IpAddr>,
    pub ip_gateway: Option<IpAddr>,
}

#[derive(Debug, Clone, Serialize, Deserialize)]
pub struct HostStatusRequest {
    pub version: Option<String>,
    pub status: ConnectionStatus,
}

#[derive(Debug, Clone, Serialize, Deserialize, FromRow)]
pub struct HostProvision {
    pub id: String,
    pub nodes: Option<String>,
    pub created_at: DateTime<Utc>,
    pub claimed_at: Option<DateTime<Utc>>,
    #[sqlx(default)]
    pub install_cmd: Option<String>,
    pub host_id: Option<Uuid>,
    pub ip_range_from: Option<IpAddr>,
    pub ip_range_to: Option<IpAddr>,
    pub ip_gateway: Option<IpAddr>,
}

impl HostProvision {
    pub async fn create(req: HostProvisionRequest, db: &PgPool) -> Result<HostProvision> {
        let nodes_str = serde_json::to_string(&req.nodes)
            .map_err(|_| ApiError::from(anyhow::anyhow!("Couldn't parse nodes")))?;

        let mut host_provision = sqlx::query_as::<_, HostProvision>(
            r#"INSERT INTO host_provisions (id, nodes, ip_range_from, ip_range_to, ip_gateway) 
                   values ($1, $2, $3, $4, $5) RETURNING *"#,
        )
        .bind(Self::generate_token())
        .bind(nodes_str)
        .bind(req.ip_range_from)
        .bind(req.ip_range_to)
        .bind(req.ip_gateway)
        .fetch_one(db)
        .await?;

        host_provision.set_install_cmd();

        Ok(host_provision)
    }

    pub async fn find_by_id(host_provision_id: &str, db: &PgPool) -> Result<HostProvision> {
        let mut host_provision =
            sqlx::query_as::<_, HostProvision>("SELECT * FROM host_provisions where id = $1")
                .bind(host_provision_id)
                .fetch_one(db)
                .await?;
        host_provision.set_install_cmd();

        Ok(host_provision)
    }

    /// Wrapper for HostProvision::claim, taking ProvisionHostRequest received via gRPC instead of HostCreateRequest
    pub async fn claim_by_grpc_provision(
        otp: &str,
        request: blockjoy::ProvisionHostRequest,
        db: &PgPool,
    ) -> Result<Host> {
        let request = HostCreateRequest::try_from(request)?;

        HostProvision::claim(otp, request, db).await
    }

    pub async fn claim(
        host_provision_id: &str,
        mut req: HostCreateRequest,
        db: &PgPool,
    ) -> Result<Host> {
        let host_provision = Self::find_by_id(host_provision_id, db).await?;

        if host_provision.is_claimed() {
            return Err(anyhow::anyhow!("Host provision has already been claimed.").into());
        }

        req.ip_range_from = Some(
            host_provision
                .ip_range_from
                .ok_or_else(|| anyhow!("No FROM in ip range"))?,
        );
        req.ip_range_to = Some(
            host_provision
                .ip_range_to
                .ok_or_else(|| anyhow!("No TO in ip range"))?,
        );
        req.ip_gateway = Some(
            host_provision
                .ip_gateway
                .ok_or_else(|| anyhow!("No IP gateway"))?,
        );
        req.name = petname::petname(4, "_");

        //TODO: transaction this
        let mut host = Host::create(req.into(), db).await?;

        sqlx::query("UPDATE host_provisions set claimed_at = now(), host_id = $1 where id = $2")
            .bind(host.id)
            .bind(host_provision.id)
            .execute(db)
            .await?;

        host.nodes = Some(vec![]);

        Ok(host)
    }

    /// Used to populate the install_cmd field
    fn set_install_cmd(&mut self) {
        self.install_cmd = Some(format!("curl http://bvs.sh | bash -s -- {}", self.id));
    }

    pub fn is_claimed(&self) -> bool {
        self.claimed_at.is_some()
    }

    fn generate_token() -> String {
        random_string::generate(
            8,
            "abcdefghijklmnopqrstuvwxyzABCDEFGHIJKLMNOPQRSTUVWXYZ1234567890",
        )
    }
}

#[derive(Debug, Clone, Serialize, Deserialize)]
pub struct HostProvisionRequest {
    pub nodes: Option<Vec<NodeProvision>>,
    pub ip_range_from: IpAddr,
    pub ip_range_to: IpAddr,
    pub ip_gateway: IpAddr,
}<|MERGE_RESOLUTION|>--- conflicted
+++ resolved
@@ -299,7 +299,6 @@
         tx.commit().await?;
         Ok(deleted.rows_affected())
     }
-<<<<<<< HEAD
 
     pub fn validator_ips(&self) -> Vec<String> {
         match &self.val_ip_addrs {
@@ -344,8 +343,6 @@
 
         Ok(host_id)
     }
-=======
->>>>>>> ba5ecda3
 }
 
 #[axum::async_trait]
@@ -712,7 +709,7 @@
             .map_err(|_| ApiError::from(anyhow::anyhow!("Couldn't parse nodes")))?;
 
         let mut host_provision = sqlx::query_as::<_, HostProvision>(
-            r#"INSERT INTO host_provisions (id, nodes, ip_range_from, ip_range_to, ip_gateway) 
+            r#"INSERT INTO host_provisions (id, nodes, ip_range_from, ip_range_to, ip_gateway)
                    values ($1, $2, $3, $4, $5) RETURNING *"#,
         )
         .bind(Self::generate_token())
