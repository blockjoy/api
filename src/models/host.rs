use std::collections::HashMap;

use super::schema::{hosts, nodes};
use crate::auth::{FindableById, HostAuthToken, Identifiable, JwtToken, Owned, TokenError};
use crate::cookbook::HardwareRequirements;
use crate::{Error, Result};
use anyhow::anyhow;
use chrono::{DateTime, Utc};
use diesel::prelude::*;
use diesel_async::{AsyncPgConnection, RunQueryDsl};
use uuid::Uuid;

#[derive(Debug, Clone, Copy, PartialEq, Eq, diesel_derive_enum::DbEnum)]
#[ExistingTypePath = "crate::models::schema::sql_types::EnumConnStatus"]
pub enum ConnectionStatus {
    Online,
    Offline,
}

#[derive(Debug, Clone, Copy, PartialEq, Eq, diesel_derive_enum::DbEnum)]
#[ExistingTypePath = "crate::models::schema::sql_types::EnumHostType"]
pub enum HostType {
    Cloud,
    Enterprise,
}

#[derive(Debug, Clone, Queryable)]
#[diesel(table_name = hosts)]
pub struct Host {
    pub id: Uuid,
    pub version: String,
    pub name: String,
    pub location: Option<String>,
    pub ip_addr: String,
    pub status: ConnectionStatus,
    pub created_at: DateTime<Utc>,
    // Number of CPU's that this host has.
    pub cpu_count: i64,
    // The size of the hosts memory, in bytes.
    pub mem_size: i64,
    // The size of the hosts disk, in bytes.
    pub disk_size: i64,
    pub os: String,
    pub os_version: String,
    pub ip_range_from: ipnetwork::IpNetwork,
    pub ip_range_to: ipnetwork::IpNetwork,
    pub ip_gateway: ipnetwork::IpNetwork,
    pub used_cpu: Option<i32>,
    pub used_memory: Option<i64>,
    pub used_disk_space: Option<i64>,
    pub load_one: Option<f64>,
    pub load_five: Option<f64>,
    pub load_fifteen: Option<f64>,
    pub network_received: Option<i64>,
    pub network_sent: Option<i64>,
    pub uptime: Option<i64>,
    pub host_type: Option<HostType>,
}

impl Host {
    /// Test if given `token` has expired and refresh it using the `refresh_token` if necessary
    pub fn verify_auth_token(token: HostAuthToken) -> Result<HostAuthToken> {
        if token.has_expired() {
            Err(crate::Error::from(TokenError::Expired))
        } else {
            // Token is valid, just return what we got
            // If nothing was updated or changed, we don't even query for the user to save 1 query
            Ok(token)
        }
    }

    pub async fn toggle_online(
        host_id: Uuid,
        is_online: bool,
        conn: &mut AsyncPgConnection,
    ) -> Result<()> {
        let status = if is_online {
            ConnectionStatus::Online
        } else {
            ConnectionStatus::Offline
        };

        diesel::update(hosts::table.find(host_id))
            .set(hosts::status.eq(status))
            .execute(conn)
            .await?;

        Ok(())
    }

    pub async fn find_all(conn: &mut AsyncPgConnection) -> Result<Vec<Self>> {
        let hosts = hosts::table.get_results(conn).await?;
        Ok(hosts)
    }

    pub async fn find_by_node(node_id: Uuid, conn: &mut AsyncPgConnection) -> Result<Self> {
        let host = hosts::table
            .inner_join(nodes::table)
            .filter(nodes::id.eq(node_id))
            .select(hosts::all_columns)
            .get_result(conn)
            .await?;
        Ok(host)
    }

<<<<<<< HEAD
    async fn by_ids(ids: &[uuid::Uuid], conn: &mut AsyncPgConnection) -> Result<Vec<Self>> {
        let hosts: Vec<Self> = hosts::table
            .filter(hosts::id.eq_any(ids))
            .get_results(conn)
            .await?;
        let hosts_map: HashMap<_, _> = hosts.into_iter().map(|h| (h.id, h)).collect();
        Ok(ids.iter().map(|id| hosts_map[id].clone()).collect())
=======
    /// For each provided argument, filters the hosts by that argument.
    pub async fn filter(os: Option<&str>, conn: &mut AsyncPgConnection) -> Result<Vec<Self>> {
        let mut query = hosts::table.into_boxed();

        if let Some(os) = os {
            query = query.filter(hosts::os.eq(os));
        }

        let hosts = query.get_results(conn).await?;
        Ok(hosts)
    }

    pub async fn find_by_id(host_id: Uuid, conn: &mut AsyncPgConnection) -> Result<Self> {
        let host = hosts::table.find(host_id).get_result(conn).await?;
        Ok(host)
>>>>>>> 3cf4dea4
    }

    pub async fn find_by_name(name: &str, conn: &mut AsyncPgConnection) -> Result<Self> {
        let host = hosts::table
            .filter(hosts::name.eq(name))
            .get_result(conn)
            .await?;
        Ok(host)
    }

    pub async fn update_status(
        id: Uuid,
        host: HostStatusRequest,
        conn: &mut AsyncPgConnection,
    ) -> Result<Self> {
        let host = diesel::update(hosts::table.find(id))
            .set(host)
            .get_result(conn)
            .await?;
        Ok(host)
    }

    pub async fn delete(id: Uuid, conn: &mut AsyncPgConnection) -> Result<usize> {
        let n_rows = diesel::delete(hosts::table.find(id)).execute(conn).await?;
        Ok(n_rows)
    }

    /// This function returns a list of up to 2 possible hosts that the node may be scheduled on.
    /// This list is ordered by suitability, the best fit will be first in the list. Note that zero
    /// hosts may be returned when our system is out of resources, and this case should be handled
    /// gracefully.
    pub async fn host_candidates(
        requirements: HardwareRequirements,
        blockchain_id: uuid::Uuid,
        node_type: super::NodeType,
        org_id: uuid::Uuid,
        scheduler: super::NodeScheduler,
        conn: &mut AsyncPgConnection,
    ) -> crate::Result<Vec<Host>> {
        use super::schema::sql_types::EnumNodeType;
        use diesel::sql_types::{BigInt, Uuid};

        #[derive(Debug, QueryableByName)]
        struct HostCandidate {
            #[diesel(sql_type = Uuid)]
            host_id: uuid::Uuid,
        }

        // SAFETY: We are using `format!` to place a custom generated ORDER BY clause into a sql
        // query. This is injection-safe because the clause is entirely generated from static
        // strings, not user input.
        let query = format!("
        SELECT
            host_id
        FROM
            (
                SELECT
                    id as host_id,
                    hosts.cpu_count - (SELECT SUM(vcpu_count) FROM nodes WHERE host_id = hosts.id)::BIGINT as av_cpus,
                    hosts.mem_size - (SELECT SUM(mem_size_bytes) FROM nodes WHERE host_id = hosts.id)::BIGINT as av_mem,
                    hosts.disk_size - (SELECT SUM(disk_size_bytes) FROM nodes WHERE host_id = hosts.id)::BIGINT as av_disk,
                    (SELECT COUNT(*) FROM ip_addresses WHERE ip_addresses.host_id = hosts.id AND NOT ip_addresses.is_assigned) as ips,
                    (SELECT COUNT(*) FROM nodes WHERE host_id = hosts.id AND blockchain_id = $4 AND node_type = $5 AND org_id = $6) as n_similar
                FROM
                    hosts
            ) AS resouces
        WHERE
            -- These are our hard filters, we do not want any nodes that cannot satisfy the requirements
            av_cpus > $1 AND
            av_mem > $2 AND
            av_disk > $3 AND
            ips > 0
        {order_by}
        LIMIT
            -- We only ever retry 2 times, so not querying all possible results saves postgres a lot
            -- of work, especially with the number of subqueries that we have going on here.
            2;
        ", order_by = scheduler.order_clause());

        let hosts: Vec<HostCandidate> = diesel::sql_query(query)
            .bind::<BigInt, _>(requirements.vcpu_count)
            .bind::<BigInt, _>(requirements.mem_size_mb * 1000 * 1000)
            .bind::<BigInt, _>(requirements.disk_size_gb * 1000 * 1000 * 1000)
            .bind::<Uuid, _>(blockchain_id)
            .bind::<EnumNodeType, _>(node_type)
            .bind::<Uuid, _>(org_id)
            .get_results(conn)
            .await?;
        let host_ids: Vec<_> = hosts.into_iter().map(|h| h.host_id).collect();
        Self::by_ids(&host_ids, conn).await
    }
}

#[axum::async_trait]
impl FindableById for Host {
    async fn find_by_id(id: Uuid, conn: &mut AsyncPgConnection) -> Result<Self> {
        let host = hosts::table.find(id).get_result(conn).await?;
        Ok(host)
    }
}

impl Identifiable for Host {
    fn get_id(&self) -> Uuid {
        self.id
    }
}

#[axum::async_trait]
impl Owned<Host, ()> for Host {
    async fn is_owned_by(&self, resource: Host, _db: ()) -> bool {
        self.id == resource.id
    }
}

#[derive(Debug, Clone, Insertable)]
#[diesel(table_name = hosts)]
pub struct NewHost<'a> {
    pub name: &'a str,
    pub version: &'a str,
    pub location: Option<&'a str>,
    pub cpu_count: i64,
    /// The amount of memory in bytes that this host has.
    pub mem_size: i64,
    /// The amount of disk space in bytes that this host has.
    pub disk_size: i64,
    pub os: &'a str,
    pub os_version: &'a str,
    pub ip_addr: &'a str,
    pub status: ConnectionStatus,
    pub ip_range_from: ipnetwork::IpNetwork,
    pub ip_range_to: ipnetwork::IpNetwork,
    pub ip_gateway: ipnetwork::IpNetwork,
}

impl NewHost<'_> {
    /// Creates a new `Host` in the db, including the necessary related rows.
    pub async fn create(self, conn: &mut AsyncPgConnection) -> Result<Host> {
        let ip_gateway = self.ip_gateway.ip();
        let ip_range_from = self.ip_range_from.ip();
        let ip_range_to = self.ip_range_to.ip();

        // Ensure gateway IP is not amongst the ones created in the IP range
        if super::IpAddress::in_range(ip_gateway, ip_range_from, ip_range_to) {
            return Err(Error::IpGatewayError(anyhow!(
                "{ip_gateway} is in range {ip_range_from} - {ip_range_to}",
            )));
        }

        let host: Host = diesel::insert_into(hosts::table)
            .values(self)
            .get_result(conn)
            .await?;

        // Create IP range for new host
        let create_range = super::NewIpAddressRange::try_new(ip_range_from, ip_range_to, host.id)?;
        create_range.create(conn).await?;

        Ok(host)
    }
}

#[derive(Debug, Clone, AsChangeset)]
#[diesel(table_name = hosts)]
pub struct UpdateHost<'a> {
    pub id: Uuid,
    pub name: Option<&'a str>,
    pub version: Option<&'a str>,
    pub location: Option<&'a str>,
    pub cpu_count: Option<i64>,
    pub mem_size: Option<i64>,
    pub disk_size: Option<i64>,
    pub os: Option<&'a str>,
    pub os_version: Option<&'a str>,
    pub ip_addr: Option<&'a str>,
    pub status: Option<ConnectionStatus>,
    pub ip_range_from: Option<ipnetwork::IpNetwork>,
    pub ip_range_to: Option<ipnetwork::IpNetwork>,
    pub ip_gateway: Option<ipnetwork::IpNetwork>,
}

impl UpdateHost<'_> {
    pub async fn update(self, conn: &mut AsyncPgConnection) -> Result<Host> {
        let host = diesel::update(hosts::table.find(self.id))
            .set(self)
            .get_result(conn)
            .await?;
        Ok(host)
    }
}

#[derive(Debug, Default, AsChangeset)]
#[diesel(table_name = hosts)]
pub struct UpdateHostMetrics {
    pub id: uuid::Uuid,
    pub used_cpu: Option<i32>,
    pub used_memory: Option<i64>,
    pub used_disk_space: Option<i64>,
    pub load_one: Option<f64>,
    pub load_five: Option<f64>,
    pub load_fifteen: Option<f64>,
    pub network_received: Option<i64>,
    pub network_sent: Option<i64>,
    pub uptime: Option<i64>,
}

impl UpdateHostMetrics {
    /// Performs a selective update of only the columns related to metrics of the provided nodes.
    pub async fn update_metrics(updates: Vec<Self>, conn: &mut AsyncPgConnection) -> Result<()> {
        for update in updates {
            diesel::update(hosts::table.find(update.id))
                .set(update)
                .execute(conn)
                .await?;
        }
        Ok(())
    }
}

#[derive(Debug, Clone, AsChangeset)]
#[diesel(table_name = hosts)]
pub struct HostStatusRequest {
    pub version: Option<String>,
    pub status: ConnectionStatus,
}<|MERGE_RESOLUTION|>--- conflicted
+++ resolved
@@ -37,9 +37,9 @@
     // Number of CPU's that this host has.
     pub cpu_count: i64,
     // The size of the hosts memory, in bytes.
-    pub mem_size: i64,
+    pub mem_size_bytes: i64,
     // The size of the hosts disk, in bytes.
-    pub disk_size: i64,
+    pub disk_size_bytes: i64,
     pub os: String,
     pub os_version: String,
     pub ip_range_from: ipnetwork::IpNetwork,
@@ -103,7 +103,6 @@
         Ok(host)
     }
 
-<<<<<<< HEAD
     async fn by_ids(ids: &[uuid::Uuid], conn: &mut AsyncPgConnection) -> Result<Vec<Self>> {
         let hosts: Vec<Self> = hosts::table
             .filter(hosts::id.eq_any(ids))
@@ -111,7 +110,8 @@
             .await?;
         let hosts_map: HashMap<_, _> = hosts.into_iter().map(|h| (h.id, h)).collect();
         Ok(ids.iter().map(|id| hosts_map[id].clone()).collect())
-=======
+    }
+
     /// For each provided argument, filters the hosts by that argument.
     pub async fn filter(os: Option<&str>, conn: &mut AsyncPgConnection) -> Result<Vec<Self>> {
         let mut query = hosts::table.into_boxed();
@@ -122,12 +122,6 @@
 
         let hosts = query.get_results(conn).await?;
         Ok(hosts)
-    }
-
-    pub async fn find_by_id(host_id: Uuid, conn: &mut AsyncPgConnection) -> Result<Self> {
-        let host = hosts::table.find(host_id).get_result(conn).await?;
-        Ok(host)
->>>>>>> 3cf4dea4
     }
 
     pub async fn find_by_name(name: &str, conn: &mut AsyncPgConnection) -> Result<Self> {
@@ -183,22 +177,23 @@
         SELECT
             host_id
         FROM
-            (
-                SELECT
-                    id as host_id,
-                    hosts.cpu_count - (SELECT SUM(vcpu_count) FROM nodes WHERE host_id = hosts.id)::BIGINT as av_cpus,
-                    hosts.mem_size - (SELECT SUM(mem_size_bytes) FROM nodes WHERE host_id = hosts.id)::BIGINT as av_mem,
-                    hosts.disk_size - (SELECT SUM(disk_size_bytes) FROM nodes WHERE host_id = hosts.id)::BIGINT as av_disk,
-                    (SELECT COUNT(*) FROM ip_addresses WHERE ip_addresses.host_id = hosts.id AND NOT ip_addresses.is_assigned) as ips,
-                    (SELECT COUNT(*) FROM nodes WHERE host_id = hosts.id AND blockchain_id = $4 AND node_type = $5 AND org_id = $6) as n_similar
-                FROM
-                    hosts
-            ) AS resouces
+        (
+            SELECT
+                id as host_id,
+                hosts.cpu_count - (SELECT COALESCE(SUM(vcpu_count))::BIGINT FROM nodes WHERE host_id = hosts.id) as av_cpus,
+                hosts.mem_size_bytes - (SELECT COALESCE(SUM(mem_size_bytes))::BIGINT FROM nodes WHERE host_id = hosts.id) as av_mem,
+                hosts.disk_size_bytes - (SELECT COALESCE(SUM(disk_size_bytes))::BIGINT FROM nodes WHERE host_id = hosts.id) as av_disk,
+                (SELECT COUNT(*) FROM ip_addresses WHERE ip_addresses.host_id = hosts.id AND NOT ip_addresses.is_assigned) as ips,
+                (SELECT COUNT(*) FROM nodes WHERE host_id = hosts.id AND blockchain_id = $4 AND node_type = $5 AND org_id = $6) as n_similar
+            FROM
+                hosts
+        ) AS resouces
         WHERE
-            -- These are our hard filters, we do not want any nodes that cannot satisfy the requirements
-            av_cpus > $1 AND
-            av_mem > $2 AND
-            av_disk > $3 AND
+            -- These are our hard filters, we do not want any nodes that cannot satisfy the
+            -- requirements
+            -- av_cpus > $1 AND
+            -- av_mem > $2 AND
+            -- av_disk > $3 AND
             ips > 0
         {order_by}
         LIMIT
@@ -216,7 +211,8 @@
             .bind::<Uuid, _>(org_id)
             .get_results(conn)
             .await?;
-        let host_ids: Vec<_> = hosts.into_iter().map(|h| h.host_id).collect();
+        let host_ids: Vec<_> = dbg!(hosts).into_iter().map(|h| h.host_id).collect();
+
         Self::by_ids(&host_ids, conn).await
     }
 }
@@ -250,9 +246,9 @@
     pub location: Option<&'a str>,
     pub cpu_count: i64,
     /// The amount of memory in bytes that this host has.
-    pub mem_size: i64,
+    pub mem_size_bytes: i64,
     /// The amount of disk space in bytes that this host has.
-    pub disk_size: i64,
+    pub disk_size_bytes: i64,
     pub os: &'a str,
     pub os_version: &'a str,
     pub ip_addr: &'a str,
@@ -297,8 +293,8 @@
     pub version: Option<&'a str>,
     pub location: Option<&'a str>,
     pub cpu_count: Option<i64>,
-    pub mem_size: Option<i64>,
-    pub disk_size: Option<i64>,
+    pub mem_size_bytes: Option<i64>,
+    pub disk_size_bytes: Option<i64>,
     pub os: Option<&'a str>,
     pub os_version: Option<&'a str>,
     pub ip_addr: Option<&'a str>,
