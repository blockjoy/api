use std::collections::{HashMap, HashSet};

use chrono::{DateTime, Utc};
use diesel::dsl;
use diesel::prelude::*;
use diesel::result::DatabaseErrorKind::UniqueViolation;
use diesel::result::Error::{DatabaseError, NotFound};
use diesel_async::RunQueryDsl;
use diesel_derive_enum::DbEnum;
use diesel_derive_newtype::DieselNewType;
use displaydoc::Display;
use ipnetwork::IpNetwork;
use thiserror::Error;
use tonic::Status;

use crate::auth::rbac::HostBillingPerm;
use crate::auth::resource::{HostId, OrgId, UserId};
use crate::auth::AuthZ;
use crate::cookbook::script::HardwareRequirements;
use crate::database::Conn;
use crate::grpc::common;

use super::blockchain::{Blockchain, BlockchainId};
use super::ip_address::NewIpAddressRange;
use super::node::{NodeScheduler, NodeType, ResourceAffinity};
use super::schema::{hosts, nodes, sql_types};
use super::{Paginate, Region, RegionId};

#[derive(Debug, Display, Error)]
pub enum Error {
    /// Protobuf BillingAmount is missing an Amount.
    BillingAmountMissingAmount,
    /// Unsupported BillingAmount Currency: {0:?}
    BillingAmountCurrency(i32),
    /// Unsupported BillingAmount Period: {0:?}
    BillingAmountPeriod(i32),
    /// Failed to create host: {0}
    Create(diesel::result::Error),
    /// Failed to delete host id `{0}`: {1}
    Delete(HostId, diesel::result::Error),
    /// Failed to filter hosts: {0}
    Filter(diesel::result::Error),
    /// Failed to find host id `{0}`: {1}
    FindById(HostId, diesel::result::Error),
    /// Failed to find host ids `{0:?}`: {1}
    FindByIds(HashSet<HostId>, diesel::result::Error),
    /// Failed to find host by name `{0}`: {1}
    FindByName(String, diesel::result::Error),
    /// Failed to get host candidates: {0}
    HostCandidates(diesel::result::Error),
    /// Host ip address error: {0}
    IpAddress(#[from] crate::models::ip_address::Error),
    /// Failed to parse host limit as i64: {0}
    Limit(std::num::TryFromIntError),
    /// Failed to parse node count for host as i64: {0}
    NodeCount(std::num::TryFromIntError),
    /// Failed to get node counts for host: {0}
    NodeCounts(diesel::result::Error),
    /// Failed to parse host offset as i64: {0}
    Offset(std::num::TryFromIntError),
    /// Failed to parse host ip address: {0}
    ParseIp(std::net::AddrParseError),
    /// Host region error: {0}
    Region(super::region::Error),
    /// Failed to parse host total as i64: {0}
    Total(std::num::TryFromIntError),
    /// Failed to update host: {0}
    Update(diesel::result::Error),
    /// Failed to update host metrics: {0}
    UpdateMetrics(diesel::result::Error),
}

impl From<Error> for Status {
    fn from(err: Error) -> Self {
        use Error::*;
        match err {
            Create(DatabaseError(UniqueViolation, _)) => Status::already_exists("Already exists."),
            Delete(_, NotFound)
            | FindById(_, NotFound)
            | FindByIds(_, NotFound)
            | FindByName(_, NotFound) => Status::not_found("Not found."),
            BillingAmountMissingAmount | BillingAmountCurrency(_) | BillingAmountPeriod(_) => {
                Status::invalid_argument("billing_amount")
            }
            ParseIp(_) => Status::invalid_argument("ip_addr"),
            IpAddress(err) => err.into(),
            Region(err) => err.into(),
            _ => Status::internal("Internal error."),
        }
    }
}

#[derive(Clone, Copy, Debug, PartialEq, Eq, DbEnum)]
#[ExistingTypePath = "sql_types::EnumConnStatus"]
pub enum ConnectionStatus {
    Online,
    Offline,
}

#[derive(Clone, Copy, Debug, PartialEq, Eq, DbEnum)]
#[ExistingTypePath = "sql_types::EnumHostType"]
pub enum HostType {
    /// Anyone can run nodes on these servers.
    Cloud,
    /// Only people in the org can run nodes on these servers. They are for private use.
    Private,
}

#[derive(Debug, Clone, Queryable)]
#[diesel(table_name = hosts)]
pub struct Host {
    pub id: HostId,
    pub version: String,
    pub name: String,
    pub ip_addr: String,
    pub status: ConnectionStatus,
    pub created_at: DateTime<Utc>,
    // Number of CPU's that this host has.
    pub cpu_count: i64,
    // The size of the hosts memory, in bytes.
    pub mem_size_bytes: i64,
    // The size of the hosts disk, in bytes.
    pub disk_size_bytes: i64,
    pub os: String,
    pub os_version: String,
    pub ip_range_from: IpNetwork,
    pub ip_range_to: IpNetwork,
    pub ip_gateway: IpNetwork,
    pub used_cpu: Option<i32>,
    pub used_memory: Option<i64>,
    pub used_disk_space: Option<i64>,
    pub load_one: Option<f64>,
    pub load_five: Option<f64>,
    pub load_fifteen: Option<f64>,
    pub network_received: Option<i64>,
    pub network_sent: Option<i64>,
    pub uptime: Option<i64>,
    pub host_type: Option<HostType>,
    /// The id of the org that owns and operates this host.
    pub org_id: OrgId,
    /// This is the id of the user that created this host. For older hosts, this value might not be
    /// set.
    pub created_by: Option<UserId>,
    // The id of the region where this host is located.
    pub region_id: Option<RegionId>,
    // The monthly billing amount for this host (only visible to host owners).
    pub monthly_cost_in_usd: Option<MonthlyCostUsd>,
    pub vmm_mountpoint: Option<String>,
}

impl AsRef<Host> for Host {
    fn as_ref(&self) -> &Host {
        self
    }
}

#[derive(Clone, Debug)]
pub struct HostFilter {
    pub org_id: OrgId,
    pub offset: u64,
    pub limit: u64,
}

#[derive(Debug)]
pub struct HostRequirements {
    pub requirements: HardwareRequirements,
    pub blockchain_id: BlockchainId,
    pub node_type: NodeType,
    pub host_type: Option<HostType>,
    pub scheduler: NodeScheduler,
    pub org_id: Option<OrgId>,
}

impl Host {
    pub async fn find_by_id(id: HostId, conn: &mut Conn<'_>) -> Result<Self, Error> {
        hosts::table
            .find(id)
            .get_result(conn)
            .await
            .map_err(|err| Error::FindById(id, err))
    }

    pub async fn find_by_ids(
        ids: HashSet<HostId>,
        conn: &mut Conn<'_>,
    ) -> Result<Vec<Self>, Error> {
        hosts::table
            .filter(hosts::id.eq_any(ids.iter()))
            .get_results(conn)
            .await
            .map_err(|err| Error::FindByIds(ids, err))
    }

    /// For each provided argument, filters the hosts by that argument.
    pub async fn filter(
        filter: HostFilter,
        conn: &mut Conn<'_>,
    ) -> Result<(u64, Vec<Self>), Error> {
        let HostFilter {
            org_id,
            offset,
            limit,
        } = filter;
        let query = hosts::table.filter(hosts::org_id.eq(org_id)).into_boxed();

        let limit = i64::try_from(limit).map_err(Error::Limit)?;
        let offset = i64::try_from(offset).map_err(Error::Offset)?;

        let (total, hosts) = query
            .order_by(hosts::created_at)
            .paginate(limit, offset)
            .get_results_counted(conn)
            .await
            .map_err(Error::Filter)?;

        let total = u64::try_from(total).map_err(Error::Total)?;

        Ok((total, hosts))
    }

    pub async fn find_by_name(name: &str, conn: &mut Conn<'_>) -> Result<Self, Error> {
        hosts::table
            .filter(hosts::name.eq(name))
            .get_result(conn)
            .await
            .map_err(|err| Error::FindByName(name.into(), err))
    }

    pub async fn delete(id: HostId, conn: &mut Conn<'_>) -> Result<usize, Error> {
        diesel::delete(hosts::table.find(id))
            .execute(conn)
            .await
            .map_err(|err| Error::Delete(id, err))
    }

    /// This function returns a list of up to 2 possible hosts that the node may be scheduled on.
    /// This list is ordered by suitability, the best fit will be first in the list. Note that zero
    /// hosts may be returned when our system is out of resources, and this case should be handled
    /// gracefully.
    pub async fn host_candidates(
        reqs: HostRequirements,
        limit: Option<i64>,
        conn: &mut Conn<'_>,
    ) -> Result<Vec<Host>, Error> {
        use diesel::sql_types::{BigInt, Nullable, Uuid};
        use sql_types::EnumNodeType;

        #[derive(Debug, QueryableByName)]
        struct HostCandidate {
            #[diesel(sql_type = Uuid)]
            host_id: HostId,
        }

        let HostRequirements {
            requirements,
            blockchain_id,
            node_type,
            host_type,
            scheduler,
            org_id,
        } = reqs;

        let order_by = scheduler.order_clause();
        let limit_clause = limit.map(|_| "LIMIT $6").unwrap_or_default();
        let region_clause = scheduler
            .region
            .as_ref()
            .map(|_| "AND region_id = $7")
            .unwrap_or_default();
        let org_clause = org_id.map(|_| "AND org_id = $8").unwrap_or_default();
        let host_type_clause = host_type.map(|_| "AND host_type = $9").unwrap_or_default();

        // SAFETY: We are using `format!` to place a custom generated ORDER BY clause into a sql
        // query. This is injection-safe because the clause is entirely generated from static
        // strings, not user input.
        let query = format!("
        SELECT
            host_id
        FROM
        (
            SELECT
                id as host_id,
                hosts.cpu_count - (SELECT COALESCE(SUM(vcpu_count), 0)::BIGINT FROM nodes WHERE host_id = hosts.id) AS av_cpus,
                hosts.mem_size_bytes - (SELECT COALESCE(SUM(mem_size_bytes), 0)::BIGINT FROM nodes WHERE host_id = hosts.id) AS av_mem,
                hosts.disk_size_bytes - (SELECT COALESCE(SUM(disk_size_bytes), 0)::BIGINT FROM nodes WHERE host_id = hosts.id) AS av_disk,
                (SELECT COUNT(*) FROM ip_addresses WHERE ip_addresses.host_id = hosts.id AND NOT ip_addresses.is_assigned) AS ips,
                (SELECT COUNT(*) FROM nodes WHERE host_id = hosts.id AND blockchain_id = $4 AND node_type = $5 AND host_type = 'cloud') AS n_similar,
                hosts.region_id AS region_id,
                hosts.org_id AS org_id,
                hosts.host_type AS host_type
            FROM
                hosts
        ) AS resouces
        WHERE
            -- These are our hard filters, we do not want any nodes that cannot satisfy the
            -- requirements or are in the wrong region
            av_cpus > $1 AND
            av_mem > $2 AND
            av_disk > $3 AND
            ips > 0
        {region_clause}
        {org_clause}
        {host_type_clause}
        {order_by}
        {limit_clause};");

        let hosts: Vec<HostCandidate> = diesel::sql_query(query)
            .bind::<BigInt, _>(requirements.vcpu_count as i64)
            .bind::<BigInt, _>(requirements.mem_size_mb as i64 * 1000 * 1000)
            .bind::<BigInt, _>(requirements.disk_size_gb as i64 * 1000 * 1000 * 1000)
            .bind::<Uuid, _>(blockchain_id)
            .bind::<EnumNodeType, _>(node_type)
            .bind::<Nullable<BigInt>, _>(limit)
            .bind::<Nullable<Uuid>, _>(scheduler.region.map(|r| r.id))
            .bind::<Nullable<Uuid>, _>(org_id)
            .bind::<Nullable<sql_types::EnumHostType>, _>(host_type)
            .get_results(conn)
            .await
            .map_err(Error::HostCandidates)?;
        let host_ids = hosts.into_iter().map(|h| h.host_id).collect();

        Self::find_by_ids(host_ids, conn).await
    }

    pub async fn node_counts(
        host_ids: HashSet<HostId>,
        conn: &mut Conn<'_>,
    ) -> Result<HashMap<HostId, u64>, Error> {
        let counts: Vec<(HostId, i64)> = nodes::table
            .filter(nodes::host_id.eq_any(host_ids))
            .group_by(nodes::host_id)
            .select((nodes::host_id, dsl::count(nodes::id)))
            .get_results(conn)
            .await
            .map_err(Error::NodeCounts)?;

        counts
            .into_iter()
            .map(|(host, count)| Ok((host, u64::try_from(count).map_err(Error::NodeCount)?)))
            .collect()
    }

    pub async fn regions_for(
        org_id: OrgId,
        blockchain: Blockchain,
        node_type: NodeType,
        requirements: HardwareRequirements,
        host_type: Option<HostType>,
        conn: &mut Conn<'_>,
    ) -> Result<Vec<Region>, Error> {
        let scheduler = NodeScheduler {
            region: None,
            similarity: None,
            resource: ResourceAffinity::LeastResources,
        };
        let org_id = (host_type == Some(HostType::Private)).then_some(org_id);
        let requirements = HostRequirements {
            requirements,
            blockchain_id: blockchain.id,
            node_type,
            host_type,
            scheduler,
            org_id,
        };
        let regions = Self::host_candidates(requirements, None, conn)
            .await?
            .into_iter()
            .flat_map(|host| host.region_id)
            .collect();

        Region::by_ids(regions, conn).await.map_err(Error::Region)
    }

    /// Extract the monthly cost for external display.
    pub fn monthly_cost_in_usd(&self, authz: &AuthZ) -> Option<i64> {
        if let Some(MonthlyCostUsd(cost)) = self.monthly_cost_in_usd {
            authz.has_perm(HostBillingPerm::Get).then_some(cost)
        } else {
            None
        }
    }
}

#[derive(Debug, Clone, Insertable)]
#[diesel(table_name = hosts)]
pub struct NewHost<'a> {
    pub name: &'a str,
    pub version: &'a str,
    pub cpu_count: i64,
    /// The amount of memory in bytes that this host has.
    pub mem_size_bytes: i64,
    /// The amount of disk space in bytes that this host has.
    pub disk_size_bytes: i64,
    pub os: &'a str,
    pub os_version: &'a str,
    pub ip_addr: &'a str,
    pub status: ConnectionStatus,
    pub ip_range_from: IpNetwork,
    pub ip_range_to: IpNetwork,
    pub ip_gateway: IpNetwork,
    /// The id of the org that owns and operates this host.
    pub org_id: OrgId,
    /// This is the id of the user that created this host.
    pub created_by: UserId,
    // The id of the region where this host is located.
    pub region_id: Option<RegionId>,
    pub host_type: HostType,
    pub monthly_cost_in_usd: Option<MonthlyCostUsd>,
    pub vmm_mountpoint: Option<&'a str>,
}

impl NewHost<'_> {
    /// Creates a new `Host` in the db, including the necessary related rows.
    pub async fn create(self, conn: &mut Conn<'_>) -> Result<Host, Error> {
        let ip_addr = self.ip_addr.parse().map_err(Error::ParseIp)?;
        let ip_gateway = self.ip_gateway.ip();
        let ip_range_from = self.ip_range_from.ip();
        let ip_range_to = self.ip_range_to.ip();

        let host: Host = diesel::insert_into(hosts::table)
            .values(self)
            .get_result(conn)
            .await
            .map_err(Error::Create)?;

        NewIpAddressRange::try_new(ip_range_from, ip_range_to, host.id)?
            .create(&[ip_addr, ip_gateway], conn)
            .await?;

        Ok(host)
    }
}

#[derive(Debug, Clone, AsChangeset)]
#[diesel(table_name = hosts)]
pub struct UpdateHost<'a> {
    pub id: HostId,
    pub name: Option<&'a str>,
    pub version: Option<&'a str>,
    pub cpu_count: Option<i64>,
    pub mem_size_bytes: Option<i64>,
    pub disk_size_bytes: Option<i64>,
    pub os: Option<&'a str>,
    pub os_version: Option<&'a str>,
    pub ip_addr: Option<&'a str>,
    pub status: Option<ConnectionStatus>,
    pub ip_range_from: Option<IpNetwork>,
    pub ip_range_to: Option<IpNetwork>,
    pub ip_gateway: Option<IpNetwork>,
    pub region_id: Option<RegionId>,
}

impl UpdateHost<'_> {
    pub async fn update(self, conn: &mut Conn<'_>) -> Result<Host, Error> {
        diesel::update(hosts::table.find(self.id))
            .set(self)
            .get_result(conn)
            .await
            .map_err(Error::Update)
    }
}

#[derive(Debug, AsChangeset)]
#[diesel(table_name = hosts)]
pub struct UpdateHostMetrics {
    pub id: HostId,
    pub used_cpu: Option<i32>,
    pub used_memory: Option<i64>,
    pub used_disk_space: Option<i64>,
    pub load_one: Option<f64>,
    pub load_five: Option<f64>,
    pub load_fifteen: Option<f64>,
    pub network_received: Option<i64>,
    pub network_sent: Option<i64>,
    pub uptime: Option<i64>,
}

impl UpdateHostMetrics {
    /// Performs a selective update of only the columns related to metrics of the provided nodes.
    pub async fn update_metrics(
<<<<<<< HEAD
        mut updates: Vec<Self>,
        conn: &mut Conn<'_>,
    ) -> (Vec<Host>, Vec<crate::Error>) {
        use anyhow::Context;

        // We do this for determinism in our tests.
        updates.sort_by_key(|u| u.id);

        let mut hosts = Vec::with_capacity(updates.len());
        let mut errors = Vec::new();
=======
        updates: Vec<Self>,
        conn: &mut Conn<'_>,
    ) -> Result<Vec<Host>, Error> {
        let mut results = Vec::with_capacity(updates.len());
>>>>>>> 4ecaab03
        for update in updates {
            let updated = diesel::update(hosts::table.find(update.id))
                .set(&update)
                .get_result(conn)
                .await
<<<<<<< HEAD
                .with_context(|| format!("Failed to update host {}", update.id));
            match updated {
                Ok(updated) => hosts.push(updated),
                Err(err) => errors.push(err.into()),
            }
=======
                .map_err(Error::UpdateMetrics)?;
            results.push(updated);
>>>>>>> 4ecaab03
        }
        (hosts, errors)
    }
}

#[derive(Debug, Clone, AsChangeset)]
#[diesel(table_name = hosts)]
pub struct HostStatusRequest {
    pub version: Option<String>,
    pub status: ConnectionStatus,
}

/// The billing cost per month in USD for this host.
///
/// The inner cost is extracted via `Host::monthly_cost_in_usd`.
#[derive(Clone, Copy, Debug, DieselNewType)]
pub struct MonthlyCostUsd(i64);

impl MonthlyCostUsd {
    pub fn from_proto(billing: &common::BillingAmount) -> Result<Self, Error> {
        let amount = match billing.amount {
            Some(ref amount) => Ok(amount),
            None => Err(Error::BillingAmountMissingAmount),
        }?;

        match common::Currency::from_i32(amount.currency) {
            Some(common::Currency::Usd) => Ok(()),
            _ => Err(Error::BillingAmountCurrency(amount.currency)),
        }?;

        match common::Period::from_i32(billing.period) {
            Some(common::Period::Monthly) => Ok(()),
            _ => Err(Error::BillingAmountPeriod(billing.period)),
        }?;

        Ok(MonthlyCostUsd(amount.value))
    }
}<|MERGE_RESOLUTION|>--- conflicted
+++ resolved
@@ -66,8 +66,8 @@
     Total(std::num::TryFromIntError),
     /// Failed to update host: {0}
     Update(diesel::result::Error),
-    /// Failed to update host metrics: {0}
-    UpdateMetrics(diesel::result::Error),
+    /// Failed to update host {1}'s metrics: {0}
+    UpdateMetrics(diesel::result::Error, HostId),
 }
 
 impl From<Error> for Status {
@@ -478,38 +478,23 @@
 impl UpdateHostMetrics {
     /// Performs a selective update of only the columns related to metrics of the provided nodes.
     pub async fn update_metrics(
-<<<<<<< HEAD
         mut updates: Vec<Self>,
         conn: &mut Conn<'_>,
-    ) -> (Vec<Host>, Vec<crate::Error>) {
-        use anyhow::Context;
-
+    ) -> (Vec<Host>, Vec<Error>) {
         // We do this for determinism in our tests.
         updates.sort_by_key(|u| u.id);
 
         let mut hosts = Vec::with_capacity(updates.len());
         let mut errors = Vec::new();
-=======
-        updates: Vec<Self>,
-        conn: &mut Conn<'_>,
-    ) -> Result<Vec<Host>, Error> {
-        let mut results = Vec::with_capacity(updates.len());
->>>>>>> 4ecaab03
         for update in updates {
             let updated = diesel::update(hosts::table.find(update.id))
                 .set(&update)
                 .get_result(conn)
-                .await
-<<<<<<< HEAD
-                .with_context(|| format!("Failed to update host {}", update.id));
+                .await;
             match updated {
                 Ok(updated) => hosts.push(updated),
-                Err(err) => errors.push(err.into()),
+                Err(err) => errors.push(Error::UpdateMetrics(err, update.id)),
             }
-=======
-                .map_err(Error::UpdateMetrics)?;
-            results.push(updated);
->>>>>>> 4ecaab03
         }
         (hosts, errors)
     }
