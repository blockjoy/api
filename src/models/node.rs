--- conflicted
+++ resolved
@@ -246,7 +246,10 @@
         Ok(res)
     }
 
-<<<<<<< HEAD
+    pub async fn all(conn: &mut AsyncPgConnection) -> Result<Vec<Self>> {
+        nodes::table.get_results(conn).await.map_err(ApiError::from)
+    }
+
     pub async fn find_all_by_host(
         host_id: Uuid,
         conn: &mut AsyncPgConnection,
@@ -256,46 +259,6 @@
             .get_results(conn)
             .await?;
         Ok(nodes)
-=======
-    pub async fn all(db: &mut sqlx::PgConnection) -> Result<Vec<Self>> {
-        sqlx::query_as("SELECT * FROM nodes")
-            .fetch_all(db)
-            .await
-            .map_err(ApiError::from)
-    }
-
-    pub async fn update_info(info: &NodeInfo, tx: &mut super::DbTrx<'_>) -> Result<Node> {
-        sqlx::query_as(
-            r#"UPDATE nodes SET 
-                    version = COALESCE($1, version),
-                    ip_addr = COALESCE($2, ip_addr),
-                    block_height = COALESCE($3, block_height),
-                    node_data = COALESCE($4, node_data),
-                    chain_status = COALESCE($5, chain_status),
-                    sync_status = COALESCE($6, sync_status),
-                    self_update = COALESCE($7, self_update)
-                WHERE id = $8 RETURNING *"#,
-        )
-        .bind(&info.version)
-        .bind(&info.ip_addr)
-        .bind(info.block_height)
-        .bind(&info.node_data)
-        .bind(info.chain_status)
-        .bind(info.sync_status)
-        .bind(info.self_update)
-        .bind(info.id)
-        .fetch_one(tx)
-        .await
-        .map_err(ApiError::from)
-    }
-
-    pub async fn find_all_by_host(host_id: Uuid, db: &mut sqlx::PgConnection) -> Result<Vec<Self>> {
-        sqlx::query_as("SELECT * FROM nodes WHERE host_id = $1 order by name DESC")
-            .bind(host_id)
-            .fetch_all(db)
-            .await
-            .map_err(ApiError::from)
->>>>>>> 1f5e51be
     }
 
     pub async fn find_all_by_org(
