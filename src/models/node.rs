--- conflicted
+++ resolved
@@ -474,27 +474,18 @@
         Ok(res)
     }
 
-<<<<<<< HEAD
     pub async fn create(
         self,
         scheduler: &super::NodeScheduler,
         conn: &mut AsyncPgConnection,
     ) -> Result<Node> {
-        let host = self.find_host(scheduler, conn).await?;
-        let ip_addr = IpAddress::next_for_host(host.id, conn)
-=======
-    pub async fn create(self, conn: &mut AsyncPgConnection) -> Result<Node> {
-        use Error::NoMatchingHostError;
-
-        let chain = Blockchain::find_by_id(self.blockchain_id, conn).await?;
-        let node_type = self.node_type.to_string();
-        let requirements = get_hw_requirements(chain.name, node_type, self.version).await?;
-        let host_id = Host::get_next_available_host_id(requirements, conn)
+        use crate::Error::NoMatchingHostError;
+
+        let host = self
+            .find_host(scheduler, conn)
             .await
             .map_err(|_| NoMatchingHostError("The system is out of resources".to_string()))?;
-        let host = Host::find_by_id(host_id, conn).await?;
-        let ip_addr = IpAddress::next_for_host(host_id, conn)
->>>>>>> 90f069ce
+        let ip_addr = IpAddress::next_for_host(host.id, conn)
             .await?
             .ip
             .ip()
