--- conflicted
+++ resolved
@@ -590,11 +590,7 @@
         Ok(())
     }
 
-<<<<<<< HEAD
     pub fn from_metrics(id: String, metric: blockjoy::NodeMetrics) -> Result<Self> {
-=======
-    pub fn from_api(id: String, metric: blockjoy::NodeMetrics) -> Result<Self> {
->>>>>>> 5d17e321
         let id = id.parse()?;
         Ok(Self {
             id,
