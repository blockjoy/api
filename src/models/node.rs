use super::node_type::*;
use super::schema::{nodes, orgs_users};
use crate::auth::FindableById;
use crate::cookbook::get_hw_requirements;
use crate::errors::{ApiError, Result};
use crate::grpc::blockjoy::NodeInfo as GrpcNodeInfo;
use crate::models::{Blockchain, Host, IpAddress, UpdateInfo};
use anyhow::anyhow;
use chrono::{DateTime, Utc};
use diesel::prelude::*;
use diesel_async::{AsyncPgConnection, RunQueryDsl};
use uuid::Uuid;

/// ContainerStatus reflects blockjoy.api.v1.node.NodeInfo.SyncStatus in node.proto
#[derive(Debug, Clone, Copy, PartialEq, Eq, diesel_derive_enum::DbEnum)]
#[ExistingTypePath = "crate::models::schema::sql_types::EnumContainerStatus"]
pub enum ContainerStatus {
    Unknown,
    Creating,
    Running,
    Starting,
    Stopping,
    Stopped,
    Upgrading,
    Upgraded,
    Deleting,
    Deleted,
    Installing,
    Snapshotting,
}

impl TryFrom<i32> for ContainerStatus {
    type Error = ApiError;

    fn try_from(n: i32) -> Result<Self> {
        match n {
            0 => Ok(Self::Unknown),
            1 => Ok(Self::Creating),
            2 => Ok(Self::Running),
            3 => Ok(Self::Starting),
            4 => Ok(Self::Stopping),
            5 => Ok(Self::Stopped),
            6 => Ok(Self::Upgrading),
            7 => Ok(Self::Upgraded),
            8 => Ok(Self::Deleting),
            9 => Ok(Self::Deleted),
            10 => Ok(Self::Installing),
            11 => Ok(Self::Snapshotting),
            _ => Err(ApiError::UnexpectedError(anyhow!(
                "Cannot convert {n} to ContainerStatus"
            ))),
        }
    }
}

/// NodeSyncStatus reflects blockjoy.api.v1.node.NodeInfo.SyncStatus in node.proto
#[derive(Debug, Clone, Copy, PartialEq, Eq, diesel_derive_enum::DbEnum)]
#[ExistingTypePath = "crate::models::schema::sql_types::EnumNodeSyncStatus"]
pub enum NodeSyncStatus {
    Unknown,
    Syncing,
    Synced,
}

impl TryFrom<i32> for NodeSyncStatus {
    type Error = ApiError;

    fn try_from(n: i32) -> Result<Self> {
        match n {
            0 => Ok(Self::Unknown),
            1 => Ok(Self::Syncing),
            2 => Ok(Self::Synced),
            _ => Err(ApiError::UnexpectedError(anyhow!(
                "Cannot convert {n} to NodeSyncStatus"
            ))),
        }
    }
}

/// NodeStakingStatus reflects blockjoy.api.v1.node.NodeInfo.StakingStatus in node.proto
#[derive(Debug, Clone, Copy, PartialEq, Eq, diesel_derive_enum::DbEnum)]
#[ExistingTypePath = "crate::models::schema::sql_types::EnumNodeStakingStatus"]
pub enum NodeStakingStatus {
    Unknown,
    Follower,
    Staked,
    Staking,
    Validating,
    Consensus,
    Unstaked,
}

impl TryFrom<i32> for NodeStakingStatus {
    type Error = ApiError;

    fn try_from(n: i32) -> Result<Self> {
        match n {
            0 => Ok(Self::Unknown),
            1 => Ok(Self::Follower),
            2 => Ok(Self::Staked),
            3 => Ok(Self::Staking),
            4 => Ok(Self::Validating),
            5 => Ok(Self::Consensus),
            6 => Ok(Self::Unstaked),
            _ => Err(ApiError::UnexpectedError(anyhow!(
                "Cannot convert {n} to NodeStakingStatus"
            ))),
        }
    }
}

/// NodeChainStatus reflects blockjoy.api.v1.node.NodeInfo.ApplicationStatus in node.proto
#[derive(Debug, Clone, Copy, PartialEq, Eq, diesel_derive_enum::DbEnum)]
#[ExistingTypePath = "crate::models::schema::sql_types::EnumNodeChainStatus"]
pub enum NodeChainStatus {
    Unknown,
    Provisioning,
    Broadcasting,
    Cancelled,
    Delegating,
    Delinquent,
    Disabled,
    Earning,
    Electing,
    Elected,
    Exported,
    Ingesting,
    Mining,
    Minting,
    Processing,
    Relaying,
    Removed,
    Removing,
}

impl TryFrom<i32> for NodeChainStatus {
    type Error = ApiError;

    fn try_from(n: i32) -> Result<Self> {
        match n {
            0 => Ok(Self::Unknown),
            1 => Ok(Self::Provisioning),
            2 => Ok(Self::Broadcasting),
            3 => Ok(Self::Cancelled),
            4 => Ok(Self::Delegating),
            5 => Ok(Self::Delinquent),
            6 => Ok(Self::Disabled),
            7 => Ok(Self::Earning),
            8 => Ok(Self::Electing),
            9 => Ok(Self::Elected),
            10 => Ok(Self::Exported),
            11 => Ok(Self::Ingesting),
            12 => Ok(Self::Mining),
            13 => Ok(Self::Minting),
            14 => Ok(Self::Processing),
            15 => Ok(Self::Relaying),
            16 => Ok(Self::Removed),
            17 => Ok(Self::Removing),
            _ => Err(ApiError::UnexpectedError(anyhow!(
                "Cannot convert {n} to NodeChainStatus"
            ))),
        }
    }
}

impl std::str::FromStr for NodeChainStatus {
    type Err = ApiError;

    fn from_str(s: &str) -> std::result::Result<Self, Self::Err> {
        match s {
            "unknown" => Ok(Self::Unknown),
            "provisioning" => Ok(Self::Provisioning),
            "broadcasting" => Ok(Self::Broadcasting),
            "cancelled" => Ok(Self::Cancelled),
            "delegating" => Ok(Self::Delegating),
            "delinquent" => Ok(Self::Delinquent),
            "disabled" => Ok(Self::Disabled),
            "earning" => Ok(Self::Earning),
            "electing" => Ok(Self::Electing),
            "elected" => Ok(Self::Elected),
            "exported" => Ok(Self::Exported),
            "ingesting" => Ok(Self::Ingesting),
            "mining" => Ok(Self::Mining),
            "minting" => Ok(Self::Minting),
            "processing" => Ok(Self::Processing),
            "relaying" => Ok(Self::Relaying),
            "removed" => Ok(Self::Removed),
            "removing" => Ok(Self::Removing),
            _ => Err(ApiError::UnexpectedError(anyhow!(
                "Cannot convert `{s}` to NodeChainStatus"
            ))),
        }
    }
}

#[derive(Clone, Debug, Queryable, Identifiable)]
pub struct Node {
    pub id: Uuid,
    pub org_id: Uuid,
    pub host_id: Uuid,
    pub name: String,
    pub groups: Option<String>,
    pub version: Option<String>,
    pub ip_addr: Option<String>,
    pub address: Option<String>,
    pub wallet_address: Option<String>,
    pub block_height: Option<i64>,
    pub node_data: Option<serde_json::Value>,
    pub created_at: DateTime<Utc>,
    pub updated_at: DateTime<Utc>,
    pub blockchain_id: Uuid,
    pub sync_status: NodeSyncStatus,
    pub chain_status: NodeChainStatus,
    pub staking_status: Option<NodeStakingStatus>,
    pub container_status: ContainerStatus,
<<<<<<< HEAD
    properties: serde_json::Value,
=======
    node_type: serde_json::Value,
>>>>>>> a0f09c5f
    pub ip_gateway: String,
    pub self_update: bool,
    pub block_age: Option<i64>,
    pub consensus: Option<bool>,
    pub vcpu_count: i64,
    pub mem_size_mb: i64,
    pub disk_size_gb: i64,
    pub host_name: String,
    pub network: String,
<<<<<<< HEAD
    pub node_type: NodeType,
=======
    pub created_by: Option<uuid::Uuid>,
>>>>>>> a0f09c5f
}

#[derive(Clone, Debug)]
pub struct NodeFilter {
    pub status: Vec<NodeChainStatus>,
    pub node_types: Vec<i32>,
    pub blockchains: Vec<uuid::Uuid>,
}

#[axum::async_trait]
impl FindableById for Node {
    async fn find_by_id(id: uuid::Uuid, conn: &mut AsyncPgConnection) -> Result<Self> {
        let node = nodes::table.find(id).get_result(conn).await?;
        Ok(node)
    }
}

impl Node {
<<<<<<< HEAD
    pub fn properties(&self) -> Result<super::NodeProperties> {
        let res = serde_json::from_value(self.properties.clone())?;
=======
    pub fn node_type(&self) -> Result<super::NodeProperties> {
        let res = serde_json::from_value(self.node_type.clone())?;
>>>>>>> a0f09c5f
        Ok(res)
    }

    pub async fn all(conn: &mut AsyncPgConnection) -> Result<Vec<Self>> {
        nodes::table.get_results(conn).await.map_err(ApiError::from)
    }

    pub async fn find_all_by_host(
        host_id: Uuid,
        conn: &mut AsyncPgConnection,
    ) -> Result<Vec<Self>> {
        let nodes = nodes::table
            .filter(nodes::host_id.eq(host_id))
            .get_results(conn)
            .await?;
        Ok(nodes)
    }

    pub async fn find_all_by_org(
        org_id: Uuid,
        offset: i64,
        limit: i64,
        conn: &mut AsyncPgConnection,
    ) -> Result<Vec<Self>> {
        let nodes = nodes::table
            .filter(nodes::org_id.eq(org_id))
            .offset(offset)
            .limit(limit)
            .get_results(conn)
            .await?;
        Ok(nodes)
    }

    // TODO: Check role if user is allowed to delete the node
    pub async fn belongs_to_user_org(
        org_id: Uuid,
        user_id: Uuid,
        conn: &mut AsyncPgConnection,
    ) -> Result<bool> {
        let query = orgs_users::table
            .filter(orgs_users::org_id.eq(org_id))
            .filter(orgs_users::user_id.eq(user_id));
        let exists = diesel::select(diesel::dsl::exists(query))
            .get_result(conn)
            .await?;
        Ok(exists)
    }

    pub async fn find_all_by_filter(
        org_id: Uuid,
        filter: NodeFilter,
        offset: i64,
        limit: i64,
        conn: &mut AsyncPgConnection,
    ) -> Result<Vec<Self>> {
        let mut query = nodes::table
            .filter(nodes::org_id.eq(org_id))
            .offset(offset)
            .limit(limit)
            .into_boxed();

        // Apply filters if present
        if !filter.blockchains.is_empty() {
            tracing::debug!("Applying blockchain filter: {:?}", filter.blockchains);

            // If a list of blockchains was given, we interpret them as ids, and require that each
            // node's blockchain is in the provided list.
            query = query.filter(nodes::blockchain_id.eq_any(&filter.blockchains));
        }

        if !filter.status.is_empty() {
            query = query.filter(nodes::chain_status.eq_any(&filter.status));
        }

        let mut nodes: Vec<Node> = query.get_results(conn).await?;

        if !filter.node_types.is_empty() {
            let mut remaining = Vec::new();
            for node in nodes {
<<<<<<< HEAD
                let node_type = node.node_type;
                if filter.node_types.contains(&node_type.into()) {
=======
                let node_type = node.node_type()?;
                if filter.node_types.contains(&node_type.get_id()) {
>>>>>>> a0f09c5f
                    remaining.push(node);
                }
            }
            nodes = remaining;
        }
        Ok(nodes)
    }

    pub async fn running_nodes_count(org_id: Uuid, conn: &mut AsyncPgConnection) -> Result<i64> {
        use NodeChainStatus::*;
        const RUNNING_STATUSES: [NodeChainStatus; 14] = [
            Broadcasting,
            Provisioning,
            Cancelled,
            Delegating,
            Delinquent,
            Earning,
            Electing,
            Elected,
            Exported,
            Ingesting,
            Mining,
            Minting,
            Processing,
            Relaying,
        ];
        let count = nodes::table
            .filter(nodes::org_id.eq(org_id))
            .filter(nodes::chain_status.eq_any(&RUNNING_STATUSES))
            .count()
            .get_result(conn)
            .await?;

        Ok(count)
    }

    pub async fn halted_nodes_count(org_id: &Uuid, conn: &mut AsyncPgConnection) -> Result<i64> {
        use NodeChainStatus::*;
        const HALTED_STATUSES: [NodeChainStatus; 4] = [Unknown, Disabled, Removed, Removing];
        let count = nodes::table
            .filter(nodes::org_id.eq(org_id))
            .filter(nodes::chain_status.eq_any(&HALTED_STATUSES))
            .count()
            .get_result(conn)
            .await?;

        Ok(count)
    }

    pub async fn delete(node_id: Uuid, conn: &mut AsyncPgConnection) -> Result<()> {
        diesel::delete(nodes::table.find(node_id))
            .execute(conn)
            .await?;
        Ok(())
    }
}

#[tonic::async_trait]
impl UpdateInfo<GrpcNodeInfo, Node> for Node {
    async fn update_info(info: GrpcNodeInfo, conn: &mut AsyncPgConnection) -> Result<Node> {
        info.as_update()?.update(conn).await
    }
}

#[derive(Clone, Debug, serde::Serialize, serde::Deserialize)]
pub struct NodeProvision {
    pub blockchain_id: Uuid,
    pub node_type: NodeType,
}

#[derive(Debug, Insertable)]
#[diesel(table_name = nodes)]
pub struct NewNode<'a> {
    pub id: uuid::Uuid,
    pub org_id: uuid::Uuid,
    pub host_name: Option<&'a str>,
    pub name: String,
    pub groups: String,
    pub version: Option<&'a str>,
    pub ip_addr: Option<&'a str>,
    pub ip_gateway: Option<&'a str>,
    pub blockchain_id: Uuid,
<<<<<<< HEAD
    pub properties: serde_json::Value,
=======
    pub node_type: serde_json::Value,
>>>>>>> a0f09c5f
    pub address: Option<&'a str>,
    pub wallet_address: Option<&'a str>,
    pub block_height: Option<i64>,
    pub node_data: Option<serde_json::Value>,
    pub chain_status: NodeChainStatus,
    pub sync_status: NodeSyncStatus,
    pub staking_status: NodeStakingStatus,
    pub container_status: ContainerStatus,
    pub self_update: bool,
    pub vcpu_count: i64,
    pub mem_size_mb: i64,
    pub disk_size_gb: i64,
    pub network: &'a str,
<<<<<<< HEAD
    pub node_type: NodeType,
}

impl NewNode<'_> {
    pub fn properties(&self) -> Result<super::NodeProperties> {
        let res = serde_json::from_value(self.properties.clone())?;
=======
    pub created_by: uuid::Uuid,
}

impl NewNode<'_> {
    pub fn node_type(&self) -> Result<super::NodeProperties> {
        let res = serde_json::from_value(self.node_type.clone())?;
>>>>>>> a0f09c5f
        Ok(res)
    }

    pub async fn create(mut self, conn: &mut AsyncPgConnection) -> Result<Node> {
        let chain = Blockchain::find_by_id(self.blockchain_id, conn).await?;
<<<<<<< HEAD
        let node_type = self.node_type.to_string();
=======
        let node_type = NodeTypeKey::str_from_value(self.node_type()?.get_id());
>>>>>>> a0f09c5f
        let requirements = get_hw_requirements(chain.name, node_type, self.version).await?;
        let host_id = Host::get_next_available_host_id(requirements, conn).await?;
        let host = Host::find_by_id(host_id, conn).await?;
        let ip_gateway = host.ip_gateway.map(|ip| ip.to_string());
        let ip_addr = IpAddress::next_for_host(host_id, conn)
            .await?
            .ip
            .ip()
            .to_string();

        self.ip_gateway = ip_gateway.as_deref();
        self.ip_addr = Some(&ip_addr);

        diesel::insert_into(nodes::table)
            .values((self, nodes::host_id.eq(host_id)))
            .get_result(conn)
            .await
            .map_err(|e| {
                tracing::error!("Error creating node: {e}");
                e.into()
            })
    }
}

#[derive(Debug, AsChangeset)]
#[diesel(table_name = nodes)]
pub struct UpdateNode<'a> {
    pub id: uuid::Uuid,
    pub name: Option<&'a str>,
    pub version: Option<&'a str>,
    pub ip_addr: Option<&'a str>,
    pub block_height: Option<i64>,
    pub node_data: Option<serde_json::Value>,
    pub chain_status: Option<NodeChainStatus>,
    pub sync_status: Option<NodeSyncStatus>,
    pub staking_status: Option<NodeStakingStatus>,
    pub container_status: Option<ContainerStatus>,
    pub self_update: Option<bool>,
}

impl UpdateNode<'_> {
    pub async fn update(&self, conn: &mut AsyncPgConnection) -> Result<Node> {
        let node = diesel::update(nodes::table.find(self.id))
<<<<<<< HEAD
            .set(self)
=======
            .set((self, nodes::updated_at.eq(chrono::Utc::now())))
>>>>>>> a0f09c5f
            .get_result(conn)
            .await?;
        Ok(node)
    }
}

/// This struct is used for updating the metrics of a node.
#[derive(Debug, Insertable, AsChangeset)]
#[diesel(table_name = nodes)]
pub struct UpdateNodeMetrics {
    pub id: Uuid,
    pub block_height: Option<i64>,
    pub block_age: Option<i64>,
    pub staking_status: Option<NodeStakingStatus>,
    pub consensus: Option<bool>,
    pub chain_status: Option<NodeChainStatus>,
    pub sync_status: Option<NodeSyncStatus>,
}

impl UpdateNodeMetrics {
    /// Performs a selective update of only the columns related to metrics of the provided nodes.
    pub async fn update_metrics(updates: Vec<Self>, conn: &mut AsyncPgConnection) -> Result<()> {
        for update in updates {
            diesel::update(nodes::table.find(update.id))
                .set(update)
                .execute(conn)
                .await?;
        }
        Ok(())
    }
}<|MERGE_RESOLUTION|>--- conflicted
+++ resolved
@@ -213,11 +213,7 @@
     pub chain_status: NodeChainStatus,
     pub staking_status: Option<NodeStakingStatus>,
     pub container_status: ContainerStatus,
-<<<<<<< HEAD
     properties: serde_json::Value,
-=======
-    node_type: serde_json::Value,
->>>>>>> a0f09c5f
     pub ip_gateway: String,
     pub self_update: bool,
     pub block_age: Option<i64>,
@@ -227,11 +223,8 @@
     pub disk_size_gb: i64,
     pub host_name: String,
     pub network: String,
-<<<<<<< HEAD
     pub node_type: NodeType,
-=======
     pub created_by: Option<uuid::Uuid>,
->>>>>>> a0f09c5f
 }
 
 #[derive(Clone, Debug)]
@@ -250,13 +243,8 @@
 }
 
 impl Node {
-<<<<<<< HEAD
     pub fn properties(&self) -> Result<super::NodeProperties> {
         let res = serde_json::from_value(self.properties.clone())?;
-=======
-    pub fn node_type(&self) -> Result<super::NodeProperties> {
-        let res = serde_json::from_value(self.node_type.clone())?;
->>>>>>> a0f09c5f
         Ok(res)
     }
 
@@ -336,13 +324,8 @@
         if !filter.node_types.is_empty() {
             let mut remaining = Vec::new();
             for node in nodes {
-<<<<<<< HEAD
-                let node_type = node.node_type;
-                if filter.node_types.contains(&node_type.into()) {
-=======
                 let node_type = node.node_type()?;
                 if filter.node_types.contains(&node_type.get_id()) {
->>>>>>> a0f09c5f
                     remaining.push(node);
                 }
             }
@@ -425,11 +408,7 @@
     pub ip_addr: Option<&'a str>,
     pub ip_gateway: Option<&'a str>,
     pub blockchain_id: Uuid,
-<<<<<<< HEAD
     pub properties: serde_json::Value,
-=======
-    pub node_type: serde_json::Value,
->>>>>>> a0f09c5f
     pub address: Option<&'a str>,
     pub wallet_address: Option<&'a str>,
     pub block_height: Option<i64>,
@@ -443,31 +422,19 @@
     pub mem_size_mb: i64,
     pub disk_size_gb: i64,
     pub network: &'a str,
-<<<<<<< HEAD
     pub node_type: NodeType,
+    pub created_by: uuid::Uuid,
 }
 
 impl NewNode<'_> {
     pub fn properties(&self) -> Result<super::NodeProperties> {
         let res = serde_json::from_value(self.properties.clone())?;
-=======
-    pub created_by: uuid::Uuid,
-}
-
-impl NewNode<'_> {
-    pub fn node_type(&self) -> Result<super::NodeProperties> {
-        let res = serde_json::from_value(self.node_type.clone())?;
->>>>>>> a0f09c5f
         Ok(res)
     }
 
     pub async fn create(mut self, conn: &mut AsyncPgConnection) -> Result<Node> {
         let chain = Blockchain::find_by_id(self.blockchain_id, conn).await?;
-<<<<<<< HEAD
         let node_type = self.node_type.to_string();
-=======
-        let node_type = NodeTypeKey::str_from_value(self.node_type()?.get_id());
->>>>>>> a0f09c5f
         let requirements = get_hw_requirements(chain.name, node_type, self.version).await?;
         let host_id = Host::get_next_available_host_id(requirements, conn).await?;
         let host = Host::find_by_id(host_id, conn).await?;
@@ -511,11 +478,7 @@
 impl UpdateNode<'_> {
     pub async fn update(&self, conn: &mut AsyncPgConnection) -> Result<Node> {
         let node = diesel::update(nodes::table.find(self.id))
-<<<<<<< HEAD
-            .set(self)
-=======
             .set((self, nodes::updated_at.eq(chrono::Utc::now())))
->>>>>>> a0f09c5f
             .get_result(conn)
             .await?;
         Ok(node)
