use super::node_type::*;
use super::schema::nodes;
use super::string_to_array;
<<<<<<< HEAD
use crate::{cloudflare::CloudflareApi, cookbook};
=======
use crate::cloudflare::CloudflareApi;
use crate::cookbook;
>>>>>>> ec59dc32
use anyhow::anyhow;
use chrono::{DateTime, Utc};
use diesel::prelude::*;
use diesel_async::RunQueryDsl;

mod property;
pub use property::NodeProperty;

/// ContainerStatus reflects blockjoy.api.v1.node.NodeInfo.SyncStatus in node.proto
#[derive(Debug, Clone, Copy, PartialEq, Eq, diesel_derive_enum::DbEnum)]
#[ExistingTypePath = "crate::models::schema::sql_types::EnumContainerStatus"]
pub enum ContainerStatus {
    Unknown,
    Creating,
    Running,
    Starting,
    Stopping,
    Stopped,
    Upgrading,
    Upgraded,
    Deleting,
    Deleted,
    Installing,
    Snapshotting,
    Failed,
}

/// NodeSyncStatus reflects blockjoy.api.v1.node.NodeInfo.SyncStatus in node.proto
#[derive(Debug, Clone, Copy, PartialEq, Eq, diesel_derive_enum::DbEnum)]
#[ExistingTypePath = "crate::models::schema::sql_types::EnumNodeSyncStatus"]
pub enum NodeSyncStatus {
    Unknown,
    Syncing,
    Synced,
}

/// NodeStakingStatus reflects blockjoy.api.v1.node.NodeInfo.StakingStatus in node.proto
#[derive(Debug, Clone, Copy, PartialEq, Eq, diesel_derive_enum::DbEnum)]
#[ExistingTypePath = "crate::models::schema::sql_types::EnumNodeStakingStatus"]
pub enum NodeStakingStatus {
    Unknown,
    Follower,
    Staked,
    Staking,
    Validating,
    Consensus,
    Unstaked,
}

/// NodeChainStatus reflects blockjoy.api.v1.node.NodeInfo.ApplicationStatus in node.proto
#[derive(Debug, Clone, Copy, PartialEq, Eq, diesel_derive_enum::DbEnum)]
#[ExistingTypePath = "crate::models::schema::sql_types::EnumNodeChainStatus"]
pub enum NodeChainStatus {
    Unknown,
    Provisioning,
    Broadcasting,
    Cancelled,
    Delegating,
    Delinquent,
    Disabled,
    Earning,
    Electing,
    Elected,
    Exported,
    Ingesting,
    Mining,
    Minting,
    Processing,
    Relaying,
    Removed,
    Removing,
}

#[derive(Clone, Debug, Queryable, AsChangeset)]
pub struct Node {
    pub id: uuid::Uuid,
    pub org_id: uuid::Uuid,
    pub host_id: uuid::Uuid,
    pub name: String,
    pub version: String,
    pub ip_addr: String,
    pub address: Option<String>,
    pub wallet_address: Option<String>,
    pub block_height: Option<i64>,
    pub node_data: Option<serde_json::Value>,
    pub created_at: DateTime<Utc>,
    pub updated_at: DateTime<Utc>,
    pub blockchain_id: uuid::Uuid,
    pub sync_status: NodeSyncStatus,
    pub chain_status: NodeChainStatus,
    pub staking_status: Option<NodeStakingStatus>,
    pub container_status: ContainerStatus,
    pub ip_gateway: String,
    pub self_update: bool,
    pub block_age: Option<i64>,
    pub consensus: Option<bool>,
    pub vcpu_count: i64,
    pub mem_size_bytes: i64,
    pub disk_size_bytes: i64,
    pub host_name: String,
    pub network: String,
    pub created_by: Option<uuid::Uuid>,
    pub dns_record_id: String,
    allow_ips: serde_json::Value,
    deny_ips: serde_json::Value,
    pub node_type: NodeType,
    pub scheduler_similarity: Option<super::SimilarNodeAffinity>,
    pub scheduler_resource: Option<super::ResourceAffinity>,
}

#[derive(Clone, Debug)]
pub struct NodeFilter {
    pub org_id: uuid::Uuid,
    pub offset: u64,
    pub limit: u64,
    pub status: Vec<NodeChainStatus>,
    pub node_types: Vec<NodeType>,
    pub blockchains: Vec<uuid::Uuid>,
    pub host_id: Option<uuid::Uuid>,
}

#[derive(Clone, Debug)]
pub struct NodeSelfUpgradeFilter {
    pub node_type: NodeType,
    pub blockchain_id: uuid::Uuid,
    // Semantic versioning.
    pub version: String,
}

impl Node {
    pub async fn find_by_id(id: uuid::Uuid, conn: &mut super::Conn) -> crate::Result<Self> {
        let node = nodes::table.find(id).get_result(conn).await?;
        Ok(node)
    }

    pub async fn find_by_ids(
        ids: impl IntoIterator<Item = uuid::Uuid>,
        conn: &mut super::Conn,
    ) -> crate::Result<Vec<Self>> {
        let mut ids: Vec<uuid::Uuid> = ids.into_iter().collect();
        ids.sort();
        ids.dedup();
        let node = nodes::table
            .filter(nodes::id.eq_any(ids))
            .get_results(conn)
            .await?;
        Ok(node)
    }

    pub async fn properties(&self, conn: &mut super::Conn) -> crate::Result<Vec<NodeProperty>> {
        NodeProperty::by_node(self, conn).await
    }

    pub async fn filter(filter: NodeFilter, conn: &mut super::Conn) -> crate::Result<Vec<Self>> {
        let mut query = nodes::table
            .filter(nodes::org_id.eq(filter.org_id))
            .offset(filter.offset.try_into()?)
            .limit(filter.limit.try_into()?)
            .into_boxed();

        // Apply filters if present
        if !filter.blockchains.is_empty() {
            query = query.filter(nodes::blockchain_id.eq_any(&filter.blockchains));
        }

        if !filter.status.is_empty() {
            query = query.filter(nodes::chain_status.eq_any(&filter.status));
        }

        if !filter.node_types.is_empty() {
            query = query.filter(nodes::node_type.eq_any(&filter.node_types));
        }

        if let Some(host_id) = filter.host_id {
            query = query.filter(nodes::host_id.eq(host_id));
        }

        let nodes = query.get_results(conn).await?;
        Ok(nodes)
    }

    pub async fn update(self, conn: &mut super::Conn) -> crate::Result<Self> {
        let mut node_to_update = self.clone();
        node_to_update.updated_at = chrono::Utc::now();
        let node = diesel::update(nodes::table.find(node_to_update.id))
            .set(node_to_update)
            .get_result(conn)
            .await?;
        Ok(node)
    }

    pub async fn delete(
        node_id: uuid::Uuid,
        cf_api: &CloudflareApi,
        conn: &mut super::Conn,
    ) -> crate::Result<()> {
        let node = Node::find_by_id(node_id, conn).await?;

        diesel::delete(nodes::table.find(node_id))
            .execute(conn)
            .await?;

        if let Err(e) = cf_api.remove_node_dns(node.dns_record_id).await {
            tracing::error!("Could not remove DNS for node! {e}");
        }

        Ok(())
    }

    /// Finds the next possible host for this node to be tried on.
    pub async fn find_host(
        &self,
        cookbook: &cookbook::Cookbook,
        conn: &mut super::Conn,
    ) -> crate::Result<super::Host> {
        let chain = super::Blockchain::find_by_id(self.blockchain_id, conn).await?;
<<<<<<< HEAD
        let requirements = cookbook
            .rhai_metadata(&chain.name, &self.node_type.to_string(), &self.version)
            .await?
            .requirements;
=======
        let requirements = cookbook::get_hw_requirements(
            &conn.context.config.cookbook,
            chain.name,
            self.node_type.to_string(),
            self.version.clone(),
        )
        .await?;
>>>>>>> ec59dc32

        let candidates = match self.scheduler() {
            Some(scheduler) => {
                super::Host::host_candidates(
                    requirements,
                    self.blockchain_id,
                    self.node_type,
                    self.org_id,
                    scheduler,
                    conn,
                )
                .await?
            }
            None => vec![super::Host::find_by_id(self.host_id, conn).await?],
        };

        // We now have a list of host candidates for our nodes. Now the only thing left to do is to
        // make a decision about where to place the node.
        let deployments = super::NodeLog::by_node(self, conn).await?;
        let hosts_tried = super::NodeLog::hosts_tried(&deployments, conn).await?;
        let best = match (hosts_tried.as_slice(), candidates.len()) {
            // If there are 0 hosts to try, we return an error.
            (_, 0) => return Err(anyhow!("No available host candidates").into()),
            // If we are on the first host to try we just take the first candidate.
            ([], _) => candidates[0].clone(),
            // If we are on the first host to try and we tried once, we try that host again.
            ([(host, 1)], 1) => host.clone(),
            // Now we need at least two candidates, so lets check for that.
            (_, 1) => return Err(anyhow!("Only available host already failed twice").into()),
            // If there is 1 host that we tried so far, we can try a new one
            ([_], _) => candidates[1].clone(),
            // If we are on the second host to try and we tried once, we try that host again.
            ([_, (host, 1)], _) => host.clone(),
            // Otherwise we exhausted our our options and return an error.
            (_, _) => return Err(anyhow!("No available hosts").into()),
        };

        Ok(best)
    }

    pub fn scheduler(&self) -> Option<super::NodeScheduler> {
        let Some(resource) = self.scheduler_resource else { return None; };
        Some(super::NodeScheduler {
            similarity: self.scheduler_similarity,
            resource,
        })
    }

    pub fn allow_ips(&self) -> crate::Result<Vec<FilteredIpAddr>> {
        Self::filtered_ip_addrs(self.allow_ips.clone())
    }

    pub fn deny_ips(&self) -> crate::Result<Vec<FilteredIpAddr>> {
        Self::filtered_ip_addrs(self.deny_ips.clone())
    }

    pub async fn find_all_to_upgrade(
        filter: &NodeSelfUpgradeFilter,
        conn: &mut super::Conn,
    ) -> crate::Result<Vec<Self>> {
        use super::schema::blockchains;

        let nodes = nodes::table
            .inner_join(blockchains::table.on(nodes::blockchain_id.eq(blockchains::id)))
            .filter(nodes::self_update)
            .filter(nodes::node_type.eq(filter.node_type))
            .filter(string_to_array(nodes::version, ".").lt(string_to_array(&filter.version, ".")))
            .filter(blockchains::id.eq(filter.blockchain_id))
            .distinct_on(nodes::id)
            .select(nodes::all_columns)
            .get_results(conn)
            .await
            .map_err(|e| {
                tracing::error!("Error finding nodes to upgrade: {e}");
                e
            })?;

        Ok(nodes)
    }

    fn filtered_ip_addrs(value: serde_json::Value) -> crate::Result<Vec<FilteredIpAddr>> {
        let addrs = serde_json::from_value(value)?;
        Ok(addrs)
    }
}

#[derive(Clone, Debug, serde::Serialize, serde::Deserialize)]
pub struct FilteredIpAddr {
    pub ip: String,
    pub description: Option<String>,
}

#[derive(Debug, Insertable)]
#[diesel(table_name = nodes)]
pub struct NewNode<'a> {
    pub id: uuid::Uuid,
    pub org_id: uuid::Uuid,
    pub name: String,
    pub version: &'a str,
    pub blockchain_id: uuid::Uuid,
    pub block_height: Option<i64>,
    pub node_data: Option<serde_json::Value>,
    pub chain_status: NodeChainStatus,
    pub sync_status: NodeSyncStatus,
    pub staking_status: NodeStakingStatus,
    pub container_status: ContainerStatus,
    pub self_update: bool,
    pub vcpu_count: i64,
    pub mem_size_bytes: i64,
    pub disk_size_bytes: i64,
    pub network: &'a str,
    pub allow_ips: serde_json::Value,
    pub deny_ips: serde_json::Value,
    pub node_type: NodeType,
    pub created_by: uuid::Uuid,
    /// Controls whether to run the node on hosts that contain nodes similar to this one.
    pub scheduler_similarity: Option<super::SimilarNodeAffinity>,
    /// Controls whether to run the node on hosts that are full or empty.
    pub scheduler_resource: Option<super::ResourceAffinity>,
}

impl NewNode<'_> {
    pub async fn create(
        self,
        host: Option<super::Host>,
        cf_api: &CloudflareApi,
        cookbook: &cookbook::Cookbook,
        conn: &mut super::Conn,
    ) -> crate::Result<Node> {
        let no_sched = || anyhow!("If there is no host_id, the scheduler is required");
        let host = match host {
            Some(host) => host,
            None => {
                self.find_host(self.scheduler().ok_or_else(no_sched)?, cookbook, conn)
                    .await?
            }
        };
        let ip_addr = super::IpAddress::next_for_host(host.id, conn)
            .await?
            .ip
            .ip()
            .to_string();

        let ip_gateway = host.ip_gateway.ip().to_string();
        let dns_record_id = cf_api.get_node_dns(&self.name, ip_addr.clone()).await?;

        diesel::insert_into(nodes::table)
            .values((
                self,
                nodes::host_id.eq(host.id),
                nodes::ip_gateway.eq(ip_gateway),
                nodes::ip_addr.eq(ip_addr),
                nodes::host_name.eq(&host.name),
                nodes::dns_record_id.eq(dns_record_id),
            ))
            .get_result(conn)
            .await
            .map_err(|e| {
                tracing::error!("Error creating node: {e}");
                e.into()
            })
    }

    /// Finds the most suitable host to initially place the node on. Since this is a freshly created
    /// node, we do not need to worry about logic regarding where the retry placing the node. We
    /// simply ask for an ordered list of the most suitable hosts, and pick the first one.
    pub async fn find_host(
        &self,
        scheduler: super::NodeScheduler,
        cookbook: &cookbook::Cookbook,
        conn: &mut super::Conn,
    ) -> crate::Result<super::Host> {
        use crate::Error::NoMatchingHostError;

        let chain = super::Blockchain::find_by_id(self.blockchain_id, conn).await?;
<<<<<<< HEAD

        let requirements = cookbook
            .rhai_metadata(&chain.name, &self.node_type.to_string(), &self.version)
            .await?
            .requirements;
=======
        let requirements = cookbook::get_hw_requirements(
            &conn.context.config.cookbook,
            chain.name,
            self.node_type.to_string(),
            self.version.to_string(),
        )
        .await?;
>>>>>>> ec59dc32
        let candidates = super::Host::host_candidates(
            requirements,
            self.blockchain_id,
            self.node_type,
            self.org_id,
            scheduler,
            conn,
        )
        .await?;
        // Just take the first one if there is one.
        let best = candidates
            .into_iter()
            .next()
            .ok_or_else(|| NoMatchingHostError("The system is out of resources".to_string()))?;
        Ok(best)
    }

    fn scheduler(&self) -> Option<super::NodeScheduler> {
        let Some(resource) = self.scheduler_resource else { return None; };
        Some(super::NodeScheduler {
            similarity: self.scheduler_similarity,
            resource,
        })
    }
}

#[derive(Debug, AsChangeset)]
#[diesel(table_name = nodes)]
pub struct UpdateNode<'a> {
    pub id: uuid::Uuid,
    pub name: Option<&'a str>,
    pub version: Option<&'a str>,
    pub ip_addr: Option<&'a str>,
    pub block_height: Option<i64>,
    pub node_data: Option<serde_json::Value>,
    pub chain_status: Option<NodeChainStatus>,
    pub sync_status: Option<NodeSyncStatus>,
    pub staking_status: Option<NodeStakingStatus>,
    pub container_status: Option<ContainerStatus>,
    pub self_update: Option<bool>,
    pub address: Option<&'a str>,
    pub allow_ips: Option<serde_json::Value>,
    pub deny_ips: Option<serde_json::Value>,
}

impl UpdateNode<'_> {
    pub async fn update(&self, conn: &mut super::Conn) -> crate::Result<Node> {
        let node = diesel::update(nodes::table.find(self.id))
            .set((self, nodes::updated_at.eq(chrono::Utc::now())))
            .get_result(conn)
            .await?;
        Ok(node)
    }
}

/// This struct is used for updating the metrics of a node.
#[derive(Debug, Insertable, AsChangeset)]
#[diesel(table_name = nodes)]
pub struct UpdateNodeMetrics {
    pub id: uuid::Uuid,
    pub block_height: Option<i64>,
    pub block_age: Option<i64>,
    pub staking_status: Option<NodeStakingStatus>,
    pub consensus: Option<bool>,
    pub chain_status: Option<NodeChainStatus>,
    pub sync_status: Option<NodeSyncStatus>,
}

impl UpdateNodeMetrics {
    /// Performs a selective update of only the columns related to metrics of the provided nodes.
    pub async fn update_metrics(updates: Vec<Self>, conn: &mut super::Conn) -> crate::Result<()> {
        for update in updates {
            diesel::update(nodes::table.find(update.id))
                .set(update)
                .execute(conn)
                .await?;
        }
        Ok(())
    }
}

#[cfg(test)]
mod tests {
    use super::*;
    use crate::config::Context;
    use crate::models;
    use crate::TestDb;

    #[tokio::test]
    async fn can_filter_nodes() -> anyhow::Result<()> {
        let context = Context::new_with_default_toml().unwrap();
        let db = TestDb::setup(context).await;
        let name = format!("test_{}", petname::petname(3, "_"));

        let cloudflare = crate::TestCloudflareApi::new().await;
        let cloudflare_api = cloudflare.get_cloudflare_api();
        let blockchain = db.blockchain().await;
        let user = db.user().await;
        let org = db.org().await;
        let req = NewNode {
            id: uuid::Uuid::new_v4(),
            org_id: org.id,
            blockchain_id: blockchain.id,
            chain_status: NodeChainStatus::Unknown,
            sync_status: NodeSyncStatus::Syncing,
            container_status: ContainerStatus::Installing,
            block_height: None,
            node_data: None,
            name,
            version: "3.3.0",
            staking_status: NodeStakingStatus::Staked,
            self_update: false,
            vcpu_count: 0,
            mem_size_bytes: 0,
            disk_size_bytes: 0,
            network: "some network",
            node_type: NodeType::Validator,
            created_by: user.id,
            scheduler_similarity: None,
            scheduler_resource: Some(models::ResourceAffinity::MostResources),
            allow_ips: serde_json::json!([]),
            deny_ips: serde_json::json!([]),
        };

        let mut conn = db.conn().await;
        let host = db.host().await;
        let host_id = host.id;
        req.create(Some(host), &cloudflare_api, todo!(), &mut conn)
            .await
            .unwrap();

        let filter = models::NodeFilter {
            status: vec![models::NodeChainStatus::Unknown],
            node_types: vec![],
            blockchains: vec![blockchain.id],
            limit: 10,
            offset: 0,
            org_id: org.id,
            host_id: Some(host_id),
        };

        let nodes = models::Node::filter(filter, &mut conn).await?;

        assert_eq!(nodes.len(), 1);

        Ok(())
    }
}<|MERGE_RESOLUTION|>--- conflicted
+++ resolved
@@ -1,12 +1,7 @@
 use super::node_type::*;
 use super::schema::nodes;
 use super::string_to_array;
-<<<<<<< HEAD
 use crate::{cloudflare::CloudflareApi, cookbook};
-=======
-use crate::cloudflare::CloudflareApi;
-use crate::cookbook;
->>>>>>> ec59dc32
 use anyhow::anyhow;
 use chrono::{DateTime, Utc};
 use diesel::prelude::*;
@@ -223,20 +218,10 @@
         conn: &mut super::Conn,
     ) -> crate::Result<super::Host> {
         let chain = super::Blockchain::find_by_id(self.blockchain_id, conn).await?;
-<<<<<<< HEAD
         let requirements = cookbook
             .rhai_metadata(&chain.name, &self.node_type.to_string(), &self.version)
             .await?
             .requirements;
-=======
-        let requirements = cookbook::get_hw_requirements(
-            &conn.context.config.cookbook,
-            chain.name,
-            self.node_type.to_string(),
-            self.version.clone(),
-        )
-        .await?;
->>>>>>> ec59dc32
 
         let candidates = match self.scheduler() {
             Some(scheduler) => {
@@ -412,21 +397,11 @@
         use crate::Error::NoMatchingHostError;
 
         let chain = super::Blockchain::find_by_id(self.blockchain_id, conn).await?;
-<<<<<<< HEAD
 
         let requirements = cookbook
-            .rhai_metadata(&chain.name, &self.node_type.to_string(), &self.version)
+            .rhai_metadata(&chain.name, &self.node_type.to_string(), self.version)
             .await?
             .requirements;
-=======
-        let requirements = cookbook::get_hw_requirements(
-            &conn.context.config.cookbook,
-            chain.name,
-            self.node_type.to_string(),
-            self.version.to_string(),
-        )
-        .await?;
->>>>>>> ec59dc32
         let candidates = super::Host::host_candidates(
             requirements,
             self.blockchain_id,
@@ -554,7 +529,8 @@
         let mut conn = db.conn().await;
         let host = db.host().await;
         let host_id = host.id;
-        req.create(Some(host), &cloudflare_api, todo!(), &mut conn)
+        let cookbook = crate::TestCookbook::new().await.get_cookbook_api();
+        req.create(Some(host), &cloudflare_api, &cookbook, &mut conn)
             .await
             .unwrap();
 
