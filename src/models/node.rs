--- conflicted
+++ resolved
@@ -240,40 +240,8 @@
             .await
             .map_err(|e| {
                 tracing::error!("Error creating node: {}", e);
-<<<<<<< HEAD
                 e.into()
             })
-=======
-                e
-            })?;
-
-        Ok(node)
-    }
-
-    pub async fn update_info(info: &NodeInfo, tx: &mut super::DbTrx<'_>) -> Result<Node> {
-        sqlx::query_as(
-            r#"UPDATE nodes SET 
-                    version = COALESCE($1, version),
-                    ip_addr = COALESCE($2, ip_addr),
-                    block_height = COALESCE($3, block_height),
-                    node_data = COALESCE($4, node_data),
-                    chain_status = COALESCE($5, chain_status),
-                    sync_status = COALESCE($6, sync_status),
-                    self_update = COALESCE($7, self_update)
-                WHERE id = $8 RETURNING *"#,
-        )
-        .bind(&info.version)
-        .bind(&info.ip_addr)
-        .bind(info.block_height)
-        .bind(&info.node_data)
-        .bind(info.chain_status)
-        .bind(info.sync_status)
-        .bind(info.self_update)
-        .bind(info.id)
-        .fetch_one(tx)
-        .await
-        .map_err(ApiError::from)
->>>>>>> a174f69e
     }
 
     pub async fn find_all_by_host(host_id: Uuid, db: &mut AsyncPgConnection) -> Result<Vec<Self>> {
