mod setup;

<<<<<<< HEAD
use api::auth::TokenIdentifyable;
use api::grpc::blockjoy::{self, hosts_client};
use api::models;
use tonic::transport;
=======
use api::auth::{HostAuthToken, JwtToken, TokenRole, TokenType};
use api::grpc::blockjoy;
use api::grpc::blockjoy::{
    hosts_client::HostsClient, DeleteHostRequest, HostInfoUpdateRequest, ProvisionHostRequest,
};
use api::models::{Host, HostProvision, HostProvisionRequest, HostSelectiveUpdate};
use setup::setup;
use std::net::IpAddr;
use std::str::FromStr;
use std::sync::Arc;
use test_macros::*;
use tonic::transport::Channel;
use tonic::{Request, Status};
>>>>>>> 7f0987bc
use uuid::Uuid;

type Service = hosts_client::HostsClient<transport::Channel>;

#[tokio::test]
async fn responds_unauthenticated_with_empty_token_for_info_update() {
    let tester = setup::Tester::new().await;
    let host = tester.host().await;
    let host_id = host.id.to_string();
    let host_info = blockjoy::HostInfo {
        id: Some(host_id.clone()),
        name: Some("tester".into()),
        version: None,
        location: None,
        cpu_count: None,
        mem_size: None,
        disk_size: None,
        os: None,
        os_version: None,
        ip: Some("123.456.789.0".into()),
        ip_gateway: Some("192.168.0.1".into()),
        ip_range_from: Some("192.168.0.10".into()),
        ip_range_to: Some("192.168.0.20".into()),
    };
    let req = blockjoy::HostInfoUpdateRequest {
        request_id: Some(Uuid::new_v4().to_string()),
        info: Some(host_info),
    };
    let status = tester
        .send_with(Service::info_update, req, "")
        .await
        .unwrap_err();
    assert_eq!(status.code(), tonic::Code::Unauthenticated);
}

#[tokio::test]
async fn responds_unauthenticated_without_token_for_info_update() {
    let tester = setup::Tester::new().await;
    let host = tester.host().await;
    let host_id = host.id.to_string();

    let host_info = blockjoy::HostInfo {
        id: Some(host_id),
        name: Some("tester".into()),
        version: None,
        location: None,
        cpu_count: None,
        mem_size: None,
        disk_size: None,
        os: None,
        os_version: None,
        ip: Some("123.456.789.0".into()),
        ip_gateway: Some("192.168.0.1".into()),
        ip_range_from: Some("192.168.0.10".into()),
        ip_range_to: Some("192.168.0.20".into()),
    };
    let req = blockjoy::HostInfoUpdateRequest {
        request_id: Some(Uuid::new_v4().to_string()),
        info: Some(host_info),
    };
    let status = tester.send(Service::info_update, req).await.unwrap_err();
    assert_eq!(status.code(), tonic::Code::Unauthenticated);
}

#[tokio::test]
async fn responds_unauthenticated_with_bad_token_for_info_update() {
    let tester = setup::Tester::new().await;
    let host = tester.host().await;
    let host_id = host.id.to_string();

    let host_info = blockjoy::HostInfo {
        id: Some(host_id),
        name: Some("tester".into()),
        version: None,
        location: None,
        cpu_count: None,
        mem_size: None,
        disk_size: None,
        os: None,
        os_version: None,
        ip: Some("123.456.789.0".into()),
        ip_gateway: Some("192.168.0.1".into()),
        ip_range_from: Some("192.168.0.10".into()),
        ip_range_to: Some("192.168.0.20".into()),
    };
    let req = blockjoy::HostInfoUpdateRequest {
        request_id: Some(Uuid::new_v4().to_string()),
        info: Some(host_info),
    };
    let status = tester
        .send_with(Service::info_update, req, "923783")
        .await
        .unwrap_err();
    assert_eq!(status.code(), tonic::Code::Unauthenticated);
}

#[tokio::test]
async fn responds_permission_denied_with_token_ownership_for_info_update() {
<<<<<<< HEAD
    let tester = setup::Tester::new().await;

    let host = tester.host().await;
    let token = tester.token_for(&host).await;

    let other_host = tester.host2().await;
=======
    let db = _before_values.await;
    let hosts = Host::find_all(&db.pool).await.unwrap();
    let request_token = HostAuthToken::create_token_for::<Host>(
        hosts.first().unwrap(),
        TokenType::HostAuth,
        TokenRole::Service,
    )
    .unwrap();
    let resource_host = hosts.last().unwrap();
    let b_uuid = resource_host.id.to_string();
>>>>>>> 7f0987bc
    let host_info = blockjoy::HostInfo {
        id: Some(other_host.id.to_string()),
        name: Some("tester".into()),
        version: None,
        location: None,
        cpu_count: None,
        mem_size: None,
        disk_size: None,
        os: None,
        os_version: None,
        ip: Some("123.456.789.0".into()),
        ip_gateway: Some("192.168.0.1".into()),
        ip_range_from: Some("192.168.0.10".into()),
        ip_range_to: Some("192.168.0.20".into()),
    };
    let req = blockjoy::HostInfoUpdateRequest {
        request_id: Some(Uuid::new_v4().to_string()),
        info: Some(host_info),
    };
<<<<<<< HEAD
=======
    let mut request = Request::new(inner);

    request.metadata_mut().insert(
        "authorization",
        format!("Bearer {}", request_token.to_base64().unwrap())
            .parse()
            .unwrap(),
    );
>>>>>>> 7f0987bc

    let status = tester
        .send_with(Service::info_update, req, token)
        .await
        .unwrap_err();
    assert_eq!(status.code(), tonic::Code::PermissionDenied);
}

#[tokio::test]
async fn responds_not_found_for_provision() {
    let tester = setup::Tester::new().await;
    let random_uuid = Uuid::new_v4().to_string();
    let host_info = blockjoy::HostInfo {
        id: Some(random_uuid), // does not exist
        name: Some("tester".into()),
        version: None,
        location: None,
        cpu_count: None,
        mem_size: None,
        disk_size: None,
        os: None,
        os_version: None,
        ip: Some("123.456.789.0".into()),
        ip_gateway: Some("192.168.0.1".into()),
        ip_range_from: Some("192.168.0.10".into()),
        ip_range_to: Some("192.168.0.20".into()),
    };
    let req = blockjoy::ProvisionHostRequest {
        request_id: Some(Uuid::new_v4().to_string()),
        otp: "unknown-otp".into(),
        info: Some(host_info),
        status: 0,
    };
    let status = tester.send(Service::provision, req).await.unwrap_err();
    assert_eq!(status.code(), tonic::Code::NotFound);
}

#[tokio::test]
<<<<<<< HEAD
async fn responds_ok_for_provision() {
    let tester = setup::Tester::new().await;
    let org_id = tester.org().await.id;
    let host_provision_request = models::HostProvisionRequest {
        org_id,
=======
async fn responds_ok_for_provision() -> anyhow::Result<()> {
    let db = _before_values.await;
    let mut tx = db.pool.begin().await.unwrap();
    let org: (Uuid,) = sqlx::query_as("select id from orgs")
        .fetch_one(&mut tx)
        .await
        .unwrap();
    tx.commit().await.unwrap();

    let host_provision_request = HostProvisionRequest {
        org_id: org.0,
>>>>>>> 7f0987bc
        nodes: None,
        ip_gateway: IpAddr::from_str("172.168.0.1").unwrap(),
        ip_range_from: IpAddr::from_str("172.168.0.10").unwrap(),
        ip_range_to: IpAddr::from_str("172.168.0.100").unwrap(),
    };
    let host_provision = models::HostProvision::create(host_provision_request, &tester.db.pool)
        .await
        .unwrap();
    let host_info = blockjoy::HostInfo {
        id: Some(Uuid::new_v4().to_string()),
        name: Some("tester".into()),
        version: None,
        location: None,
        cpu_count: None,
        mem_size: None,
        disk_size: None,
        os: None,
        os_version: None,
        ip: Some("123.456.789.0".into()),
        ip_gateway: Some("127.18.0.1".into()),
        ip_range_from: Some("127.18.0.10".into()),
        ip_range_to: Some("127.18.0.20".into()),
    };
    let req = blockjoy::ProvisionHostRequest {
        request_id: Some(Uuid::new_v4().to_string()),
        otp: host_provision.id,
        info: Some(host_info),
        status: 0,
    };
<<<<<<< HEAD
    tester.send(Service::provision, req).await.unwrap();
=======
    let request = Request::new(inner);

    assert_grpc_request! { provision, request, tonic::Code::Ok, db, HostsClient<Channel> };

    let host = sqlx::query("SELECT * FROM hosts ORDER BY created_at DESC LIMIT 1")
        .map(|row| Host::try_from(row).unwrap_or_default())
        .fetch_one(&db.pool)
        .await?;

    println!("host name: {}", host.name);

    assert_eq!(host.name.split('_').count(), 4);

    Ok(())
>>>>>>> 7f0987bc
}

#[tokio::test]
async fn responds_ok_for_info_update() {
<<<<<<< HEAD
    let tester = setup::Tester::new().await;
    let host = tester.host().await;
    let token = host.get_token(&tester.db.pool).await.unwrap().token;
=======
    let db = _before_values.await;
    let hosts = Host::find_all(&db.pool).await.unwrap();
    let host = hosts.first().unwrap();
    let token =
        HostAuthToken::create_token_for::<Host>(host, TokenType::HostAuth, TokenRole::Service)
            .unwrap();
    let b_uuid = host.id.to_string();
>>>>>>> 7f0987bc
    let host_info = blockjoy::HostInfo {
        id: Some(host.id.to_string()),
        name: Some("tester".into()),
        version: None,
        location: None,
        cpu_count: None,
        mem_size: None,
        disk_size: None,
        os: None,
        os_version: None,
        ip: Some("123.456.789.0".into()),
        ip_gateway: Some("192.168.0.1".into()),
        ip_range_from: Some("192.168.0.10".into()),
        ip_range_to: Some("192.168.0.20".into()),
    };
    let req = blockjoy::HostInfoUpdateRequest {
        request_id: Some(Uuid::new_v4().to_string()),
        info: Some(host_info),
    };
<<<<<<< HEAD
    tester
        .send_with(Service::info_update, req, token)
        .await
        .unwrap();
=======
    let mut request = Request::new(inner);

    request.metadata_mut().insert(
        "authorization",
        format!("Bearer {}", token.to_base64().unwrap())
            .parse()
            .unwrap(),
    );
    request.metadata_mut().insert(
        "cookie",
        format!(
            "refresh={}",
            db.host_refresh_token(*token.id()).encode().unwrap()
        )
        .parse()
        .unwrap(),
    );

    assert_grpc_request! { info_update, request, tonic::Code::Ok, db, HostsClient<Channel> };
>>>>>>> 7f0987bc
}

#[tokio::test]
async fn responds_ok_for_delete() {
<<<<<<< HEAD
    let tester = setup::Tester::new().await;
    let host = tester.host().await;
    let token = tester.token_for(&host).await;
    let req = blockjoy::DeleteHostRequest {
=======
    let db = _before_values.await;
    let hosts = Host::find_all(&db.pool).await.unwrap();
    let host = hosts.first().unwrap();
    let token =
        HostAuthToken::create_token_for::<Host>(host, TokenType::HostAuth, TokenRole::Service)
            .unwrap();
    let b_uuid = host.id.to_string();
    let inner = DeleteHostRequest {
>>>>>>> 7f0987bc
        request_id: Some(Uuid::new_v4().to_string()),
        host_id: host.id.to_string(),
    };
<<<<<<< HEAD
    tester.send_with(Service::delete, req, token).await.unwrap();
=======
    let mut request = Request::new(inner);

    request.metadata_mut().insert(
        "authorization",
        format!("Bearer {}", token.to_base64().unwrap())
            .parse()
            .unwrap(),
    );
    request.metadata_mut().insert(
        "cookie",
        format!(
            "refresh={}",
            db.host_refresh_token(*token.id()).encode().unwrap()
        )
        .parse()
        .unwrap(),
    );

    assert_grpc_request! { delete, request, tonic::Code::Ok, db, HostsClient<Channel> };
>>>>>>> 7f0987bc
}

#[tokio::test]
async fn responds_unauthenticated_without_token_for_delete() {
    let tester = setup::Tester::new().await;
    let host = tester.host().await;
    let req = blockjoy::DeleteHostRequest {
        request_id: Some(Uuid::new_v4().to_string()),
        host_id: host.id.to_string(),
    };
    let status = tester.send(Service::delete, req).await.unwrap_err();
    assert_eq!(status.code(), tonic::Code::Unauthenticated);
}

#[tokio::test]
async fn responds_permission_denied_for_delete() {
<<<<<<< HEAD
    let tester = setup::Tester::new().await;

    let host = tester.host().await;
    let req = blockjoy::DeleteHostRequest {
=======
    let db = _before_values.await;
    let hosts = Host::find_all(&db.pool).await.unwrap();
    let host = hosts.first().unwrap();
    let request_host = hosts.last().unwrap();
    let token = HostAuthToken::create_token_for::<Host>(
        request_host,
        TokenType::HostAuth,
        TokenRole::Service,
    )
    .unwrap();
    let b_uuid = host.id.to_string();
    let inner = DeleteHostRequest {
>>>>>>> 7f0987bc
        request_id: Some(Uuid::new_v4().to_string()),
        host_id: host.id.to_string(),
    };

<<<<<<< HEAD
    let other_host = tester.host2().await;
    // now we generate a token for the wrong host.
    let token = tester.token_for(&other_host).await;
=======
    request.metadata_mut().insert(
        "authorization",
        format!("Bearer {}", token.to_base64().unwrap())
            .parse()
            .unwrap(),
    );
>>>>>>> 7f0987bc

    let status = tester
        .send_with(Service::delete, req, token)
        .await
        .unwrap_err();
    assert_eq!(status.code(), tonic::Code::PermissionDenied);
}

#[tokio::test]
<<<<<<< HEAD
async fn can_update_host_info() {
    // TODO @Thomas: This doesn't really test the api, should this be here or maybe in
    // `src/models/host.rs`?

    let tester = setup::Tester::new().await;
    let host = tester.host().await;
=======
async fn can_update_host_info() -> anyhow::Result<()> {
    let db = _before_values.await;
    let host = db.test_host().await;
>>>>>>> 7f0987bc
    let host_info = blockjoy::HostInfo {
        id: Some(host.id.to_string()),
        name: Some("tester".to_string()),
        version: None,
        location: None,
        cpu_count: None,
        mem_size: None,
        disk_size: None,
        os: None,
        os_version: None,
        ip: None,
        ip_gateway: Some("192.168.0.1".into()),
        ip_range_from: Some("192.168.0.10".into()),
        ip_range_to: Some("192.168.0.20".into()),
    };
    let fields = models::HostSelectiveUpdate::from(host_info);
    let update = models::Host::update_all(host.id, fields, &tester.db.pool)
        .await
        .unwrap();
    assert_eq!(update.name, "tester".to_string());

    // Fetch host after update to see if it really worked as expected
    let mut tx = tester.db.pool.begin().await.unwrap();
    let row = sqlx::query(r#"SELECT * from hosts where ID = $1"#)
        .bind(host.id)
        .fetch_one(&mut tx)
        .await;
    tx.commit().await.unwrap();

    match row {
        Ok(row) => {
<<<<<<< HEAD
            let updated_host = models::Host::from(row);
=======
            let updated_host = Host::try_from(row)?;
>>>>>>> 7f0987bc

            assert_eq!(updated_host.name, "tester".to_string());
            assert!(!updated_host.ip_addr.is_empty())
        }
        Err(e) => panic!("{:?}", e),
    }

    Ok(())
}<|MERGE_RESOLUTION|>--- conflicted
+++ resolved
@@ -1,25 +1,8 @@
 mod setup;
 
-<<<<<<< HEAD
-use api::auth::TokenIdentifyable;
 use api::grpc::blockjoy::{self, hosts_client};
 use api::models;
 use tonic::transport;
-=======
-use api::auth::{HostAuthToken, JwtToken, TokenRole, TokenType};
-use api::grpc::blockjoy;
-use api::grpc::blockjoy::{
-    hosts_client::HostsClient, DeleteHostRequest, HostInfoUpdateRequest, ProvisionHostRequest,
-};
-use api::models::{Host, HostProvision, HostProvisionRequest, HostSelectiveUpdate};
-use setup::setup;
-use std::net::IpAddr;
-use std::str::FromStr;
-use std::sync::Arc;
-use test_macros::*;
-use tonic::transport::Channel;
-use tonic::{Request, Status};
->>>>>>> 7f0987bc
 use uuid::Uuid;
 
 type Service = hosts_client::HostsClient<transport::Channel>;
@@ -31,6 +14,37 @@
     let host_id = host.id.to_string();
     let host_info = blockjoy::HostInfo {
         id: Some(host_id.clone()),
+        name: Some("tester".into()),
+        ip: Some("123.456.789.0".into()),
+        ip_gateway: Some("192.168.0.1".into()),
+        ip_range_from: Some("192.168.0.10".into()),
+        ip_range_to: Some("192.168.0.20".into()),
+        ..Default::default()
+    };
+    let req = blockjoy::HostInfoUpdateRequest {
+        request_id: Some(Uuid::new_v4().to_string()),
+        info: Some(host_info),
+    };
+    let status = tester
+        .send_with(
+            Service::info_update,
+            req,
+            setup::DummyToken(""),
+            setup::DummyRefresh,
+        )
+        .await
+        .unwrap_err();
+    assert_eq!(status.code(), tonic::Code::Unauthenticated);
+}
+
+#[tokio::test]
+async fn responds_unauthenticated_without_token_for_info_update() {
+    let tester = setup::Tester::new().await;
+    let host = tester.host().await;
+    let host_id = host.id.to_string();
+
+    let host_info = blockjoy::HostInfo {
+        id: Some(host_id),
         name: Some("tester".into()),
         version: None,
         location: None,
@@ -48,15 +62,12 @@
         request_id: Some(Uuid::new_v4().to_string()),
         info: Some(host_info),
     };
-    let status = tester
-        .send_with(Service::info_update, req, "")
-        .await
-        .unwrap_err();
+    let status = tester.send(Service::info_update, req).await.unwrap_err();
     assert_eq!(status.code(), tonic::Code::Unauthenticated);
 }
 
 #[tokio::test]
-async fn responds_unauthenticated_without_token_for_info_update() {
+async fn responds_unauthenticated_with_bad_token_for_info_update() {
     let tester = setup::Tester::new().await;
     let host = tester.host().await;
     let host_id = host.id.to_string();
@@ -80,18 +91,54 @@
         request_id: Some(Uuid::new_v4().to_string()),
         info: Some(host_info),
     };
-    let status = tester.send(Service::info_update, req).await.unwrap_err();
+    let status = tester
+        .send_with(
+            Service::info_update,
+            req,
+            setup::DummyToken("923783"),
+            setup::DummyRefresh,
+        )
+        .await
+        .unwrap_err();
     assert_eq!(status.code(), tonic::Code::Unauthenticated);
 }
 
 #[tokio::test]
-async fn responds_unauthenticated_with_bad_token_for_info_update() {
-    let tester = setup::Tester::new().await;
-    let host = tester.host().await;
-    let host_id = host.id.to_string();
-
-    let host_info = blockjoy::HostInfo {
-        id: Some(host_id),
+async fn responds_permission_denied_with_token_ownership_for_info_update() {
+    let tester = setup::Tester::new().await;
+
+    let host = tester.host().await;
+    let token = tester.host_token(&host);
+    let refresh = tester.refresh_for(&token);
+
+    let other_host = tester.host2().await;
+    let host_info = blockjoy::HostInfo {
+        id: Some(other_host.id.to_string()),
+        name: Some("tester".into()),
+        ip: Some("123.456.789.0".into()),
+        ip_gateway: Some("192.168.0.1".into()),
+        ip_range_from: Some("192.168.0.10".into()),
+        ip_range_to: Some("192.168.0.20".into()),
+        ..Default::default()
+    };
+    let req = blockjoy::HostInfoUpdateRequest {
+        request_id: Some(Uuid::new_v4().to_string()),
+        info: Some(host_info),
+    };
+
+    let status = tester
+        .send_with(Service::info_update, req, token, refresh)
+        .await
+        .unwrap_err();
+    assert_eq!(status.code(), tonic::Code::PermissionDenied);
+}
+
+#[tokio::test]
+async fn responds_not_found_for_provision() {
+    let tester = setup::Tester::new().await;
+    let random_uuid = Uuid::new_v4().to_string();
+    let host_info = blockjoy::HostInfo {
+        id: Some(random_uuid), // does not exist
         name: Some("tester".into()),
         version: None,
         location: None,
@@ -105,40 +152,56 @@
         ip_range_from: Some("192.168.0.10".into()),
         ip_range_to: Some("192.168.0.20".into()),
     };
-    let req = blockjoy::HostInfoUpdateRequest {
-        request_id: Some(Uuid::new_v4().to_string()),
-        info: Some(host_info),
-    };
-    let status = tester
-        .send_with(Service::info_update, req, "923783")
-        .await
-        .unwrap_err();
-    assert_eq!(status.code(), tonic::Code::Unauthenticated);
-}
-
-#[tokio::test]
-async fn responds_permission_denied_with_token_ownership_for_info_update() {
-<<<<<<< HEAD
-    let tester = setup::Tester::new().await;
-
-    let host = tester.host().await;
-    let token = tester.token_for(&host).await;
-
-    let other_host = tester.host2().await;
-=======
-    let db = _before_values.await;
-    let hosts = Host::find_all(&db.pool).await.unwrap();
-    let request_token = HostAuthToken::create_token_for::<Host>(
-        hosts.first().unwrap(),
-        TokenType::HostAuth,
-        TokenRole::Service,
-    )
-    .unwrap();
-    let resource_host = hosts.last().unwrap();
-    let b_uuid = resource_host.id.to_string();
->>>>>>> 7f0987bc
-    let host_info = blockjoy::HostInfo {
-        id: Some(other_host.id.to_string()),
+    let req = blockjoy::ProvisionHostRequest {
+        request_id: Some(Uuid::new_v4().to_string()),
+        otp: "unknown-otp".into(),
+        info: Some(host_info),
+        status: 0,
+    };
+    let status = tester.send(Service::provision, req).await.unwrap_err();
+    assert_eq!(status.code(), tonic::Code::NotFound);
+}
+
+#[tokio::test]
+async fn responds_ok_for_provision() {
+    let tester = setup::Tester::new().await;
+    let org_id = tester.org().await.id;
+    let host_provision_request = models::HostProvisionRequest {
+        org_id,
+        nodes: None,
+        ip_gateway: "172.168.0.1".parse().unwrap(),
+        ip_range_from: "172.168.0.10".parse().unwrap(),
+        ip_range_to: "172.168.0.100".parse().unwrap(),
+    };
+    let host_provision = models::HostProvision::create(host_provision_request, tester.pool())
+        .await
+        .unwrap();
+    let host_info = blockjoy::HostInfo {
+        id: Some(Uuid::new_v4().to_string()),
+        name: Some("tester".into()),
+        ip: Some("123.456.789.0".into()),
+        ip_gateway: Some("127.18.0.1".into()),
+        ip_range_from: Some("127.18.0.10".into()),
+        ip_range_to: Some("127.18.0.20".into()),
+        ..Default::default()
+    };
+    let req = blockjoy::ProvisionHostRequest {
+        request_id: Some(Uuid::new_v4().to_string()),
+        otp: host_provision.id,
+        info: Some(host_info),
+        status: 0,
+    };
+    tester.send(Service::provision, req).await.unwrap();
+}
+
+#[tokio::test]
+async fn responds_ok_for_info_update() {
+    let tester = setup::Tester::new().await;
+    let host = tester.host().await;
+    let token = tester.host_token(&host);
+    let refresh = tester.refresh_for(&token);
+    let host_info = blockjoy::HostInfo {
+        id: Some(host.id.to_string()),
         name: Some("tester".into()),
         version: None,
         location: None,
@@ -156,342 +219,93 @@
         request_id: Some(Uuid::new_v4().to_string()),
         info: Some(host_info),
     };
-<<<<<<< HEAD
-=======
-    let mut request = Request::new(inner);
-
-    request.metadata_mut().insert(
-        "authorization",
-        format!("Bearer {}", request_token.to_base64().unwrap())
-            .parse()
-            .unwrap(),
-    );
->>>>>>> 7f0987bc
+    tester
+        .send_with(Service::info_update, req, token, refresh)
+        .await
+        .unwrap();
+}
+
+#[tokio::test]
+async fn responds_ok_for_delete() {
+    let tester = setup::Tester::new().await;
+    let host = tester.host().await;
+    let token = tester.host_token(&host);
+    let refresh = tester.refresh_for(&token);
+    let req = blockjoy::DeleteHostRequest {
+        request_id: Some(Uuid::new_v4().to_string()),
+        host_id: host.id.to_string(),
+    };
+    tester
+        .send_with(Service::delete, req, token, refresh)
+        .await
+        .unwrap();
+}
+
+#[tokio::test]
+async fn responds_unauthenticated_without_token_for_delete() {
+    let tester = setup::Tester::new().await;
+    let host = tester.host().await;
+    let req = blockjoy::DeleteHostRequest {
+        request_id: Some(Uuid::new_v4().to_string()),
+        host_id: host.id.to_string(),
+    };
+    let status = tester.send(Service::delete, req).await.unwrap_err();
+    assert_eq!(status.code(), tonic::Code::Unauthenticated);
+}
+
+#[tokio::test]
+async fn responds_permission_denied_for_delete() {
+    let tester = setup::Tester::new().await;
+
+    let host = tester.host().await;
+    let req = blockjoy::DeleteHostRequest {
+        request_id: Some(Uuid::new_v4().to_string()),
+        host_id: host.id.to_string(),
+    };
+
+    let other_host = tester.host2().await;
+    // now we generate a token for the wrong host.
+    let token = tester.host_token(&other_host);
+    let refresh = tester.refresh_for(&token);
 
     let status = tester
-        .send_with(Service::info_update, req, token)
+        .send_with(Service::delete, req, token, refresh)
         .await
         .unwrap_err();
     assert_eq!(status.code(), tonic::Code::PermissionDenied);
 }
 
 #[tokio::test]
-async fn responds_not_found_for_provision() {
-    let tester = setup::Tester::new().await;
-    let random_uuid = Uuid::new_v4().to_string();
-    let host_info = blockjoy::HostInfo {
-        id: Some(random_uuid), // does not exist
-        name: Some("tester".into()),
-        version: None,
-        location: None,
-        cpu_count: None,
-        mem_size: None,
-        disk_size: None,
-        os: None,
-        os_version: None,
-        ip: Some("123.456.789.0".into()),
-        ip_gateway: Some("192.168.0.1".into()),
-        ip_range_from: Some("192.168.0.10".into()),
-        ip_range_to: Some("192.168.0.20".into()),
-    };
-    let req = blockjoy::ProvisionHostRequest {
-        request_id: Some(Uuid::new_v4().to_string()),
-        otp: "unknown-otp".into(),
-        info: Some(host_info),
-        status: 0,
-    };
-    let status = tester.send(Service::provision, req).await.unwrap_err();
-    assert_eq!(status.code(), tonic::Code::NotFound);
-}
-
-#[tokio::test]
-<<<<<<< HEAD
-async fn responds_ok_for_provision() {
-    let tester = setup::Tester::new().await;
-    let org_id = tester.org().await.id;
-    let host_provision_request = models::HostProvisionRequest {
-        org_id,
-=======
-async fn responds_ok_for_provision() -> anyhow::Result<()> {
-    let db = _before_values.await;
-    let mut tx = db.pool.begin().await.unwrap();
-    let org: (Uuid,) = sqlx::query_as("select id from orgs")
-        .fetch_one(&mut tx)
-        .await
-        .unwrap();
-    tx.commit().await.unwrap();
-
-    let host_provision_request = HostProvisionRequest {
-        org_id: org.0,
->>>>>>> 7f0987bc
-        nodes: None,
-        ip_gateway: IpAddr::from_str("172.168.0.1").unwrap(),
-        ip_range_from: IpAddr::from_str("172.168.0.10").unwrap(),
-        ip_range_to: IpAddr::from_str("172.168.0.100").unwrap(),
-    };
-    let host_provision = models::HostProvision::create(host_provision_request, &tester.db.pool)
-        .await
-        .unwrap();
-    let host_info = blockjoy::HostInfo {
-        id: Some(Uuid::new_v4().to_string()),
-        name: Some("tester".into()),
-        version: None,
-        location: None,
-        cpu_count: None,
-        mem_size: None,
-        disk_size: None,
-        os: None,
-        os_version: None,
-        ip: Some("123.456.789.0".into()),
-        ip_gateway: Some("127.18.0.1".into()),
-        ip_range_from: Some("127.18.0.10".into()),
-        ip_range_to: Some("127.18.0.20".into()),
-    };
-    let req = blockjoy::ProvisionHostRequest {
-        request_id: Some(Uuid::new_v4().to_string()),
-        otp: host_provision.id,
-        info: Some(host_info),
-        status: 0,
-    };
-<<<<<<< HEAD
-    tester.send(Service::provision, req).await.unwrap();
-=======
-    let request = Request::new(inner);
-
-    assert_grpc_request! { provision, request, tonic::Code::Ok, db, HostsClient<Channel> };
-
-    let host = sqlx::query("SELECT * FROM hosts ORDER BY created_at DESC LIMIT 1")
-        .map(|row| Host::try_from(row).unwrap_or_default())
-        .fetch_one(&db.pool)
-        .await?;
-
-    println!("host name: {}", host.name);
-
-    assert_eq!(host.name.split('_').count(), 4);
-
-    Ok(())
->>>>>>> 7f0987bc
-}
-
-#[tokio::test]
-async fn responds_ok_for_info_update() {
-<<<<<<< HEAD
-    let tester = setup::Tester::new().await;
-    let host = tester.host().await;
-    let token = host.get_token(&tester.db.pool).await.unwrap().token;
-=======
-    let db = _before_values.await;
-    let hosts = Host::find_all(&db.pool).await.unwrap();
-    let host = hosts.first().unwrap();
-    let token =
-        HostAuthToken::create_token_for::<Host>(host, TokenType::HostAuth, TokenRole::Service)
-            .unwrap();
-    let b_uuid = host.id.to_string();
->>>>>>> 7f0987bc
-    let host_info = blockjoy::HostInfo {
-        id: Some(host.id.to_string()),
-        name: Some("tester".into()),
-        version: None,
-        location: None,
-        cpu_count: None,
-        mem_size: None,
-        disk_size: None,
-        os: None,
-        os_version: None,
-        ip: Some("123.456.789.0".into()),
-        ip_gateway: Some("192.168.0.1".into()),
-        ip_range_from: Some("192.168.0.10".into()),
-        ip_range_to: Some("192.168.0.20".into()),
-    };
-    let req = blockjoy::HostInfoUpdateRequest {
-        request_id: Some(Uuid::new_v4().to_string()),
-        info: Some(host_info),
-    };
-<<<<<<< HEAD
-    tester
-        .send_with(Service::info_update, req, token)
-        .await
-        .unwrap();
-=======
-    let mut request = Request::new(inner);
-
-    request.metadata_mut().insert(
-        "authorization",
-        format!("Bearer {}", token.to_base64().unwrap())
-            .parse()
-            .unwrap(),
-    );
-    request.metadata_mut().insert(
-        "cookie",
-        format!(
-            "refresh={}",
-            db.host_refresh_token(*token.id()).encode().unwrap()
-        )
-        .parse()
-        .unwrap(),
-    );
-
-    assert_grpc_request! { info_update, request, tonic::Code::Ok, db, HostsClient<Channel> };
->>>>>>> 7f0987bc
-}
-
-#[tokio::test]
-async fn responds_ok_for_delete() {
-<<<<<<< HEAD
-    let tester = setup::Tester::new().await;
-    let host = tester.host().await;
-    let token = tester.token_for(&host).await;
-    let req = blockjoy::DeleteHostRequest {
-=======
-    let db = _before_values.await;
-    let hosts = Host::find_all(&db.pool).await.unwrap();
-    let host = hosts.first().unwrap();
-    let token =
-        HostAuthToken::create_token_for::<Host>(host, TokenType::HostAuth, TokenRole::Service)
-            .unwrap();
-    let b_uuid = host.id.to_string();
-    let inner = DeleteHostRequest {
->>>>>>> 7f0987bc
-        request_id: Some(Uuid::new_v4().to_string()),
-        host_id: host.id.to_string(),
-    };
-<<<<<<< HEAD
-    tester.send_with(Service::delete, req, token).await.unwrap();
-=======
-    let mut request = Request::new(inner);
-
-    request.metadata_mut().insert(
-        "authorization",
-        format!("Bearer {}", token.to_base64().unwrap())
-            .parse()
-            .unwrap(),
-    );
-    request.metadata_mut().insert(
-        "cookie",
-        format!(
-            "refresh={}",
-            db.host_refresh_token(*token.id()).encode().unwrap()
-        )
-        .parse()
-        .unwrap(),
-    );
-
-    assert_grpc_request! { delete, request, tonic::Code::Ok, db, HostsClient<Channel> };
->>>>>>> 7f0987bc
-}
-
-#[tokio::test]
-async fn responds_unauthenticated_without_token_for_delete() {
-    let tester = setup::Tester::new().await;
-    let host = tester.host().await;
-    let req = blockjoy::DeleteHostRequest {
-        request_id: Some(Uuid::new_v4().to_string()),
-        host_id: host.id.to_string(),
-    };
-    let status = tester.send(Service::delete, req).await.unwrap_err();
-    assert_eq!(status.code(), tonic::Code::Unauthenticated);
-}
-
-#[tokio::test]
-async fn responds_permission_denied_for_delete() {
-<<<<<<< HEAD
-    let tester = setup::Tester::new().await;
-
-    let host = tester.host().await;
-    let req = blockjoy::DeleteHostRequest {
-=======
-    let db = _before_values.await;
-    let hosts = Host::find_all(&db.pool).await.unwrap();
-    let host = hosts.first().unwrap();
-    let request_host = hosts.last().unwrap();
-    let token = HostAuthToken::create_token_for::<Host>(
-        request_host,
-        TokenType::HostAuth,
-        TokenRole::Service,
-    )
-    .unwrap();
-    let b_uuid = host.id.to_string();
-    let inner = DeleteHostRequest {
->>>>>>> 7f0987bc
-        request_id: Some(Uuid::new_v4().to_string()),
-        host_id: host.id.to_string(),
-    };
-
-<<<<<<< HEAD
-    let other_host = tester.host2().await;
-    // now we generate a token for the wrong host.
-    let token = tester.token_for(&other_host).await;
-=======
-    request.metadata_mut().insert(
-        "authorization",
-        format!("Bearer {}", token.to_base64().unwrap())
-            .parse()
-            .unwrap(),
-    );
->>>>>>> 7f0987bc
-
-    let status = tester
-        .send_with(Service::delete, req, token)
-        .await
-        .unwrap_err();
-    assert_eq!(status.code(), tonic::Code::PermissionDenied);
-}
-
-#[tokio::test]
-<<<<<<< HEAD
 async fn can_update_host_info() {
     // TODO @Thomas: This doesn't really test the api, should this be here or maybe in
     // `src/models/host.rs`?
 
     let tester = setup::Tester::new().await;
     let host = tester.host().await;
-=======
-async fn can_update_host_info() -> anyhow::Result<()> {
-    let db = _before_values.await;
-    let host = db.test_host().await;
->>>>>>> 7f0987bc
     let host_info = blockjoy::HostInfo {
         id: Some(host.id.to_string()),
         name: Some("tester".to_string()),
-        version: None,
-        location: None,
-        cpu_count: None,
-        mem_size: None,
-        disk_size: None,
-        os: None,
-        os_version: None,
-        ip: None,
-        ip_gateway: Some("192.168.0.1".into()),
-        ip_range_from: Some("192.168.0.10".into()),
-        ip_range_to: Some("192.168.0.20".into()),
+        ip_gateway: Some("192.168.0.1".into()),
+        ip_range_from: Some("192.168.0.10".into()),
+        ip_range_to: Some("192.168.0.20".into()),
+        ..Default::default()
     };
     let fields = models::HostSelectiveUpdate::from(host_info);
-    let update = models::Host::update_all(host.id, fields, &tester.db.pool)
+    let update = models::Host::update_all(host.id, fields, tester.pool())
         .await
         .unwrap();
     assert_eq!(update.name, "tester".to_string());
 
     // Fetch host after update to see if it really worked as expected
-    let mut tx = tester.db.pool.begin().await.unwrap();
+    let mut tx = tester.pool().begin().await.unwrap();
     let row = sqlx::query(r#"SELECT * from hosts where ID = $1"#)
         .bind(host.id)
         .fetch_one(&mut tx)
         .await;
     tx.commit().await.unwrap();
 
-    match row {
-        Ok(row) => {
-<<<<<<< HEAD
-            let updated_host = models::Host::from(row);
-=======
-            let updated_host = Host::try_from(row)?;
->>>>>>> 7f0987bc
-
-            assert_eq!(updated_host.name, "tester".to_string());
-            assert!(!updated_host.ip_addr.is_empty())
-        }
-        Err(e) => panic!("{:?}", e),
-    }
-
-    Ok(())
+    let row = row.unwrap();
+    let updated_host = models::Host::try_from(row).unwrap();
+    assert_eq!(updated_host.name, "tester".to_string());
+    assert!(!updated_host.ip_addr.is_empty())
 }