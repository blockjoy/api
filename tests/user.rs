--- conflicted
+++ resolved
@@ -15,16 +15,6 @@
         TokenRole::User,
         None,
     );
-<<<<<<< HEAD
-    let refresh_token = UserRefreshToken::try_new(claim)?;
-    let encoded = refresh_token.encode()?;
-    let fields = UpdateUser {
-        refresh: Some(&encoded),
-        ..Default::default()
-    };
-    let mut conn = tester.conn().await;
-    let user = fields.update(&mut conn).await?;
-=======
     let refresh_token = UserRefreshToken::try_new(claim).unwrap();
     let encoded = refresh_token.encode().unwrap();
     let fields = UpdateUser {
@@ -37,7 +27,6 @@
     };
     let mut conn = tester.conn().await;
     let user = fields.update(&mut conn).await.unwrap();
->>>>>>> main
     let claim = TokenClaim::new(
         user.id,
         Utc::now().timestamp() - 1,
@@ -50,10 +39,6 @@
     User::verify_and_refresh_auth_token(auth, refresh_token, &mut conn)
         .await
         .unwrap();
-<<<<<<< HEAD
-    Ok(())
-=======
->>>>>>> main
 }
 
 #[tokio::test]
@@ -67,16 +52,6 @@
         TokenRole::User,
         None,
     );
-<<<<<<< HEAD
-    let refresh_token = UserRefreshToken::try_new(claim)?;
-    let encoded = refresh_token.encode()?;
-    let fields = UpdateUser {
-        refresh: Some(&encoded),
-        ..Default::default()
-    };
-    let mut conn = tester.conn().await;
-    let user = fields.update(&mut conn).await?;
-=======
     let refresh_token = UserRefreshToken::try_new(claim).unwrap();
     let encoded = refresh_token.encode().unwrap();
     let fields = UpdateUser {
@@ -89,7 +64,6 @@
     };
     let mut conn = tester.conn().await;
     let user = fields.update(&mut conn).await.unwrap();
->>>>>>> main
     let claim = TokenClaim::new(
         user.id,
         Utc::now().timestamp() - 1,
@@ -102,11 +76,6 @@
     User::verify_and_refresh_auth_token(auth_token, refresh_token, &mut conn)
         .await
         .unwrap_err();
-<<<<<<< HEAD
-
-    Ok(())
-=======
->>>>>>> main
 }
 
 #[tokio::test]
@@ -117,11 +86,7 @@
     assert!(user.confirmed_at.is_none());
 
     let mut conn = tester.conn().await;
-<<<<<<< HEAD
-    let user = User::confirm(user.id, &mut conn).await?;
-=======
     let user = User::confirm(user.id, &mut conn).await.unwrap();
->>>>>>> main
 
     user.confirmed_at.unwrap();
 }
@@ -134,21 +99,13 @@
     assert!(user.confirmed_at.is_none());
 
     let mut conn = tester.conn().await;
-<<<<<<< HEAD
-    let user = User::confirm(user.id, &mut conn).await?;
-=======
     let user = User::confirm(user.id, &mut conn).await.unwrap();
->>>>>>> main
 
     assert!(user.confirmed_at.is_some());
 
     User::confirm(user.id, &mut conn)
         .await
         .expect_err("Already confirmed user confirmed again");
-<<<<<<< HEAD
-    Ok(())
-=======
->>>>>>> main
 }
 
 #[tokio::test]
@@ -159,19 +116,10 @@
     assert!(user.confirmed_at.is_none());
 
     let mut conn = tester.conn().await;
-<<<<<<< HEAD
-    let user = User::confirm(user.id, &mut conn).await?;
-
-    assert!(user.confirmed_at.is_some());
-    assert!(User::is_confirmed(user.id, &mut conn).await?);
-
-    Ok(())
-=======
     let user = User::confirm(user.id, &mut conn).await.unwrap();
 
     assert!(user.confirmed_at.is_some());
     assert!(User::is_confirmed(user.id, &mut conn).await.unwrap());
->>>>>>> main
 }
 
 #[tokio::test]
@@ -181,11 +129,5 @@
 
     assert!(user.confirmed_at.is_none());
     let mut conn = tester.conn().await;
-<<<<<<< HEAD
-    assert!(!User::is_confirmed(user.id, &mut conn).await?);
-
-    Ok(())
-=======
     assert!(!User::is_confirmed(user.id, &mut conn).await.unwrap());
->>>>>>> main
 }