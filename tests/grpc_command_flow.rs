mod setup;

<<<<<<< HEAD
use api::grpc::blockjoy::{self, command_flow_client, info_update};
use api::grpc::blockjoy_ui::{self, command_service_client::CommandServiceClient};
use setup::TestStream;
use std::marker::PhantomData;
use tonic::transport;
=======
use api::auth::{HostAuthToken, JwtToken, TokenRole, TokenType};
use api::grpc::blockjoy::command_flow_client::CommandFlowClient;
use api::grpc::blockjoy::info_update::Info;
use api::grpc::blockjoy::{self, NodeInfo};
use api::models::{Host, Node};
use setup::server_and_client_stub;
use test_macros::*;
use tonic::transport::Channel;
use tonic::Request;
>>>>>>> 7f0987bc

type Service = command_flow_client::CommandFlowClient<transport::Channel>;

#[tokio::test]
async fn command_flow_works() {
    let tester = setup::Tester::new().await;
    let host = tester.host().await;
    let token = tester.token_for(&host).await;
    let req = blockjoy::InfoUpdate {
        info: Some(info_update::Info::Node(blockjoy::NodeInfo {
            id: tester.node().await.id.to_string(),
            name: None,
            ip: None,
            block_height: None,
            onchain_name: None,
            app_status: Some(blockjoy::node_info::ApplicationStatus::Electing as i32),
            container_status: None,
            sync_status: Some(1),
            staking_status: Some(1),
        })),
    };

    let mut stream = tester
        .open_stream_with(Service::commands, tokio_stream::once(req), token)
        .await
        .unwrap();
    stream.assert_empty().await;
}

<<<<<<< HEAD
#[tokio::test]
async fn non_existent_node() {
    let tester = setup::Tester::new().await;
    let host = tester.host().await;
    let token = tester.token_for(&host).await;
=======
#[before(call = "setup")]
#[tokio::test(flavor = "multi_thread")]
async fn test_command_flow_works() {
    let (db, node) = _before_values.await;
    let hosts = Host::find_all(&db.pool).await.unwrap();
    let host = hosts.first().unwrap();
    let token =
        HostAuthToken::create_token_for::<Host>(host, TokenType::HostAuth, TokenRole::Service)
            .unwrap();
    // let node: Node = sqlx::query_as("INSERT INTO nodes VALUES (")
>>>>>>> 7f0987bc
    let req = blockjoy::InfoUpdate {
        info: Some(info_update::Info::Node(blockjoy::NodeInfo {
            id: "1f950d23-9e53-4ff6-aff7-4ddf6ee39f55".to_string(),
            name: None,
            ip: None,
            block_height: None,
            onchain_name: None,
            app_status: Some(8),
            container_status: None,
            sync_status: Some(1),
            staking_status: Some(1),
            self_update: Some(true),
        })),
    };
<<<<<<< HEAD
=======
    let strm = tokio_stream::once(req);
    let mut req = Request::new(strm);
    req.metadata_mut().insert(
        "authorization",
        format!("Bearer {}", token.to_base64().unwrap())
            .parse()
            .unwrap(),
    );
    req.metadata_mut().insert(
        "cookie",
        format!(
            "refresh={}",
            db.host_refresh_token(*token.id()).encode().unwrap()
        )
        .parse()
        .unwrap(),
    );
>>>>>>> 7f0987bc

    let mut stream = tester
        .open_stream_with(Service::commands, tokio_stream::once(req), token)
        .await
        .unwrap();
    let msg = stream.assert_receives().await.unwrap_err();
    assert_eq!(msg.message(), "Record not found.");
}

#[tokio::test]
async fn concurrent_streams() {
    type CmdService = CommandServiceClient<transport::Channel>;

    let tester = setup::Tester::new().await;
    let host1 = tester.host().await;
    let host2 = tester.host2().await;
    let token1 = tester.token_for(&host1).await;
    let token2 = tester.token_for(&host2).await;

    let mut stream1 = tester
        .open_stream_with(Service::commands, Eternal::new(), &token1)
        .await
        .unwrap();
    let mut stream2 = tester
        .open_stream_with(Service::commands, Eternal::new(), &token2)
        .await
        .unwrap();

    let req = blockjoy_ui::CommandRequest {
        meta: Some(tester.meta()),
        id: host1.id.to_string(),
        params: vec![blockjoy_ui::Parameter {
            name: "resource_id".to_string(),
            value: tester.node().await.id.to_string(),
        }],
    };
    tester
        .send_with(CmdService::start_node, req, &token1)
        .await
        .unwrap();

    let resp = stream1.assert_receives().await.unwrap();
    assert!(resp.r#type.is_some());
    stream2.assert_empty().await;
}

/// The eternal stream that never closes. We use this to keep the stream open after we insert data,
/// so the server doesn't think that the client has stopped listening and we can check for a
/// response.
struct Eternal<T>(PhantomData<T>);

impl<T> Eternal<T> {
    fn new() -> Self {
        Self(Default::default())
    }
}

impl<T> futures_util::Stream for Eternal<T> {
    type Item = T;

    fn poll_next(
        self: std::pin::Pin<&mut Self>,
        _: &mut std::task::Context<'_>,
    ) -> std::task::Poll<Option<Self::Item>> {
        std::task::Poll::Pending
    }
}<|MERGE_RESOLUTION|>--- conflicted
+++ resolved
@@ -1,22 +1,10 @@
 mod setup;
 
-<<<<<<< HEAD
 use api::grpc::blockjoy::{self, command_flow_client, info_update};
 use api::grpc::blockjoy_ui::{self, command_service_client::CommandServiceClient};
 use setup::TestStream;
 use std::marker::PhantomData;
 use tonic::transport;
-=======
-use api::auth::{HostAuthToken, JwtToken, TokenRole, TokenType};
-use api::grpc::blockjoy::command_flow_client::CommandFlowClient;
-use api::grpc::blockjoy::info_update::Info;
-use api::grpc::blockjoy::{self, NodeInfo};
-use api::models::{Host, Node};
-use setup::server_and_client_stub;
-use test_macros::*;
-use tonic::transport::Channel;
-use tonic::Request;
->>>>>>> 7f0987bc
 
 type Service = command_flow_client::CommandFlowClient<transport::Channel>;
 
@@ -24,7 +12,8 @@
 async fn command_flow_works() {
     let tester = setup::Tester::new().await;
     let host = tester.host().await;
-    let token = tester.token_for(&host).await;
+    let token = tester.host_token(&host);
+    let refresh = tester.refresh_for(&token);
     let req = blockjoy::InfoUpdate {
         info: Some(info_update::Info::Node(blockjoy::NodeInfo {
             id: tester.node().await.id.to_string(),
@@ -36,34 +25,23 @@
             container_status: None,
             sync_status: Some(1),
             staking_status: Some(1),
+            self_update: Some(false),
         })),
     };
 
     let mut stream = tester
-        .open_stream_with(Service::commands, tokio_stream::once(req), token)
+        .open_stream_with(Service::commands, tokio_stream::once(req), token, refresh)
         .await
         .unwrap();
     stream.assert_empty().await;
 }
 
-<<<<<<< HEAD
 #[tokio::test]
 async fn non_existent_node() {
     let tester = setup::Tester::new().await;
     let host = tester.host().await;
-    let token = tester.token_for(&host).await;
-=======
-#[before(call = "setup")]
-#[tokio::test(flavor = "multi_thread")]
-async fn test_command_flow_works() {
-    let (db, node) = _before_values.await;
-    let hosts = Host::find_all(&db.pool).await.unwrap();
-    let host = hosts.first().unwrap();
-    let token =
-        HostAuthToken::create_token_for::<Host>(host, TokenType::HostAuth, TokenRole::Service)
-            .unwrap();
-    // let node: Node = sqlx::query_as("INSERT INTO nodes VALUES (")
->>>>>>> 7f0987bc
+    let token = tester.host_token(&host);
+    let refresh = tester.refresh_for(&token);
     let req = blockjoy::InfoUpdate {
         info: Some(info_update::Info::Node(blockjoy::NodeInfo {
             id: "1f950d23-9e53-4ff6-aff7-4ddf6ee39f55".to_string(),
@@ -78,51 +56,39 @@
             self_update: Some(true),
         })),
     };
-<<<<<<< HEAD
-=======
-    let strm = tokio_stream::once(req);
-    let mut req = Request::new(strm);
-    req.metadata_mut().insert(
-        "authorization",
-        format!("Bearer {}", token.to_base64().unwrap())
-            .parse()
-            .unwrap(),
-    );
-    req.metadata_mut().insert(
-        "cookie",
-        format!(
-            "refresh={}",
-            db.host_refresh_token(*token.id()).encode().unwrap()
-        )
-        .parse()
-        .unwrap(),
-    );
->>>>>>> 7f0987bc
 
     let mut stream = tester
-        .open_stream_with(Service::commands, tokio_stream::once(req), token)
+        .open_stream_with(Service::commands, tokio_stream::once(req), token, refresh)
         .await
         .unwrap();
     let msg = stream.assert_receives().await.unwrap_err();
     assert_eq!(msg.message(), "Record not found.");
 }
 
+/// This test makes sure that when we send an update to a node, the command_flow streams for that
+/// node receive a message, but the command_flow streams for another node does not receive a
+/// message. That is, we filter the messages correctly, and you only get updates about the node you
+/// are listening to.
 #[tokio::test]
 async fn concurrent_streams() {
     type CmdService = CommandServiceClient<transport::Channel>;
 
     let tester = setup::Tester::new().await;
+
     let host1 = tester.host().await;
-    let host2 = tester.host2().await;
-    let token1 = tester.token_for(&host1).await;
-    let token2 = tester.token_for(&host2).await;
-
+    let token1 = tester.host_token(&host1);
+    let refresh1 = tester.refresh_for(&token1);
+    let (tkn1, rfr1) = (token1.clone(), refresh1.clone());
     let mut stream1 = tester
-        .open_stream_with(Service::commands, Eternal::new(), &token1)
+        .open_stream_with(Service::commands, Eternal::new(), tkn1, rfr1)
         .await
         .unwrap();
+
+    let host2 = tester.host2().await;
+    let token2 = tester.host_token(&host2);
+    let refresh2 = tester.refresh_for(&token2);
     let mut stream2 = tester
-        .open_stream_with(Service::commands, Eternal::new(), &token2)
+        .open_stream_with(Service::commands, Eternal::new(), token2, refresh2)
         .await
         .unwrap();
 
@@ -135,12 +101,14 @@
         }],
     };
     tester
-        .send_with(CmdService::start_node, req, &token1)
+        .send_with(CmdService::start_node, req, token1, refresh1)
         .await
         .unwrap();
 
     let resp = stream1.assert_receives().await.unwrap();
+    // assert the the message sent to host1 somewhat makes sense
     assert!(resp.r#type.is_some());
+    // assert that no message is sent to host2, because we only updated host1
     stream2.assert_empty().await;
 }
 
