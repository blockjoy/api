--- conflicted
+++ resolved
@@ -1,13 +1,10 @@
 use api::grpc::blockjoy::hosts_client::HostsClient;
-<<<<<<< HEAD
 use api::grpc::blockjoy_ui::authentication_service_client::AuthenticationServiceClient;
 use api::grpc::blockjoy_ui::organization_service_client::OrganizationServiceClient;
-=======
 use api::grpc::blockjoy_ui::{
     authentication_service_client::AuthenticationServiceClient,
     user_service_client::UserServiceClient,
 };
->>>>>>> 41528036
 use tonic::transport::Channel;
 
 pub trait GrpcClient<T> {
@@ -26,11 +23,13 @@
     }
 }
 
-<<<<<<< HEAD
 impl GrpcClient<Channel> for OrganizationServiceClient<Channel> {
-=======
+    fn create(channel: Channel) -> Self {
+        Self::new(channel)
+    }
+}
+
 impl GrpcClient<Channel> for UserServiceClient<Channel> {
->>>>>>> 41528036
     fn create(channel: Channel) -> Self {
         Self::new(channel)
     }
