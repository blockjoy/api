--- conflicted
+++ resolved
@@ -101,7 +101,7 @@
     /// Returns a (auth, refresh) token pair.
     pub async fn admin_token(&self) -> (impl JwtToken, impl JwtToken) {
         let auth = self.user_token(&self.admin_user().await).await;
-        let refresh = dbg!(self.db.user_refresh_token(auth.get_id()));
+        let refresh = self.db.user_refresh_token(auth.get_id());
         (auth, refresh)
     }
 
@@ -126,18 +126,12 @@
 
     pub async fn org_for(&self, user: &models::User) -> models::Org {
         let mut conn = self.conn().await;
-        dbg!(models::Org::find_all_by_user(user.id, &mut conn)
+        models::Org::find_all_by_user(user.id, &mut conn)
             .await
-<<<<<<< HEAD
-            .unwrap())
-        .pop()
-        .unwrap()
-=======
             .unwrap()
             .into_iter()
             .find(|o| !o.is_personal)
             .unwrap()
->>>>>>> ef0a0e55
     }
 
     pub async fn user_token(&self, user: &models::User) -> impl JwtToken + Clone {
