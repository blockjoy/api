#![allow(dead_code)]

mod dummy_token;
mod helper_traits;

use blockvisor_api::auth;
use blockvisor_api::models;
use blockvisor_api::TestDb;
use diesel_async::pooled_connection::bb8::PooledConnection;
use diesel_async::AsyncPgConnection;
pub use dummy_token::*;
use helper_traits::GrpcClient;
<<<<<<< HEAD
=======
use mockito::ServerGuard;
use rand::Rng;
use std::collections::HashMap;
>>>>>>> 4303e109
use std::convert::TryFrom;
use std::env::{remove_var, set_var};
use std::fmt::Debug;
use std::future::Future;
use std::sync::Arc;
use tempfile::{NamedTempFile, TempPath};
use tokio::net::{UnixListener, UnixStream};
use tokio_stream::wrappers::UnixListenerStream;
use tonic::transport::{Channel, Endpoint, Uri};
use tonic::Response;

use blockvisor_api::grpc::api::auth_service_client::AuthServiceClient;
type AuthService = AuthServiceClient<tonic::transport::Channel>;

/// Our integration testing helper struct. Can be created cheaply with `new`, and is able to
/// receive requests and return responses. Exposes lots of helpers too to make creating new
/// integration tests easy. Re-exports some of the functionality from `TestDb` (a helper used
/// internally for more unit test-like tests).
pub struct Tester {
    db: TestDb,
    server_input: Arc<TempPath>,
    cloudflare: Arc<Option<ServerGuard>>,
}

impl std::ops::Deref for Tester {
    type Target = TestDb;

    fn deref(&self) -> &Self::Target {
        &self.db
    }
}

impl std::ops::DerefMut for Tester {
    fn deref_mut(&mut self) -> &mut Self::Target {
        &mut self.db
    }
}

impl Tester {
    /// Creates a new tester, with the cloudflare API mocked.
    pub async fn new() -> Self {
        Self::new_with(true).await
    }

    /// Creates a new tester, but with the cloudflare API mocked if `cloudflare_mocked` is `true`.
    /// WARN: If `false`, the cloudflare API will be called
    pub async fn new_with(cloudflare_mocked: bool) -> Self {
        let db = TestDb::setup().await;
        let pool = db.pool.clone();
        let socket = NamedTempFile::new().unwrap();
        let socket = Arc::new(socket.into_temp_path());
        std::fs::remove_file(&*socket).unwrap();

        let uds = UnixListener::bind(&*socket).unwrap();
        let stream = UnixListenerStream::new(uds);
        let cloudflare_server = if cloudflare_mocked {
            Some(Self::mock_cloudflare_api().await)
        } else {
            None
        };
        tokio::spawn(async {
            blockvisor_api::grpc::server(pool)
                .await
                .serve_with_incoming(stream)
                .await
                .unwrap()
        });

        let socket = Arc::clone(&socket);

        Tester {
            db,
            server_input: socket,
            cloudflare: Arc::new(cloudflare_server),
        }
    }

    pub async fn conn(&self) -> PooledConnection<'_, AsyncPgConnection> {
        self.db.conn().await
    }

    /// Returns an admin user, so a user that has maximal permissions.
    pub async fn user(&self) -> models::User {
        self.db.user().await
    }

    /// Returns a pleb user, that has the same permissions but it is not confirmed.
    pub async fn unconfirmed_user(&self) -> models::User {
        self.db.unconfirmed_user().await
    }

    /// Returns a auth token for the admin user in the database.
    pub async fn admin_token(&self) -> auth::Jwt {
        let admin = self.user().await;
        self.user_token(&admin).await
    }

    pub async fn admin_refresh(&self) -> auth::Refresh {
        let admin = self.user().await;
        let iat = chrono::Utc::now();
        auth::Refresh::new(admin.id, iat).unwrap()
    }

    pub async fn hosts(&self) -> Vec<models::Host> {
        let mut conn = self.conn().await;
        models::Host::find_all(&mut conn).await.unwrap()
    }

    pub async fn host(&self) -> models::Host {
        self.hosts().await.pop().unwrap()
    }

    pub async fn host2(&self) -> models::Host {
        let mut hosts = self.hosts().await;
        hosts.pop().unwrap();
        hosts.pop().unwrap()
    }

    pub async fn org(&self) -> models::Org {
        self.db.org().await
    }

    pub async fn org_for(&self, user: &models::User) -> models::Org {
        let mut conn = self.conn().await;
        models::Org::find_all_by_user(user.id, &mut conn)
            .await
            .unwrap()
            .into_iter()
            .find(|o| !o.is_personal)
            .unwrap()
    }

    pub async fn user_token(&self, user: &models::User) -> auth::Jwt {
        let req = blockvisor_api::grpc::api::AuthServiceLoginRequest {
            email: user.email.clone(),
            password: "abc12345".to_string(),
        };
        let resp = self.send(AuthService::login, req).await.unwrap();
        auth::Jwt::decode(&resp.token).unwrap()
    }

    pub fn host_token(&self, host: &models::Host) -> auth::Jwt {
        let iat = chrono::Utc::now();
        let claims = auth::Claims {
            resource_type: auth::ResourceType::Host,
            resource_id: host.id,
            iat,
            exp: (iat + chrono::Duration::minutes(15)),
            endpoints: auth::Endpoints::Wildcard,
            data: Default::default(),
        };
        auth::Jwt { claims }
    }

    // pub fn refresh_for(&self, token: &impl JwtToken) -> impl JwtToken + Clone {
    //     self.db.user_refresh_token(token.get_id())
    // }

    pub async fn node(&self) -> models::Node {
        let mut conn = self.conn().await;
        let node_id = "cdbbc736-f399-42ab-86cf-617ce983011d".parse().unwrap();
        models::Node::find_by_id(node_id, &mut conn).await.unwrap()
    }

    pub async fn blockchain(&self) -> models::Blockchain {
        self.db.blockchain().await
    }

    /// Send a request without any authentication to the test server.  All the functions that we
    /// want to test are of a similar type, because they are all generated by tonic.
    /// ## Examples
    /// Some examples in a central place here:
    /// ### Simple test
    /// ```rs
    /// type Service = AuthenticationService<Channel>;
    /// let tester = setup::Tester::new().await;
    /// tester.send(Service::login, your_login_request).await.unwrap();
    /// let status = tester.send(Service::login, bad_login_request).await.unwrap_err();
    /// assert_eq!(status.code(), tonic::Code::Unauthenticated);
    /// ```
    /// ### Test for success
    /// ```rs
    /// type Service = AuthenticationService<Channel>;
    /// let tester = setup::Tester::new().await;
    /// tester.send(Service::refresh, req).await.unwrap();
    /// ```
    ///
    /// ### Generic params
    /// We have some generics going on here so lets break it down.
    /// The function that we want to test is of type `F`. Its signature is required to be
    /// `(&mut Client, Req) -> impl Future<Output = Result<Response<Resp>, tonic::Status>>`.
    /// We further restrict that `Req` must satisfy `impl tonic::IntoRequest<In>`. This means that
    /// `In` is the JSON structure that the requests take, `Req` is the type that the function
    /// takes that can be constructed from the `In` type, and `Resp` is the type that is returned
    /// on success.
    pub async fn send<F, In, Req, Resp, Client>(
        &self,
        f: F,
        req: Req,
    ) -> Result<Resp, tonic::Status>
    where
        F: for<'any> TestableFunction<'any, In, tonic::Request<In>, Response<Resp>, Client>,
        Req: tonic::IntoRequest<In>,
        Client: GrpcClient<Channel> + Debug + 'static,
    {
        self.send_(f, req.into_request()).await
    }

    /// Sends the provided request to the provided function, just as `send` would do, but adds the
    /// provided token to the metadata of the request. The token is base64 encoded and prefixed
    /// with `"Bearer "`. This allows you to send custom authentication through the testing
    /// machinery, which is needed for stuff like testing auth.
    ///
    /// ## Examples
    /// Some examples to demonstrate how to make tests with this:
    /// ### Empty token
    /// ```rs
    /// type Service = SomeService<Channel>;
    /// let tester = setup::Tester::new().await;
    /// let status = tester.send(Service::some_endpoint, some_data, "").await.unwrap_err();
    /// assert_eq!(status.code(), tonic::Code::Unauthorized);
    /// ```
    pub async fn send_with<F, In, Req, Resp, Client>(
        &self,
        f: F,
        req: Req,
        token: auth::Jwt,
    ) -> Result<Resp, tonic::Status>
    where
        F: for<'any> TestableFunction<'any, In, tonic::Request<In>, Response<Resp>, Client>,
        Req: tonic::IntoRequest<In>,
        Client: GrpcClient<Channel> + Debug + 'static,
    {
        let mut req = req.into_request();
        let auth = format!("Bearer {}", token.encode().unwrap());
        req.metadata_mut()
            .insert("authorization", auth.parse().unwrap());
        self.send_(f, req).await
    }

    /// Sends a request with authentication as though the user were an admin. This is the same as
    /// creating an admin token manually and then calling `tester.send_with(_, _, admin_token)`.
    pub async fn send_admin<F, In, Req, Resp, Client>(
        &self,
        f: F,
        req: Req,
    ) -> Result<Resp, tonic::Status>
    where
        F: for<'any> TestableFunction<'any, In, tonic::Request<In>, Response<Resp>, Client>,
        Req: tonic::IntoRequest<In>,
        Client: GrpcClient<Channel> + Debug + 'static,
    {
        let token = self.admin_token().await;
        self.send_with(f, req, token).await
    }

    async fn send_<F, In, Resp, Client>(
        &self,
        f: F,
        req: tonic::Request<In>,
    ) -> Result<Resp, tonic::Status>
    where
        F: for<'any> TestableFunction<'any, In, tonic::Request<In>, Response<Resp>, Client>,
        Client: GrpcClient<Channel> + Debug + 'static,
    {
        let socket = Arc::clone(&self.server_input);
        let channel = Endpoint::try_from("http://any.url")
            .unwrap()
            .connect_with_connector(tower::service_fn(move |_: Uri| {
                let socket = Arc::clone(&socket);
                async move { UnixStream::connect(&*socket).await }
            }))
            .await
            .unwrap();
        let mut client = Client::create(channel);
        let resp: Response<Resp> = f(&mut client, req).await?;
        Ok(resp.into_inner())
    }
<<<<<<< HEAD
=======

    /// This endpoint is used to talk to streaming endpoints (which is only CommandFlow for now).
    /// The types that are used here are a little different compared to the types for the normal
    /// endpoints, because `tonic` uses different types too. The main difference in api is
    /// illustrated by this example:
    ///
    /// ## Example
    /// ```rs,ignore
    /// let stream = tester
    ///     .open_stream_with(Service::endpoint, tokio_stream::once(data), "token")
    ///     .await
    ///     .unwrap();
    /// let data = stream.assert_receives().await;
    /// assert_eq!(data, expected);
    /// ```
    pub async fn open_stream_with<F, In, Req, Resp, Client, S, AuthTkn, RefreshTkn>(
        &self,
        f: F,
        req: Req,
        auth: AuthTkn,
        refresh: RefreshTkn,
    ) -> Result<Streaming<Resp>, tonic::Status>
    where
        F: for<'any> TestableFunction<
            'any,
            In,
            tonic::Request<S>,
            Response<Streaming<Resp>>,
            Client,
        >,
        Req: tonic::IntoStreamingRequest<Message = In, Stream = S>,
        Client: GrpcClient<Channel> + Debug + 'static,
        AuthTkn: JwtToken,
        RefreshTkn: JwtToken,
    {
        let mut req = req.into_streaming_request();

        let auth = format!("Bearer {}", auth.to_base64().unwrap());
        req.metadata_mut()
            .insert("authorization", auth.parse().unwrap());

        let refresh = format!("refresh={}", refresh.to_base64().unwrap());
        req.metadata_mut()
            .insert("cookie", refresh.parse().unwrap());

        self._open_stream(f, req).await
    }

    /// This endpoint is used to talk to streaming endpoints (which is only CommandFlow for now).
    /// The types that are used here are a little different compared to the types for the normal
    /// endpoints, because `tonic` uses different types too. The main difference in api is
    /// illustrated by this example:
    ///
    /// ## Example
    /// ```rs,ignore
    ///
    /// ```
    pub async fn open_stream_admin<F, In, Req, Resp, Client, S>(
        &self,
        f: F,
        req: Req,
    ) -> Result<Streaming<Resp>, tonic::Status>
    where
        F: for<'any> TestableFunction<
            'any,
            In,
            tonic::Request<S>,
            Response<Streaming<Resp>>,
            Client,
        >,
        Req: tonic::IntoStreamingRequest<Message = In, Stream = S>,
        Client: GrpcClient<Channel> + Debug + 'static,
    {
        let (auth, refresh) = self.admin_token().await;
        self.open_stream_with(f, req, auth, refresh).await
    }

    pub async fn _open_stream<F, In, S, Resp, Client>(
        &self,
        f: F,
        req: tonic::Request<S>,
    ) -> Result<Streaming<Resp>, tonic::Status>
    where
        F: for<'any> TestableFunction<
            'any,
            In,
            tonic::Request<S>,
            Response<Streaming<Resp>>,
            Client,
        >,
        Client: GrpcClient<Channel> + Debug + 'static,
    {
        let socket = Arc::clone(&self.server_input);
        let channel = Endpoint::try_from("http://any.url")
            .unwrap()
            .connect_with_connector(tower::service_fn(move |_: Uri| {
                let socket = Arc::clone(&socket);
                async move { UnixStream::connect(&*socket).await }
            }))
            .await
            .unwrap();
        let mut client = Client::create(channel);
        let resp: Response<Streaming<Resp>> = f(&mut client, req).await?;
        Ok(resp.into_inner())
    }

    pub async fn mock_cloudflare_api() -> ServerGuard {
        let mut cloudfare_server = mockito::Server::new_async().await;
        let cloudfare_url = cloudfare_server.url();

        remove_var("CF_BASE_URL");
        set_var("CF_BASE_URL", cloudfare_url);

        let mut rng = rand::thread_rng();
        let id_dns = rng.gen_range(200000..5000000);
        cloudfare_server
            .mock(
                "POST",
                mockito::Matcher::Regex(r"^/zones/.*/dns_records$".to_string()),
            )
            .with_status(200)
            .with_body(format!("{{\"result\":{{\"id\":\"{:x}\"}}}}", id_dns))
            .create_async()
            .await;
        cloudfare_server
            .mock(
                "DELETE",
                mockito::Matcher::Regex(r"^/zones/.*/dns_records/.*$".to_string()),
            )
            .with_status(200)
            .create_async()
            .await;
        cloudfare_server
    }
>>>>>>> 4303e109
}

/// This is a client function that we can run through the test machinery. This contains a _lot_ of
/// generics so lets break it down:
///
/// 1. `'a`: This is the lifetime of the client. We restrict the lifetime of the generated by the
///    tested function to be at most `'a`, because that future must borrow the client to make
///    progress.
/// 2. `In`: This is the type of the data that goes into the tested function, usually a struct
///    implementing `Deserialize`.
/// 3. `Req`: This is some type that implements `IntoRequest<In>`, meaning that it can be converted
///    into a request containing the `In` structure.
/// 4. `Resp`: This is the type of data that the function returns. Usually a struct (sometimes an
///    enum) that implements `Serialize`.
/// 5. `Client`: This is the client struct that is used to query the server. These are generated by
///    `tonic` from the proto files, and are generic over the transport layer. An example of what
///    could go here is `AuthenticationServiceClient<Channel>`. The `send` functions require that
///    this type implements `GrpcClient`.
pub trait TestableFunction<'a, In, Req, Resp, Client>:
    Fn(&'a mut Client, Req) -> Self::Fut
where
    Client: 'static,
{
    type Fut: 'a + Future<Output = Result<Resp, tonic::Status>>;
}

/// Implement our test function trait for all functions of the right signature.
impl<'a, F, Fut, In, Req, Resp, Client> TestableFunction<'a, In, Req, Resp, Client> for F
where
    F: Fn(&'a mut Client, Req) -> Fut,
    Fut: 'a + Future<Output = Result<Resp, tonic::Status>>,
    Client: 'static,
{
    type Fut = Fut;
}<|MERGE_RESOLUTION|>--- conflicted
+++ resolved
@@ -10,12 +10,8 @@
 use diesel_async::AsyncPgConnection;
 pub use dummy_token::*;
 use helper_traits::GrpcClient;
-<<<<<<< HEAD
-=======
 use mockito::ServerGuard;
 use rand::Rng;
-use std::collections::HashMap;
->>>>>>> 4303e109
 use std::convert::TryFrom;
 use std::env::{remove_var, set_var};
 use std::fmt::Debug;
@@ -116,7 +112,8 @@
     pub async fn admin_refresh(&self) -> auth::Refresh {
         let admin = self.user().await;
         let iat = chrono::Utc::now();
-        auth::Refresh::new(admin.id, iat).unwrap()
+        let exp = chrono::Duration::minutes(15);
+        auth::Refresh::new(admin.id, iat, exp).unwrap()
     }
 
     pub async fn hosts(&self) -> Vec<models::Host> {
@@ -294,113 +291,6 @@
         let resp: Response<Resp> = f(&mut client, req).await?;
         Ok(resp.into_inner())
     }
-<<<<<<< HEAD
-=======
-
-    /// This endpoint is used to talk to streaming endpoints (which is only CommandFlow for now).
-    /// The types that are used here are a little different compared to the types for the normal
-    /// endpoints, because `tonic` uses different types too. The main difference in api is
-    /// illustrated by this example:
-    ///
-    /// ## Example
-    /// ```rs,ignore
-    /// let stream = tester
-    ///     .open_stream_with(Service::endpoint, tokio_stream::once(data), "token")
-    ///     .await
-    ///     .unwrap();
-    /// let data = stream.assert_receives().await;
-    /// assert_eq!(data, expected);
-    /// ```
-    pub async fn open_stream_with<F, In, Req, Resp, Client, S, AuthTkn, RefreshTkn>(
-        &self,
-        f: F,
-        req: Req,
-        auth: AuthTkn,
-        refresh: RefreshTkn,
-    ) -> Result<Streaming<Resp>, tonic::Status>
-    where
-        F: for<'any> TestableFunction<
-            'any,
-            In,
-            tonic::Request<S>,
-            Response<Streaming<Resp>>,
-            Client,
-        >,
-        Req: tonic::IntoStreamingRequest<Message = In, Stream = S>,
-        Client: GrpcClient<Channel> + Debug + 'static,
-        AuthTkn: JwtToken,
-        RefreshTkn: JwtToken,
-    {
-        let mut req = req.into_streaming_request();
-
-        let auth = format!("Bearer {}", auth.to_base64().unwrap());
-        req.metadata_mut()
-            .insert("authorization", auth.parse().unwrap());
-
-        let refresh = format!("refresh={}", refresh.to_base64().unwrap());
-        req.metadata_mut()
-            .insert("cookie", refresh.parse().unwrap());
-
-        self._open_stream(f, req).await
-    }
-
-    /// This endpoint is used to talk to streaming endpoints (which is only CommandFlow for now).
-    /// The types that are used here are a little different compared to the types for the normal
-    /// endpoints, because `tonic` uses different types too. The main difference in api is
-    /// illustrated by this example:
-    ///
-    /// ## Example
-    /// ```rs,ignore
-    ///
-    /// ```
-    pub async fn open_stream_admin<F, In, Req, Resp, Client, S>(
-        &self,
-        f: F,
-        req: Req,
-    ) -> Result<Streaming<Resp>, tonic::Status>
-    where
-        F: for<'any> TestableFunction<
-            'any,
-            In,
-            tonic::Request<S>,
-            Response<Streaming<Resp>>,
-            Client,
-        >,
-        Req: tonic::IntoStreamingRequest<Message = In, Stream = S>,
-        Client: GrpcClient<Channel> + Debug + 'static,
-    {
-        let (auth, refresh) = self.admin_token().await;
-        self.open_stream_with(f, req, auth, refresh).await
-    }
-
-    pub async fn _open_stream<F, In, S, Resp, Client>(
-        &self,
-        f: F,
-        req: tonic::Request<S>,
-    ) -> Result<Streaming<Resp>, tonic::Status>
-    where
-        F: for<'any> TestableFunction<
-            'any,
-            In,
-            tonic::Request<S>,
-            Response<Streaming<Resp>>,
-            Client,
-        >,
-        Client: GrpcClient<Channel> + Debug + 'static,
-    {
-        let socket = Arc::clone(&self.server_input);
-        let channel = Endpoint::try_from("http://any.url")
-            .unwrap()
-            .connect_with_connector(tower::service_fn(move |_: Uri| {
-                let socket = Arc::clone(&socket);
-                async move { UnixStream::connect(&*socket).await }
-            }))
-            .await
-            .unwrap();
-        let mut client = Client::create(channel);
-        let resp: Response<Streaming<Resp>> = f(&mut client, req).await?;
-        Ok(resp.into_inner())
-    }
 
     pub async fn mock_cloudflare_api() -> ServerGuard {
         let mut cloudfare_server = mockito::Server::new_async().await;
@@ -430,7 +320,6 @@
             .await;
         cloudfare_server
     }
->>>>>>> 4303e109
 }
 
 /// This is a client function that we can run through the test machinery. This contains a _lot_ of
