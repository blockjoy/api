--- conflicted
+++ resolved
@@ -1,12 +1,8 @@
 use super::setup::*;
 use tonic::transport::Channel;
 
-<<<<<<< HEAD
 mod auth;
-=======
-mod authentication;
 mod babel;
->>>>>>> 4303e109
 mod blockchains;
 mod commands;
 mod discovery;
