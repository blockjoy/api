--- conflicted
+++ resolved
@@ -14,13 +14,6 @@
         tester.context().config.key_service.url.to_string()
     );
     assert_eq!(
-<<<<<<< HEAD
-=======
-        response.registry_url,
-        tester.context().config.cookbook.url.to_string()
-    );
-    assert_eq!(
->>>>>>> ec59dc32
         response.notification_url,
         tester.context().config.mqtt.notification_url()
     );
