use std::collections::HashMap;

use blockvisor_api::grpc::api;
use blockvisor_api::models::node::{Node, NodeChainStatus, NodeStakingStatus, NodeSyncStatus};
use blockvisor_api::models::Host;
use tonic::transport::Channel;

use crate::setup::helper::traits::SocketRpc;
use crate::setup::TestServer;

type Service = api::metrics_service_client::MetricsServiceClient<Channel>;

#[tokio::test]
async fn responds_ok_for_write_node() {
    let test = TestServer::new().await;

    let jwt = test.host_jwt();
    let node_id = test.seed().node.id;

    let mut metrics = HashMap::new();
    let metric = api::NodeMetrics {
        height: Some(10),
        block_age: Some(5),
        staking_status: Some(4),
        consensus: Some(false),
        application_status: Some(8),
        sync_status: Some(2),
        data_sync_progress_total: Some(12),
        data_sync_progress_current: Some(13),
        data_sync_progress_message: Some("Whaaaa updated".to_string()),
    };
    metrics.insert(node_id.to_string(), metric);
    let req = api::MetricsServiceNodeRequest { metrics };
    test.send_with(Service::node, req, &jwt).await.unwrap();

    let mut conn = test.conn().await;
    let node = Node::find_by_id(node_id, &mut conn).await.unwrap();
    assert_eq!(node.block_height, Some(10));
    assert_eq!(node.block_age, Some(5));
    assert_eq!(node.staking_status, Some(NodeStakingStatus::Validating));
    assert_eq!(node.consensus, Some(false));
    assert_eq!(node.chain_status, NodeChainStatus::Electing);
    assert_eq!(node.sync_status, NodeSyncStatus::Synced);
}

#[tokio::test]
async fn responds_ok_for_write_node_empty() {
    let test = TestServer::new().await;

    let jwt = test.host_jwt();
    let metrics = HashMap::new();
    let req = api::MetricsServiceNodeRequest { metrics };
    test.send_with(Service::node, req, &jwt).await.unwrap();
}

#[tokio::test]
async fn responds_ok_for_write_host() {
    let test = TestServer::new().await;

    let jwt = test.host_jwt();
    let host_id = test.seed().host.id;

    let mut metrics = HashMap::new();
    let metric = api::HostMetrics {
        used_cpu: Some(201),
        used_memory: Some(1123123123123),
        used_disk_space: Some(3123213123),
        load_one: Some(1.0),
        load_five: Some(1.0),
        load_fifteen: Some(1.0),
        network_received: Some(345345345345),
        network_sent: Some(567567567),
        uptime: Some(687678678),
    };
    metrics.insert(host_id.to_string(), metric);
    let req = api::MetricsServiceHostRequest { metrics };
    test.send_with(Service::host, req, &jwt).await.unwrap();

    let mut conn = test.conn().await;
    let host = Host::find_by_id(host_id, &mut conn).await.unwrap();
    assert_eq!(host.used_cpu, Some(201));
    assert_eq!(host.used_memory, Some(1123123123123));
    assert_eq!(host.used_disk_space, Some(3123213123));
    assert_eq!(host.load_one, Some(1.0));
    assert_eq!(host.load_five, Some(1.0));
    assert_eq!(host.load_fifteen, Some(1.0));
    assert_eq!(host.network_received, Some(345345345345));
    assert_eq!(host.network_sent, Some(567567567));
    assert_eq!(host.uptime, Some(687678678));
}

#[tokio::test]
async fn responds_ok_for_write_host_empty() {
    let test = TestServer::new().await;

    let jwt = test.host_jwt();
    let metrics = HashMap::new();
    let req = api::MetricsServiceHostRequest { metrics };
<<<<<<< HEAD
    tester.send_with(Service::host, req, &jwt).await.unwrap();
}

#[tokio::test]
async fn single_failure_doesnt_abort_all_updates() {
    let tester = super::Tester::new().await;

    let host = tester.host().await;
    let claims = tester.host_token(&host);
    let jwt = tester.cipher().jwt.encode(&claims).unwrap();

    let node = tester.node().await;
    let mut metrics = std::collections::HashMap::new();
    let metric = api::NodeMetrics {
        height: Some(10),
        block_age: Some(5),
        staking_status: Some(4),
        consensus: Some(false),
        application_status: Some(8),
        sync_status: Some(2),
    };
    metrics.insert(node.id.to_string(), metric.clone());
    metrics.insert(uuid::Uuid::from_u128(0).to_string(), metric);
    let req = api::MetricsServiceNodeRequest { metrics };
    tester
        .send_with(Service::node, req, &jwt)
        .await
        .unwrap_err();

    let node = tester.node().await;
    assert_eq!(node.block_height, Some(10));
    assert_eq!(node.block_age, Some(5));
    assert_eq!(node.staking_status, Some(NodeStakingStatus::Validating));
    assert_eq!(node.consensus, Some(false));
    assert_eq!(node.chain_status, NodeChainStatus::Electing);
    assert_eq!(node.sync_status, NodeSyncStatus::Synced);
=======
    test.send_with(Service::host, req, &jwt).await.unwrap();
>>>>>>> 4ecaab03
}<|MERGE_RESOLUTION|>--- conflicted
+++ resolved
@@ -96,19 +96,14 @@
     let jwt = test.host_jwt();
     let metrics = HashMap::new();
     let req = api::MetricsServiceHostRequest { metrics };
-<<<<<<< HEAD
-    tester.send_with(Service::host, req, &jwt).await.unwrap();
+    test.send_with(Service::host, req, &jwt).await.unwrap();
 }
 
 #[tokio::test]
 async fn single_failure_doesnt_abort_all_updates() {
-    let tester = super::Tester::new().await;
+    let test = TestServer::new().await;
+    let jwt = test.host_jwt();
 
-    let host = tester.host().await;
-    let claims = tester.host_token(&host);
-    let jwt = tester.cipher().jwt.encode(&claims).unwrap();
-
-    let node = tester.node().await;
     let mut metrics = std::collections::HashMap::new();
     let metric = api::NodeMetrics {
         height: Some(10),
@@ -117,23 +112,22 @@
         consensus: Some(false),
         application_status: Some(8),
         sync_status: Some(2),
+        data_sync_progress_total: Some(2),
+        data_sync_progress_current: Some(3),
+        data_sync_progress_message: Some("wowie".to_string()),
     };
-    metrics.insert(node.id.to_string(), metric.clone());
+    let node_id = test.seed().node.id;
+    metrics.insert(node_id.to_string(), metric.clone());
     metrics.insert(uuid::Uuid::from_u128(0).to_string(), metric);
     let req = api::MetricsServiceNodeRequest { metrics };
-    tester
-        .send_with(Service::node, req, &jwt)
-        .await
-        .unwrap_err();
+    test.send_with(Service::node, req, &jwt).await.unwrap_err();
 
-    let node = tester.node().await;
+    let mut conn = test.conn().await;
+    let node = Node::find_by_id(node_id, &mut conn).await.unwrap();
     assert_eq!(node.block_height, Some(10));
     assert_eq!(node.block_age, Some(5));
     assert_eq!(node.staking_status, Some(NodeStakingStatus::Validating));
     assert_eq!(node.consensus, Some(false));
     assert_eq!(node.chain_status, NodeChainStatus::Electing);
     assert_eq!(node.sync_status, NodeSyncStatus::Synced);
-=======
-    test.send_with(Service::host, req, &jwt).await.unwrap();
->>>>>>> 4ecaab03
 }