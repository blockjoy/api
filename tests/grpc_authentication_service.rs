--- conflicted
+++ resolved
@@ -1,77 +1,38 @@
 mod setup;
 
-<<<<<<< HEAD
+use api::auth::{self, JwtToken};
 use api::grpc::blockjoy_ui;
 use api::grpc::blockjoy_ui::authentication_service_client::AuthenticationServiceClient;
-=======
-use api::auth::{JwtToken, RegistrationConfirmationToken, TokenRole, TokenType, UserAuthToken};
-use api::grpc::blockjoy_ui::authentication_service_client::AuthenticationServiceClient;
-use api::grpc::blockjoy_ui::{
-    ApiToken, ConfirmRegistrationRequest, LoginUserRequest, RefreshTokenRequest, RequestMeta,
-    UpdateUiPasswordRequest,
-};
-use api::models::User;
-use base64::encode as base64_encode;
-use setup::setup;
-use std::sync::Arc;
-use test_macros::*;
->>>>>>> 7f0987bc
+use api::models;
 use tonic::transport::Channel;
 
 type Service = AuthenticationServiceClient<Channel>;
 
 #[tokio::test]
-<<<<<<< HEAD
-async fn responds_ok_with_valid_credentials_for_login() {
+async fn responds_ok_with_valid_credentials_for_login() -> anyhow::Result<()> {
+    let tester = setup::Tester::new().await;
+    // confirm admin user, otherwise login would fail
+    models::User::confirm(tester.admin_user().await.id, tester.pool()).await?;
+    let req = blockjoy_ui::LoginUserRequest {
+        meta: Some(tester.meta()),
+        email: "admin@here.com".to_string(),
+        password: "abc12345".to_string(),
+    };
+    tester.send(Service::login, req).await?;
+    Ok(())
+}
+
+#[tokio::test]
+async fn responds_unauthenticated_with_valid_credentials_for_unconfirmed_user_login() {
     let tester = setup::Tester::new().await;
     let req = blockjoy_ui::LoginUserRequest {
         meta: Some(tester.meta()),
         email: "admin@here.com".to_string(),
         password: "abc12345".to_string(),
     };
-    tester.send(Service::login, req).await.unwrap();
-=======
-async fn responds_ok_with_valid_credentials_for_login() -> anyhow::Result<()> {
-    let db = _before_values.await;
-    // confirm admin user, otherwise login would fail
-    User::confirm(db.admin_user().await.id, &db.pool).await?;
 
-    let request_meta = RequestMeta {
-        id: Some(Uuid::new_v4().to_string()),
-        token: None,
-        fields: vec![],
-        pagination: None,
-    };
-    let inner = LoginUserRequest {
-        meta: Some(request_meta),
-        email: "admin@here.com".to_string(),
-        password: "abc12345".to_string(),
-    };
-
-    assert_grpc_request! { login, Request::new(inner), tonic::Code::Ok, db, AuthenticationServiceClient<Channel> };
-    Ok(())
-}
-
-#[before(call = "setup")]
-#[tokio::test]
-async fn responds_unauthenticated_with_valid_credentials_for_unconfirmed_user_login(
-) -> anyhow::Result<()> {
-    let db = _before_values.await;
-    let request_meta = RequestMeta {
-        id: Some(Uuid::new_v4().to_string()),
-        token: None,
-        fields: vec![],
-        pagination: None,
-    };
-    let inner = LoginUserRequest {
-        meta: Some(request_meta),
-        email: "admin@here.com".to_string(),
-        password: "abc12345".to_string(),
-    };
-
-    assert_grpc_request! { login, Request::new(inner), tonic::Code::Unauthenticated, db, AuthenticationServiceClient<Channel> };
-    Ok(())
->>>>>>> 7f0987bc
+    let status = tester.send(Service::login, req).await.unwrap_err();
+    assert_eq!(status.code(), tonic::Code::Unauthenticated);
 }
 
 #[tokio::test]
@@ -87,282 +48,97 @@
 }
 
 #[tokio::test]
-async fn responds_ok_with_valid_credentials_for_confirm() -> anyhow::Result<()> {
-    let db = _before_values.await;
-    let user = db.admin_user().await;
-    let token = RegistrationConfirmationToken::create_token_for(
+async fn responds_ok_with_valid_credentials_for_confirm() {
+    let tester = setup::Tester::new().await;
+    let user = tester.admin_user().await;
+    let token = auth::RegistrationConfirmationToken::create_token_for(
         &user,
-        TokenType::RegistrationConfirmation,
-        TokenRole::User,
-    )?;
-    let request_meta = RequestMeta {
-        id: Some(Uuid::new_v4().to_string()),
-        token: None,
-        fields: vec![],
-        pagination: None,
+        auth::TokenType::RegistrationConfirmation,
+        auth::TokenRole::User,
+    )
+    .unwrap();
+    let req = blockjoy_ui::ConfirmRegistrationRequest {
+        meta: Some(tester.meta()),
     };
-    let inner = ConfirmRegistrationRequest {
-        meta: Some(request_meta),
-    };
-    let mut request = Request::new(inner);
-
-    request.metadata_mut().insert(
-        "authorization",
-        format!("Bearer {}", token.to_base64()?).parse().unwrap(),
+    tester
+        .send_with(Service::confirm, req, token, setup::DummyRefresh)
+        .await
+        .unwrap();
+    assert!(
+        models::User::is_confirmed(tester.admin_user().await.id, tester.pool())
+            .await
+            .unwrap()
     );
-
-    assert_grpc_request! { confirm, request, tonic::Code::Ok, db, AuthenticationServiceClient<Channel> };
-    assert!(User::is_confirmed(db.admin_user().await.id, &db.pool).await?);
-
-    Ok(())
 }
 
-#[before(call = "setup")]
 #[tokio::test]
 async fn responds_ok_with_valid_credentials_for_refresh() {
-<<<<<<< HEAD
     let tester = setup::Tester::new().await;
-    let meta = tester.meta().with_token(tester.admin_token().await);
+    let token = tester.admin_token().await.0.to_base64().unwrap();
+    let meta = tester.meta().with_token(token);
     let req = blockjoy_ui::RefreshTokenRequest { meta: Some(meta) };
-    tester.send_admin(Service::refresh, req).await.unwrap();
-=======
-    let db = _before_values.await;
-    let user = db.admin_user().await;
-    let token =
-        UserAuthToken::create_token_for::<User>(&user, TokenType::UserAuth, TokenRole::User)
-            .unwrap();
-    let request_meta = RequestMeta {
-        id: Some(Uuid::new_v4().to_string()),
-        token: Some(ApiToken {
-            value: token.encode().unwrap(),
-        }),
-        fields: vec![],
-        pagination: None,
-    };
-    let inner = RefreshTokenRequest {
-        meta: Some(request_meta),
-    };
-    let mut request = Request::new(inner);
-
-    request.metadata_mut().insert(
-        "authorization",
-        format!("Bearer {}", token.to_base64().unwrap())
-            .parse()
-            .unwrap(),
-    );
-    request.metadata_mut().insert(
-        "cookie",
-        format!(
-            "refresh={}",
-            db.user_refresh_token(*token.id()).encode().unwrap()
-        )
-        .parse()
-        .unwrap(),
-    );
-
-    assert_grpc_request! { refresh, request, tonic::Code::Unimplemented, db, AuthenticationServiceClient<Channel> };
->>>>>>> 7f0987bc
+    let status = tester.send_admin(Service::refresh, req).await.unwrap_err();
+    assert_eq!(status.code(), tonic::Code::Unimplemented);
 }
 
 #[tokio::test]
 async fn responds_unauthenticated_with_invalid_credentials_for_refresh() {
-<<<<<<< HEAD
     let tester = setup::Tester::new().await;
     let invalid_token = base64::encode("asdf.asdfasdfasdfasdfasdf.asfasdfasdfasdfaf");
-    let token = tester.admin_token().await;
+    let invalid_token = setup::DummyToken(&invalid_token);
+    let token = tester.admin_token().await.0.to_base64().unwrap();
     let meta = tester.meta().with_token(token);
     let req = blockjoy_ui::RefreshTokenRequest { meta: Some(meta) };
     let status = tester
-        .send_with(Service::refresh, req, invalid_token)
+        .send_with(Service::refresh, req, invalid_token, setup::DummyRefresh)
         .await
         .unwrap_err();
     assert_eq!(status.code(), tonic::Code::Unauthenticated);
-=======
-    let db = _before_values.await;
-    let user = db.admin_user().await;
-    let invalid_token = base64_encode("asdf.asdfasdfasdfasdfasdf.asfasdfasdfasdfaf");
-    let token =
-        UserAuthToken::create_token_for::<User>(&user, TokenType::UserAuth, TokenRole::User)
-            .unwrap();
-    let request_meta = RequestMeta {
-        id: Some(Uuid::new_v4().to_string()),
-        token: Some(ApiToken {
-            value: token.encode().unwrap(),
-        }),
-        fields: vec![],
-        pagination: None,
-    };
-    let inner = RefreshTokenRequest {
-        meta: Some(request_meta),
-    };
-    let mut request = Request::new(inner);
-
-    request.metadata_mut().insert(
-        "authorization",
-        format!("Bearer {}", invalid_token).parse().unwrap(),
-    );
-
-    assert_grpc_request! { refresh, request, tonic::Code::Unauthenticated, db, AuthenticationServiceClient<Channel> };
->>>>>>> 7f0987bc
 }
 
 #[tokio::test]
 async fn responds_ok_with_valid_pwds_for_update_ui_pwd() {
-<<<<<<< HEAD
     let tester = setup::Tester::new().await;
     let req = blockjoy_ui::UpdateUiPasswordRequest {
         meta: Some(tester.meta()),
-=======
-    let db = _before_values.await;
-    let request_meta = RequestMeta {
-        id: Some(Uuid::new_v4().to_string()),
-        token: None,
-        fields: vec![],
-        pagination: None,
-    };
-    let user = db.admin_user().await;
-    let token =
-        UserAuthToken::create_token_for::<User>(&user, TokenType::UserAuth, TokenRole::User)
-            .unwrap();
-    let inner = UpdateUiPasswordRequest {
-        meta: Some(request_meta),
->>>>>>> 7f0987bc
         new_pwd: "hugo-boss".to_string(),
         new_pwd_confirmation: "hugo-boss".to_string(),
         old_pwd: "abc12345".to_string(),
     };
-<<<<<<< HEAD
     tester
         .send_admin(Service::update_ui_password, req)
         .await
         .unwrap();
-=======
-    let mut request = Request::new(inner);
-
-    request.metadata_mut().insert(
-        "authorization",
-        format!("Bearer {}", token.to_base64().unwrap())
-            .parse()
-            .unwrap(),
-    );
-    request.metadata_mut().insert(
-        "cookie",
-        format!(
-            "refresh={}",
-            db.user_refresh_token(*token.id()).encode().unwrap()
-        )
-        .parse()
-        .unwrap(),
-    );
-
-    assert_grpc_request! { update_ui_password, request, tonic::Code::Ok, db, AuthenticationServiceClient<Channel> };
->>>>>>> 7f0987bc
 }
 
 #[tokio::test]
 async fn responds_unauthenticated_with_invalid_old_pwd_for_update_ui_pwd() {
-<<<<<<< HEAD
     let tester = setup::Tester::new().await;
     let req = blockjoy_ui::UpdateUiPasswordRequest {
         meta: Some(tester.meta()),
-=======
-    let db = _before_values.await;
-    let request_meta = RequestMeta {
-        id: Some(Uuid::new_v4().to_string()),
-        token: None,
-        fields: vec![],
-        pagination: None,
-    };
-    let user = db.admin_user().await;
-    let token =
-        UserAuthToken::create_token_for::<User>(&user, TokenType::UserAuth, TokenRole::User)
-            .unwrap();
-    let inner = UpdateUiPasswordRequest {
-        meta: Some(request_meta),
->>>>>>> 7f0987bc
         new_pwd: "hugo-boss".to_string(),
         new_pwd_confirmation: "hugo-boss".to_string(),
         old_pwd: "some-wrong-pwd".to_string(),
     };
-<<<<<<< HEAD
     let status = tester
         .send_admin(Service::update_ui_password, req)
         .await
         .unwrap_err();
     assert_eq!(status.code(), tonic::Code::Unauthenticated);
-=======
-    let mut request = Request::new(inner);
-
-    request.metadata_mut().insert(
-        "authorization",
-        format!("Bearer {}", token.to_base64().unwrap())
-            .parse()
-            .unwrap(),
-    );
-    request.metadata_mut().insert(
-        "cookie",
-        format!(
-            "refresh={}",
-            db.user_refresh_token(*token.id()).encode().unwrap()
-        )
-        .parse()
-        .unwrap(),
-    );
-
-    assert_grpc_request! { update_ui_password, request, tonic::Code::Unauthenticated, db, AuthenticationServiceClient<Channel> };
->>>>>>> 7f0987bc
 }
 
 #[tokio::test]
 async fn responds_invalid_argument_with_invalid_pwd_confirmation_for_update_ui_pwd() {
-<<<<<<< HEAD
     let tester = setup::Tester::new().await;
     let req = blockjoy_ui::UpdateUiPasswordRequest {
         meta: Some(tester.meta()),
-=======
-    let db = _before_values.await;
-    let request_meta = RequestMeta {
-        id: Some(Uuid::new_v4().to_string()),
-        token: None,
-        fields: vec![],
-        pagination: None,
-    };
-    let user = db.admin_user().await;
-    let token =
-        UserAuthToken::create_token_for::<User>(&user, TokenType::UserAuth, TokenRole::User)
-            .unwrap();
-    let inner = UpdateUiPasswordRequest {
-        meta: Some(request_meta),
->>>>>>> 7f0987bc
         new_pwd: "hugo-boss".to_string(),
         new_pwd_confirmation: "hugo-employee".to_string(),
         old_pwd: "abc12345".to_string(),
     };
-<<<<<<< HEAD
     let status = tester
         .send_admin(Service::update_ui_password, req)
         .await
         .unwrap_err();
     assert_eq!(status.code(), tonic::Code::InvalidArgument);
-=======
-    let mut request = Request::new(inner);
-
-    request.metadata_mut().insert(
-        "authorization",
-        format!("Bearer {}", token.to_base64().unwrap())
-            .parse()
-            .unwrap(),
-    );
-    request.metadata_mut().insert(
-        "cookie",
-        format!(
-            "refresh={}",
-            db.user_refresh_token(user.id).encode().unwrap()
-        )
-        .parse()
-        .unwrap(),
-    );
-
-    assert_grpc_request! { update_ui_password, request, tonic::Code::InvalidArgument, db, AuthenticationServiceClient<Channel> };
->>>>>>> 7f0987bc
 }