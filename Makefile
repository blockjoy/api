IMAGE_NAME=stakejoy-api
REPO=registry.digitalocean.com/stakejoy
IMAGE_FULL=${REPO}/${IMAGE_NAME}:latest
# APP_ID=2d67787e-f607-4d56-9e8b-5492728086b5

export DATABASE_URL=postgres://blockvisor:password@localhost:25432/blockvisor_db
export DATABASE_URL_NAKED=postgres://blockvisor:password@localhost:25432
export JWT_SECRET=123456
export API_SERVICE_SECRET=abc123

export MQTT_CLIENT_ID=1
export MQTT_SERVER_ADDRESS=35.237.162.218
export MQTT_SERVER_PORT=1883
export MQTT_USERNAME=blockvisor-api
export MQTT_PASSWORD=PH*rE:\ZQlecB9/I?[#R$q3M;5yCb]Y+
export KEY_SERVICE_URL=henk
# Cloudflare
export CF_BASE_URL=https://api.cloudflare.com/client/v4
export CF_ZONE=89560cdd783e35f7a9d718755ea9c656
export CF_DNS_BASE=n0des.xyz
export CF_TTL=300
# secret
export CF_TOKEN=9QjEiXC4B26tgshHZjuZ57kJcjaChSSsDfzUvfYQ

<<<<<<< HEAD
export TOKEN_EXPIRATION_MINS=10
export REFRESH_TOKEN_EXPIRATION_MINS=10

test: 
=======
test:
>>>>>>> 4303e109
	@docker-compose up -d
	@cargo test --no-fail-fast
	@docker-compose down

test-with:
	@docker-compose up -d
	@cargo test ${test}
	@docker-compose down

start-db:
	@docker-compose up -d
	@sleep 2
	@diesel migration run
	@echo ""
	@echo " ---------------------------------------------------"
	@echo "| WARN: PLEASE RUN 'make stop-db' AFTER YOU'RE DONE |"
	@echo " ---------------------------------------------------"

stop-db:
	@docker-compose down

# docker-build:
#	@docker build . -t ${IMAGE_NAME}

# docker-push:
#	@docker tag ${IMAGE_NAME} ${IMAGE_FULL}
#	@docker push ${IMAGE_FULL}

# deploy: docker-build docker-push
#	@doctl apps create-deployment ${APP_ID} --wait<|MERGE_RESOLUTION|>--- conflicted
+++ resolved
@@ -22,14 +22,10 @@
 # secret
 export CF_TOKEN=9QjEiXC4B26tgshHZjuZ57kJcjaChSSsDfzUvfYQ
 
-<<<<<<< HEAD
 export TOKEN_EXPIRATION_MINS=10
 export REFRESH_TOKEN_EXPIRATION_MINS=10
 
-test: 
-=======
 test:
->>>>>>> 4303e109
 	@docker-compose up -d
 	@cargo test --no-fail-fast
 	@docker-compose down
