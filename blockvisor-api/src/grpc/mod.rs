--- conflicted
+++ resolved
@@ -78,7 +78,6 @@
     }
 }
 
-<<<<<<< HEAD
 /// A map of metadata that can either be used for either http or grpc requests.
 pub struct NaiveMeta {
     data: axum::http::HeaderMap,
@@ -98,7 +97,7 @@
     pub fn insert_grpc(&mut self, k: &'static str, v: impl Into<AsciiMetadataValue>) {
         let ascii = v.into();
         // SAFETY: unwrap here is safe because these bytes were just retrieved from an ASCII string.
-        let v = HeaderValue::from_bytes(&ascii.as_bytes()).unwrap();
+        let v = HeaderValue::from_bytes(ascii.as_bytes()).unwrap();
         self.data.insert(k, v);
     }
 
@@ -192,7 +191,7 @@
             NotFound(message) => tonic::Status::not_found(message.into_owned()),
             AlreadyExists(message) => tonic::Status::already_exists(message.into_owned()),
             Forbidden(message) => tonic::Status::permission_denied(message.into_owned()),
-            Unauthorized(message) => tonic::Status::permission_denied(message.into_owned()),
+            Unauthorized(message) => tonic::Status::unauthenticated(message.into_owned()),
             FailedPrecondition(message) => tonic::Status::failed_precondition(message.into_owned()),
             InvalidArgument(message) => tonic::Status::invalid_argument(message.into_owned()),
             UnparseableRequest(message) => tonic::Status::invalid_argument(message.into_owned()),
@@ -253,7 +252,7 @@
         message
     }
 }
-=======
+
 macro_rules! gzip_service {
     ($service:ident, $grpc:expr) => {
         $service::new($grpc)
@@ -266,7 +265,6 @@
 type MetricsServer = Stack<MetricsLayer, TraceServer>;
 type PoolServer = Stack<Extension<Pool>, MetricsServer>;
 type CorsServer = Stack<Stack<CorsLayer, PoolServer>, Identity>;
->>>>>>> c390e32f
 
 pub fn server(context: &Arc<Context>) -> Router<CorsServer> {
     let grpc = Grpc::new(context.clone());
