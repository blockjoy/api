--- conflicted
+++ resolved
@@ -107,8 +107,11 @@
         .node(write)
         .await?
         .ok_or_else(|| Error::MissingNodeId(cmd.id))?;
+    if node.deleted_at.is_none() {
+        // TODO: This should go on a queue for inconsistencies that we register
+        warn!("Received a deleted confirmation for a node that is not deleted");
+    }
 
-<<<<<<< HEAD
     let update = UpdateNodeState {
         node_state: Some(NodeState::Deleted),
         next_state: Some(None),
@@ -117,19 +120,6 @@
         p2p_address: None,
     };
     let _ = update.apply(node.id, write).await?;
-    let _ = Node::delete(node.id, write).await?;
-=======
-    if node.deleted_at.is_none() {
-        // TODO: This should go on a queue for inconsistencies that we register
-        warn!("Received a deleted confirmation for a node that is not deleted");
-    }
-
-    let update = UpdateNode {
-        node_status: Some(NodeStatus::Deleted),
-        ..Default::default()
-    };
-    node.update(&update, write).await?;
->>>>>>> c38d0506
 
     Ok(())
 }