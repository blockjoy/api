pub mod job;
pub use job::{NodeJob, NodeJobProgress, NodeJobStatus};

pub mod log;
pub use log::{NewNodeLog, NodeLog, NodeLogEvent};

pub mod node_type;
pub use node_type::{NodeType, NodeVersion};

pub mod property;
pub use property::NodeProperty;

pub mod report;
pub use report::{NewNodeReport, NodeReport};

pub mod scheduler;
pub use scheduler::{NodeScheduler, ResourceAffinity, SimilarNodeAffinity};

pub mod status;
pub use status::{ContainerStatus, NodeStatus, StakingStatus, SyncStatus};

use std::collections::{HashSet, VecDeque};

use chrono::{DateTime, Utc};
use diesel::dsl::{InnerJoinQuerySource, LeftJoinQuerySource};
use diesel::expression::expression_types::NotSelectable;
use diesel::pg::Pg;
use diesel::result::DatabaseErrorKind::UniqueViolation;
use diesel::result::Error::{DatabaseError, NotFound};
use diesel::sql_types::Bool;
use diesel::{dsl, prelude::*};
use diesel_async::RunQueryDsl;
use displaydoc::Display;
use futures_util::future::OptionFuture;
use ipnetwork::IpNetwork;
use petname::{Generator, Petnames};
use serde::{Deserialize, Serialize};
use thiserror::Error;
use tonic::Status;
use tracing::warn;

use crate::auth::rbac::NodeAdminPerm;
use crate::auth::resource::{
    HostId, NodeId, OrgId, Resource, ResourceEntry, ResourceId, ResourceType, UserId,
};
use crate::auth::AuthZ;
use crate::database::{Conn, WriteConn};
use crate::grpc::api;
use crate::storage::image::ImageId;
use crate::util::{SearchOperator, SortOrder};

use self::node_type::NodeNetwork;

use super::abbrev;
use super::blockchain::{Blockchain, BlockchainId};
use super::host::{Host, HostRequirements, HostType};
use super::schema::{hosts, nodes, regions};
use super::{Command, IpAddress, Org, Paginate, Region, RegionId};

type NotDeleted = dsl::Filter<nodes::table, dsl::IsNull<nodes::deleted_at>>;

const DELETED_STATUSES: [NodeStatus; 3] = [
    NodeStatus::DeletePending,
    NodeStatus::Deleting,
    NodeStatus::Deleted,
];

#[derive(Debug, Display, Error)]
pub enum Error {
    /// Blockchain error for node: {0}
    Blockchain(#[from] super::blockchain::Error),
    /// Node Command error: {0}
    Command(Box<super::command::Error>),
    /// Node Cloudflare error: {0}
    Cloudflare(#[from] crate::cloudflare::Error),
    /// Failed to create node: {0}
    Create(diesel::result::Error),
    /// Failed to delete node `{0}`: {1}
    Delete(NodeId, diesel::result::Error),
    /// Failed to parse filtered IP addresses: {0}
    FilteredIps(serde_json::Error),
    /// Failed to find nodes by host id {0}: {1}
    FindByHostId(HostId, diesel::result::Error),
    /// Failed to find nodes by host id {0:?}: {1}
    FindByHostIds(Vec<HostId>, diesel::result::Error),
    /// Failed to find node by id `{0}`: {1}
    FindById(NodeId, diesel::result::Error),
    /// Failed to find nodes by id `{0:?}`: {1}
    FindByIds(HashSet<NodeId>, diesel::result::Error),
    /// Failed to find nodes by org id {0}: {1}
    FindByOrgId(OrgId, diesel::result::Error),
    /// Failed to find node ids `{0:?}`: {1}
    FindExistingIds(HashSet<NodeId>, diesel::result::Error),
    /// Host error for node: {0}
    Host(#[from] super::host::Error),
    /// Only available host candidate failed.
    HostCandidateFailed,
    /// Ip address error: {0}
    IpAddr(#[from] super::ip_address::Error),
    /// Failed to get next host ip for node: {0}
    NextHostIp(crate::models::ip_address::Error),
    /// Node log error: {0}
    NodeLog(#[from] log::Error),
    /// Node property error: {0}
    NodeProperty(property::Error),
    /// No available host candidates.
    NoHostCandidates,
    /// No available hosts.
    NoHosts,
    /// No host id or scheduler.
    NoHostOrScheduler,
    /// Failed to find a matching host.
    NoMatchingHost,
    /// Org with id `{0}` has no customer in stripe.
    NoStripeCustomer(OrgId),
    /// Cannot launch node without a region.
    NoRegion,
    /// Node org error: {0}
    Org(#[from] crate::models::org::Error),
    /// Node pagination: {0}
    Paginate(#[from] crate::models::paginate::Error),
    /// Failed to parse HostId: {0}
    ParseHostId(uuid::Error),
    /// Failed to parse IpAddr: {0}
    ParseIpAddr(std::net::AddrParseError),
    /// Node region error: {0}
    Region(#[from] crate::models::region::Error),
    /// The region `{0}` has no pricing set, so we cannot launch nodes here.
    RegionWithoutPricing(RegionId),
    /// Failed to regenerate node name. This should not happen.
    RegenerateName,
    /// Node report error: {0}
    Report(report::Error),
    /// Storage error for node: {0}
    Storage(#[from] crate::storage::Error),
    /// Stripe error for node: {0}
    Stripe(#[from] crate::stripe::Error),
    /// Failed to update node: {0}
    Update(diesel::result::Error),
    /// Failed to update node `{0}`: {1}
    UpdateById(NodeId, diesel::result::Error),
    /// Failed to update node {1}'s metrics: {0}
    UpdateMetrics(diesel::result::Error, NodeId),
    /// Failed to find upgradeable nodes for blockchain id `{0}` and node type `{1}`: {2}
    UpgradeableByType(BlockchainId, NodeType, diesel::result::Error),
    /// Failed to parse the jobs column of the node table: {0}
    UnparsableJobs(serde_json::Error),
}

impl From<Error> for Status {
    fn from(err: Error) -> Self {
        use Error::*;
        tracing::error!("{err}");
        match dbg!(err) {
            Create(DatabaseError(UniqueViolation, _)) => Status::already_exists("Already exists."),
            Delete(_, NotFound)
            | FindById(_, NotFound)
            | FindByIds(_, NotFound)
            | UpgradeableByType(_, _, NotFound) => Status::not_found("Not found."),
            NoMatchingHost => Status::resource_exhausted("No matching host."),
            Org(err) => err.into(),
            Paginate(err) => err.into(),
            _ => Status::internal("Internal error."),
        }
    }
}

#[derive(Clone, Debug, Queryable, AsChangeset, Selectable)]
pub struct Node {
    pub id: NodeId,
    pub org_id: OrgId,
    pub host_id: HostId,
    pub node_name: String,
    pub version: NodeVersion,
    pub address: Option<String>,
    pub wallet_address: Option<String>,
    pub block_height: Option<i64>,
    pub node_data: Option<serde_json::Value>,
    pub created_at: DateTime<Utc>,
    pub updated_at: DateTime<Utc>,
    pub blockchain_id: BlockchainId,
    pub ip_gateway: String,
    pub self_update: bool,
    pub block_age: Option<i64>,
    pub consensus: Option<bool>,
    pub vcpu_count: i64,
    pub mem_size_bytes: i64,
    pub disk_size_bytes: i64,
    pub network: String,
    pub created_by: Option<ResourceId>,
    pub dns_record_id: String,
    allow_ips: serde_json::Value,
    deny_ips: serde_json::Value,
    pub scheduler_similarity: Option<SimilarNodeAffinity>,
    pub scheduler_resource: Option<ResourceAffinity>,
    pub scheduler_region: Option<RegionId>,
    pub data_directory_mountpoint: Option<String>,
    pub jobs: serde_json::Value,
    pub created_by_resource: Option<ResourceType>,
    pub deleted_at: Option<DateTime<Utc>>,
    pub node_type: NodeType,
    pub container_status: ContainerStatus,
    pub sync_status: SyncStatus,
    pub staking_status: Option<StakingStatus>,
    pub note: Option<String>,
    pub node_status: NodeStatus,
    pub url: String,
    pub ip: IpNetwork,
    pub dns_name: String,
    pub display_name: String,
}

impl Node {
    pub async fn by_id(id: NodeId, conn: &mut Conn<'_>) -> Result<Self, Error> {
        nodes::table
            .find(id)
            .get_result(conn)
            .await
            .map_err(|err| Error::FindById(id, err))
    }

    pub async fn by_ids(ids: HashSet<NodeId>, conn: &mut Conn<'_>) -> Result<Vec<Self>, Error> {
        nodes::table
            .filter(nodes::id.eq_any(ids.iter()))
            .get_results(conn)
            .await
            .map_err(|err| Error::FindByIds(ids, err))
    }

    pub async fn by_org_id(org_id: OrgId, conn: &mut Conn<'_>) -> Result<Vec<Self>, Error> {
        Self::not_deleted()
            .filter(nodes::org_id.eq(org_id))
            .get_results(conn)
            .await
            .map_err(|err| Error::FindByOrgId(org_id, err))
    }

    pub async fn by_host_id(host_id: HostId, conn: &mut Conn<'_>) -> Result<Vec<Self>, Error> {
        Self::not_deleted()
            .filter(nodes::host_id.eq(host_id))
            .get_results(conn)
            .await
            .map_err(|err| Error::FindByHostId(host_id, err))
    }

    pub async fn by_hosts(
        host_ids: &HashSet<HostId>,
        conn: &mut Conn<'_>,
    ) -> Result<Vec<Self>, Error> {
        Self::not_deleted()
            .filter(nodes::host_id.eq_any(host_ids))
            .get_results(conn)
            .await
            .map_err(|err| Error::FindByHostIds(host_ids.iter().copied().collect(), err))
    }

    /// Filters out any node ids that do no exist.
    pub async fn existing_ids(
        ids: HashSet<NodeId>,
        conn: &mut Conn<'_>,
    ) -> Result<HashSet<NodeId>, Error> {
        let ids = Node::not_deleted()
            .filter(nodes::id.eq_any(ids.iter()))
            .select(nodes::id)
            .get_results(conn)
            .await
            .map_err(|err| Error::FindExistingIds(ids, err))?;
        Ok(ids.into_iter().collect())
    }

    pub async fn properties(&self, conn: &mut Conn<'_>) -> Result<Vec<NodeProperty>, Error> {
        NodeProperty::by_node_id(self.id, conn)
            .await
            .map_err(Error::NodeProperty)
    }

    pub async fn update(self, update: UpdateNode<'_>, conn: &mut Conn<'_>) -> Result<Node, Error> {
        if let Some(new_org_id) = update.org_id {
            if new_org_id != self.org_id {
                let new_node_log = NewNodeLog {
                    host_id: self.host_id,
                    node_id: self.id,
                    event: NodeLogEvent::TransferredToOrg,
                    blockchain_id: self.blockchain_id,
                    node_type: self.node_type,
                    version: self.version.clone(),
                    created_at: Utc::now(),
                    org_id: new_org_id,
                };
                new_node_log.create(conn).await?;
                Org::decrement_node(self.org_id, conn).await?;
                Org::increment_node(new_org_id, conn).await?;
            }
        }

        diesel::update(nodes::table.find(self.id))
            .set((update, nodes::updated_at.eq(Utc::now())))
            .get_result(conn)
            .await
            .map_err(Error::Update)
    }

    pub async fn delete(id: NodeId, write: &mut WriteConn<'_, '_>) -> Result<(), Error> {
        let node: Node = diesel::update(nodes::table.find(id))
            .set(nodes::deleted_at.eq(Utc::now()))
            .get_result(write)
            .await
            .map_err(|err| Error::Delete(id, err))?;

        Org::decrement_node(node.org_id, write).await?;
        Host::decrement_node(node.host_id, write).await?;

        Command::delete_node_pending(node.id, write)
            .await
            .map_err(|err| Error::Command(Box::new(err)))?;

        if let Err(err) = write.ctx.dns.delete(&node.dns_record_id).await {
            warn!("Failed to remove node dns: {err}");
        }

        Ok(())
    }

    /// Finds the next possible host for this node to be tried on.
    pub async fn find_host(
        &self,
        authz: &AuthZ,
        write: &mut WriteConn<'_, '_>,
    ) -> Result<Host, Error> {
        let chain = Blockchain::by_id(self.blockchain_id, authz, write).await?;

        let image = ImageId::new(chain.name, self.node_type, self.version.clone());
        let meta = write.ctx.storage.rhai_metadata(&image).await?;

        let candidates = match self.scheduler(write).await? {
            Some(scheduler) => {
                let reqs = HostRequirements {
                    requirements: meta.requirements,
                    blockchain_id: self.blockchain_id,
                    node_type: self.node_type,
                    host_type: Some(HostType::Cloud),
                    scheduler,
                    org_id: None,
                };
                Host::host_candidates(reqs, Some(2), write).await?
            }
            None => vec![Host::by_id(self.host_id, write).await?],
        };

        // We now have a list of host candidates for our nodes. Now the only thing left to do is to
        // make a decision about where to place the node.
        let deployments = NodeLog::by_node_id(self.id, write).await?;
        let hosts_tried = NodeLog::hosts_tried(&deployments, write).await?;
        let best = match (hosts_tried.as_slice(), candidates.len()) {
            // If there are 0 hosts to try, we return an error.
            (_, 0) => return Err(Error::NoHostCandidates),
            // If we are on the first host to try we just take the first candidate.
            ([], _) => candidates[0].clone(),
            // If we are on the first host to try and we tried once, we try that host again.
            ([(host, 1)], 1) => host.clone(),
            // Now we need at least two candidates, so lets check for that.
            (_, 1) => return Err(Error::HostCandidateFailed),
            // If there is 1 host that we tried so far, we can try a new one
            ([_], _) => candidates[1].clone(),
            // If we are on the second host to try and we tried once, we try that host again.
            ([_, (host, 1)], _) => host.clone(),
            // Otherwise we exhausted our our options and return an error.
            (_, _) => return Err(Error::NoHosts),
        };

        Ok(best)
    }

    pub async fn scheduler(&self, conn: &mut Conn<'_>) -> Result<Option<NodeScheduler>, Error> {
        let Some(resource) = self.scheduler_resource else {
            return Ok(None);
        };
        Ok(Some(NodeScheduler {
            region: self.region(conn).await?,
            similarity: self.scheduler_similarity,
            resource,
        }))
    }

    pub async fn region(&self, conn: &mut Conn<'_>) -> Result<Option<Region>, Error> {
        let region = self.scheduler_region.map(|r| Region::by_id(r, conn));
        OptionFuture::from(region)
            .await
            .transpose()
            .map_err(Error::Region)
    }

    pub fn allow_ips(&self) -> Result<Vec<FilteredIpAddr>, Error> {
        Self::filtered_ip_addrs(self.allow_ips.clone())
    }

    pub fn deny_ips(&self) -> Result<Vec<FilteredIpAddr>, Error> {
        Self::filtered_ip_addrs(self.deny_ips.clone())
    }

    fn filtered_ip_addrs(value: serde_json::Value) -> Result<Vec<FilteredIpAddr>, Error> {
        serde_json::from_value(value).map_err(Error::FilteredIps)
    }

    pub fn jobs(&self) -> Result<Vec<NodeJob>, Error> {
        serde_json::from_value(self.jobs.clone()).map_err(Error::UnparsableJobs)
    }

    pub fn not_deleted() -> NotDeleted {
        nodes::table.filter(nodes::deleted_at.is_null())
    }

    pub async fn report(
        &self,
        resource: Resource,
        message: String,
        conn: &mut Conn<'_>,
    ) -> Result<NodeReport, Error> {
        let entry = ResourceEntry::from(resource);
        let report = NewNodeReport {
            node_id: self.id,
            created_by: entry.resource_id,
            created_by_resource: entry.resource_type,
            message,
        };
        report.create(conn).await.map_err(Error::Report)
    }

    pub const fn created_by_user(&self) -> Option<UserId> {
        let (Some(resource_type), Some(id)) = (self.created_by_resource, self.created_by) else {
            return None;
        };
        ResourceEntry::new(resource_type, id).user_id()
    }
}

#[derive(Clone, Debug, Serialize, Deserialize)]
pub struct FilteredIpAddr {
    pub ip: String,
    pub description: Option<String>,
}

#[derive(Debug)]
pub struct NodeSearch {
    pub operator: SearchOperator,
    pub id: Option<String>,
    pub ip: Option<String>,
    pub node_name: Option<String>,
    pub dns_name: Option<String>,
    pub display_name: Option<String>,
}

#[derive(Clone, Copy, Debug)]
pub enum NodeSort {
    NodeName(SortOrder),
    DnsName(SortOrder),
    DisplayName(SortOrder),
    HostName(SortOrder),
    CreatedAt(SortOrder),
    UpdatedAt(SortOrder),
    NodeType(SortOrder),
    NodeStatus(SortOrder),
    SyncStatus(SortOrder),
    ContainerStatus(SortOrder),
    StakingStatus(SortOrder),
    BlockHeight(SortOrder),
}

impl NodeSort {
    fn into_expr<T>(self) -> Box<dyn BoxableExpression<T, Pg, SqlType = NotSelectable>>
    where
        nodes::node_name: SelectableExpression<T>,
        nodes::dns_name: SelectableExpression<T>,
        nodes::display_name: SelectableExpression<T>,
        hosts::name: SelectableExpression<T>,
        nodes::created_at: SelectableExpression<T>,
        nodes::updated_at: SelectableExpression<T>,
        nodes::node_type: SelectableExpression<T>,
        nodes::node_status: SelectableExpression<T>,
        nodes::container_status: SelectableExpression<T>,
        nodes::sync_status: SelectableExpression<T>,
        nodes::staking_status: SelectableExpression<T>,
        nodes::block_height: SelectableExpression<T>,
    {
        use NodeSort::*;
        use SortOrder::*;

        match self {
            NodeName(Asc) => Box::new(nodes::node_name.asc()),
            NodeName(Desc) => Box::new(nodes::node_name.desc()),

            DnsName(Asc) => Box::new(nodes::dns_name.asc()),
            DnsName(Desc) => Box::new(nodes::dns_name.desc()),

            DisplayName(Asc) => Box::new(nodes::display_name.asc()),
            DisplayName(Desc) => Box::new(nodes::display_name.desc()),

            HostName(Asc) => Box::new(hosts::name.asc()),
            HostName(Desc) => Box::new(hosts::name.desc()),

            CreatedAt(Asc) => Box::new(nodes::created_at.asc()),
            CreatedAt(Desc) => Box::new(nodes::created_at.desc()),

            UpdatedAt(Asc) => Box::new(nodes::updated_at.asc()),
            UpdatedAt(Desc) => Box::new(nodes::updated_at.desc()),

            NodeType(Asc) => Box::new(nodes::node_type.asc()),
            NodeType(Desc) => Box::new(nodes::node_type.desc()),

            NodeStatus(Asc) => Box::new(nodes::node_status.asc()),
            NodeStatus(Desc) => Box::new(nodes::node_status.desc()),

            SyncStatus(Asc) => Box::new(nodes::sync_status.asc()),
            SyncStatus(Desc) => Box::new(nodes::sync_status.desc()),

            ContainerStatus(Asc) => Box::new(nodes::container_status.asc()),
            ContainerStatus(Desc) => Box::new(nodes::container_status.desc()),

            StakingStatus(Asc) => Box::new(nodes::staking_status.asc()),
            StakingStatus(Desc) => Box::new(nodes::staking_status.desc()),

            BlockHeight(Asc) => Box::new(nodes::block_height.asc()),
            BlockHeight(Desc) => Box::new(nodes::block_height.desc()),
        }
    }
}

#[derive(Debug)]
pub struct NodeFilter {
    pub org_ids: Vec<OrgId>,
    pub offset: u64,
    pub limit: u64,
    pub statuses: Vec<NodeStatus>,
    pub sync_statuses: Vec<SyncStatus>,
    pub container_statuses: Vec<ContainerStatus>,
    pub node_types: Vec<NodeType>,
    pub blockchain_ids: Vec<BlockchainId>,
    pub host_ids: Vec<HostId>,
    pub user_ids: Vec<UserId>,
    pub ip_addresses: Vec<IpNetwork>,
    pub versions: Vec<String>,
    pub networks: Vec<String>,
    pub regions: Vec<String>,
    pub search: Option<NodeSearch>,
    pub sort: VecDeque<NodeSort>,
}

impl NodeFilter {
    pub async fn query(mut self, conn: &mut Conn<'_>) -> Result<(Vec<Node>, u64), Error> {
        let mut query = nodes::table
            .inner_join(hosts::table)
            .left_join(regions::table)
            .into_boxed();

        if let Some(search) = self.search {
            query = query.filter(search.into_expression());
        }

        if !self.org_ids.is_empty() {
            query = query.filter(nodes::org_id.eq_any(self.org_ids));
        }

        if !self.host_ids.is_empty() {
            query = query.filter(nodes::host_id.eq_any(self.host_ids));
        }

        if !self.user_ids.is_empty() {
            query = query.filter(nodes::created_by.eq_any(self.user_ids));
        }

        if !self.blockchain_ids.is_empty() {
            query = query.filter(nodes::blockchain_id.eq_any(self.blockchain_ids));
        }

        if !self.ip_addresses.is_empty() {
            query = query.filter(nodes::ip.eq_any(self.ip_addresses));
        }

        if !self.versions.is_empty() {
            query = query.filter(nodes::version.eq_any(self.versions));
        }

        if !self.networks.is_empty() {
            query = query.filter(nodes::network.eq_any(self.networks));
        }

        if !self.regions.is_empty() {
            query = query.filter(regions::name.eq_any(self.regions));
        }

        // If the user requested a deleted status, we include deleted records with the response.
        // Conversely, if no such request is made, we exlude all deleted rows.
        if !self.statuses.iter().any(|s| DELETED_STATUSES.contains(s)) {
            query = query.filter(nodes::deleted_at.is_null());
        }
        if !self.statuses.is_empty() {
            query = query.filter(nodes::node_status.eq_any(self.statuses));
        }

        if !self.sync_statuses.is_empty() {
            query = query.filter(nodes::sync_status.eq_any(self.sync_statuses));
        }

        if !self.container_statuses.is_empty() {
            query = query.filter(nodes::container_status.eq_any(self.container_statuses));
        }

        if !self.node_types.is_empty() {
            query = query.filter(nodes::node_type.eq_any(self.node_types));
        }

        if let Some(sort) = self.sort.pop_front() {
            query = query.order_by(sort.into_expr());
        } else {
            query = query.order_by(nodes::created_at.desc());
        }

        while let Some(sort) = self.sort.pop_front() {
            query = query.then_order_by(sort.into_expr());
        }

        query
            .select(Node::as_select())
            .paginate(self.limit, self.offset)?
            .count_results(conn)
            .await
            .map_err(Into::into)
    }
}

type NodesHostsAndRegions =
    LeftJoinQuerySource<InnerJoinQuerySource<nodes::table, hosts::table>, regions::table>;

impl NodeSearch {
    fn into_expression(
        self,
    ) -> Box<dyn BoxableExpression<NodesHostsAndRegions, Pg, SqlType = Bool>> {
        match self.operator {
            SearchOperator::Or => {
                let mut predicate: Box<
                    dyn BoxableExpression<NodesHostsAndRegions, Pg, SqlType = Bool>,
                > = Box::new(false.into_sql::<Bool>());
                if let Some(id) = self.id {
                    predicate = Box::new(predicate.or(super::text(nodes::id).like(id)));
                }
                if let Some(ip) = self.ip {
                    predicate = Box::new(predicate.or(abbrev(nodes::ip).like(ip)));
                }
                if let Some(name) = self.node_name {
                    predicate = Box::new(predicate.or(super::lower(nodes::node_name).like(name)));
                }
                if let Some(name) = self.dns_name {
                    predicate = Box::new(predicate.or(super::lower(nodes::dns_name).like(name)));
                }
                if let Some(name) = self.display_name {
                    predicate =
                        Box::new(predicate.or(super::lower(nodes::display_name).like(name)));
                }
                predicate
            }
            SearchOperator::And => {
                let mut predicate: Box<
                    dyn BoxableExpression<NodesHostsAndRegions, Pg, SqlType = Bool>,
                > = Box::new(true.into_sql::<Bool>());
                if let Some(id) = self.id {
                    predicate = Box::new(predicate.and(super::text(nodes::id).like(id)));
                }
                if let Some(ip) = self.ip {
                    predicate = Box::new(predicate.and(abbrev(nodes::ip).like(ip)));
                }
                if let Some(name) = self.node_name {
                    predicate = Box::new(predicate.and(super::lower(nodes::node_name).like(name)));
                }
                if let Some(name) = self.dns_name {
                    predicate = Box::new(predicate.and(super::lower(nodes::dns_name).like(name)));
                }
                if let Some(name) = self.display_name {
                    predicate =
                        Box::new(predicate.and(super::lower(nodes::display_name).like(name)));
                }
                predicate
            }
        }
    }
}

#[derive(Debug, Insertable)]
#[diesel(table_name = nodes)]
pub struct NewNode {
    pub org_id: OrgId,
    pub version: NodeVersion,
    pub blockchain_id: BlockchainId,
    pub block_height: Option<i64>,
    pub node_data: Option<serde_json::Value>,
    pub node_status: NodeStatus,
    pub sync_status: SyncStatus,
    pub staking_status: StakingStatus,
    pub container_status: ContainerStatus,
    pub self_update: bool,
    pub vcpu_count: i64,
    pub mem_size_bytes: i64,
    pub disk_size_bytes: i64,
    pub network: NodeNetwork,
    pub allow_ips: serde_json::Value,
    pub deny_ips: serde_json::Value,
    pub node_type: NodeType,
    pub created_by: ResourceId,
    pub created_by_resource: ResourceType,
    /// Controls whether to run the node on hosts that contain nodes similar to this one.
    pub scheduler_similarity: Option<SimilarNodeAffinity>,
    /// Controls whether to run the node on hosts that are full or empty.
    pub scheduler_resource: Option<ResourceAffinity>,
    /// The region where this node should be deployed.
    pub scheduler_region: Option<RegionId>,
}

impl NewNode {
    pub async fn create(
<<<<<<< HEAD
        mut self,
        host: Option<Host>,
        authz: &AuthZ,
        mut write: &mut WriteConn<'_, '_>,
    ) -> Result<Node, Error> {
        let blockchain = Blockchain::by_id(self.blockchain_id, authz, write).await?;
        let org = Org::by_id(self.org_id, write).await?;

        let (host, region) = if let Some(host) = host {
            let region_id = host.region_id.ok_or(Error::NoRegion)?;
            let region = Region::by_id(region_id, write).await?;
            (host, region)
=======
        &self,
        node_counts: Option<Vec<NodeCount>>,
        blockchain: &Blockchain,
        write: &mut WriteConn<'_, '_>,
    ) -> Result<Vec<Node>, Error> {
        let mut created = Vec::new();

        if let Some(counts) = node_counts {
            for count in counts {
                for _ in 0..count.node_count {
                    match self.create_node(count.host_id, write).await {
                        Ok(node) => created.push(node),
                        Err(err) => {
                            for node in created {
                                let dns_id = &node.dns_record_id;
                                if let Err(err) = write.ctx.dns.delete(dns_id).await {
                                    warn!("Failed to delete DNS record {dns_id}: {err}");
                                }
                            }

                            return Err(err);
                        }
                    }
                }
            }
>>>>>>> 4a1726ed
        } else {
            let scheduler = self
                .scheduler(write)
                .await?
                .ok_or(Error::NoHostOrScheduler)?;
<<<<<<< HEAD
            let region = scheduler.region.clone().ok_or(Error::NoRegion)?;
            let host = self.find_host(scheduler, authz, write).await?;
            (host, region)
        };
=======
            let host = self.find_host(scheduler, blockchain, write).await?;
            created.push(self.create_node(host.id, write).await?);
        }
>>>>>>> 4a1726ed

        Ok(created)
    }

    async fn create_node(
        &self,
        host_id: HostId,
        mut write: &mut WriteConn<'_, '_>,
    ) -> Result<Node, Error> {
        let host = Host::by_id(host_id, write).await?;
        let ip_gateway = host.ip_gateway.ip().to_string();
        let node_ip = IpAddress::by_host_unassigned(host.id, write)
            .await
            .map_err(Error::NextHostIp)?;

<<<<<<< HEAD
        // We let superusers continue making new nodes unmolested so as not to interfere with any
        // testing.
        let needs_billing = !authz.has_perm(NodeAdminPerm::Create);
        if needs_billing {
            let stripe_customer_id = org
                .stripe_customer_id
                .ok_or_else(|| Error::NoStripeCustomer(org.id))?;
            let sku = self.sku(&blockchain, &region)?;
            let price = write.ctx.stripe.get_price(&sku).await?;
            if let Some(subscription) = write
                .ctx
                .stripe
                .get_subscription(&stripe_customer_id)
                .await?
            {
                write
                    .ctx
                    .stripe
                    .create_item(&subscription.id, &price.id)
                    .await?;
            } else {
                write
                    .ctx
                    .stripe
                    .create_subscription(&stripe_customer_id, &price.id)
                    .await?;
            }
        }

        let dns_record = write.ctx.dns.create(&self.name, node_ip.ip()).await?;
        let dns_id = dns_record.id;

        let image = ImageId::new(blockchain.name, self.node_type, self.version.clone());
        let meta = write.ctx.storage.rhai_metadata(&image).await?;
        let data_directory_mountpoint = meta
            .babel_config
            .and_then(|cfg| cfg.data_directory_mount_point);

        Org::increment_node(self.org_id, write).await?;
        Host::increment_node(host.id, write).await?;

=======
>>>>>>> 4a1726ed
        loop {
            let name = Petnames::small()
                .generate_one(3, "-")
                .ok_or(Error::RegenerateName)?;
            let dns_record = write.ctx.dns.create(&name, node_ip.ip()).await?;
            let dns_id = dns_record.id;

            match diesel::insert_into(nodes::table)
                .values((
                    self,
                    nodes::node_name.eq(&name),
                    nodes::dns_name.eq(&name),
                    nodes::display_name.eq(&name),
                    nodes::host_id.eq(host.id),
                    nodes::ip_gateway.eq(&ip_gateway),
                    nodes::ip.eq(node_ip.ip),
                    nodes::dns_record_id.eq(&dns_id),
                    nodes::url.eq(&dns_record.name),
                ))
                .get_result(&mut write)
                .await
            {
                Ok(node) => {
                    Org::increment_node(self.org_id, write).await?;
                    Host::increment_node(host.id, write).await?;
                    return Ok(node);
                }

                Err(err) => {
                    if let Err(err) = write.ctx.dns.delete(&dns_id).await {
                        warn!("Failed to delete DNS record {dns_id}: {err}");
                    }

                    if let DatabaseError(UniqueViolation, ref info) = err {
                        if info.column_name() == Some("name") {
                            warn!("Node name {} already taken. Retrying...", name);
                            continue;
                        }
                    }

                    return Err(Error::Create(err));
                }
            }
        }
    }

    /// Finds the most suitable host to initially place the node on.
    ///
    /// Since this is a freshly created node, we do not need to worry about
    /// logic regarding where to retry placing the node. We simply ask for an
    /// ordered list of the most suitable hosts, and pick the first one.
    async fn find_host(
        &self,
        scheduler: NodeScheduler,
        blockchain: &Blockchain,
        write: &mut WriteConn<'_, '_>,
    ) -> Result<Host, Error> {
        let image = ImageId::new(&blockchain.name, self.node_type, self.version.clone());
        let metadata = write.ctx.storage.rhai_metadata(&image).await?;

        let requirements = HostRequirements {
            requirements: metadata.requirements,
            blockchain_id: self.blockchain_id,
            node_type: self.node_type,
            host_type: Some(HostType::Cloud),
            scheduler,
            org_id: None,
        };

        let candidates = Host::host_candidates(requirements, Some(1), write).await?;
        candidates.into_iter().next().ok_or(Error::NoMatchingHost)
    }

    async fn scheduler(&self, conn: &mut Conn<'_>) -> Result<Option<NodeScheduler>, Error> {
        let Some(resource) = self.scheduler_resource else {
            return Ok(None);
        };
        let region = self.scheduler_region.map(|id| Region::by_id(id, conn));
        let region = OptionFuture::from(region)
            .await
            .transpose()
            .map_err(Error::Region)?;

        Ok(Some(NodeScheduler {
            region,
            similarity: self.scheduler_similarity,
            resource,
        }))
    }

    fn sku(&self, blockchain: &super::Blockchain, region: &super::Region) -> Result<String, Error> {
        // FMN - hardcoded for Nodes (Fully-Managed Node)
        // BLASTGETH - Node ticker (Blast Geth)
        // A - Node Type (archive)
        // MN - Net type (mainnet)
        // USW1 - Region (US west)
        // USD - hardcoded for now
        // M - Billing cycle (monthly)
        // FMN-BLASTGETH-A-MN-USW1-USD-M
        let blockchain = &blockchain.ticker;
        let full_network_name = self.network.to_uppercase();
        let network = match full_network_name.as_str() {
            "main" | "mainnet" => "MN",
            "test" | "testnet" => "TN",
            other => &other[0..std::cmp::min(other.len(), 3)],
        };
        let region = region
            .pricing_tier
            .as_deref()
            .ok_or_else(|| Error::RegionWithoutPricing(region.id))?;
        Ok(format!("FMN-{blockchain}-A-{network}-{region}-USD-M"))
    }
}

pub struct NodeCount {
    pub host_id: HostId,
    pub node_count: u32,
}

impl NodeCount {
    pub const fn one(host_id: HostId) -> Self {
        NodeCount {
            host_id,
            node_count: 1,
        }
    }
}

impl TryFrom<&api::NodeCount> for NodeCount {
    type Error = Error;

    fn try_from(api: &api::NodeCount) -> Result<Self, Self::Error> {
        Ok(NodeCount {
            host_id: api.host_id.parse().map_err(Error::ParseHostId)?,
            node_count: api.node_count,
        })
    }
}

#[derive(Debug, Default, AsChangeset)]
#[diesel(table_name = nodes)]
pub struct UpdateNode<'a> {
    pub org_id: Option<OrgId>,
    pub host_id: Option<HostId>,
    pub display_name: Option<&'a str>,
    pub version: Option<NodeVersion>,
    pub ip: Option<IpNetwork>,
    pub ip_gateway: Option<&'a str>,
    pub block_height: Option<i64>,
    pub node_data: Option<serde_json::Value>,
    pub node_status: Option<NodeStatus>,
    pub sync_status: Option<SyncStatus>,
    pub staking_status: Option<StakingStatus>,
    pub container_status: Option<ContainerStatus>,
    pub self_update: Option<bool>,
    pub address: Option<&'a str>,
    pub allow_ips: Option<serde_json::Value>,
    pub deny_ips: Option<serde_json::Value>,
    pub note: Option<&'a str>,
}

/// Update node columns related to metrics.
#[derive(Debug, Insertable, AsChangeset)]
#[diesel(table_name = nodes)]
pub struct UpdateNodeMetrics {
    pub id: NodeId,
    pub block_height: Option<i64>,
    pub block_age: Option<i64>,
    pub staking_status: Option<StakingStatus>,
    pub consensus: Option<bool>,
    pub node_status: Option<NodeStatus>,
    pub sync_status: Option<SyncStatus>,
    pub jobs: Option<serde_json::Value>,
}

impl UpdateNodeMetrics {
    pub async fn update_metrics(
        mut updates: Vec<Self>,
        conn: &mut Conn<'_>,
    ) -> Result<Vec<Node>, Error> {
        // We do this for determinism in our tests.
        updates.sort_by_key(|u| u.id);

        let mut results = Vec::with_capacity(updates.len());
        for update in updates.into_iter().filter(Self::has_field) {
            let updated = diesel::update(Node::not_deleted().find(update.id))
                .set(&update)
                .get_result(conn)
                .await
                .map_err(|err| Error::UpdateMetrics(err, update.id))?;
            results.push(updated);
        }
        Ok(results)
    }

    const fn has_field(&self) -> bool {
        self.block_height.is_some()
            || self.block_age.is_some()
            || self.staking_status.is_some()
            || self.consensus.is_some()
            || self.node_status.is_some()
            || self.sync_status.is_some()
            || self.jobs.is_some()
    }
}

#[cfg(test)]
mod tests {
    use diesel_async::scoped_futures::ScopedFutureExt;
    use diesel_async::AsyncConnection;
    use tokio::sync::mpsc;

    use crate::auth::rbac::access::tests::view_authz;
    use crate::config::Context;

    use super::*;

    #[tokio::test]
    async fn can_filter_nodes() {
        let (ctx, db) = Context::with_mocked().await.unwrap();

        let user_id = db.seed.user.id;
        let org_id = db.seed.org.id;
        let host_id = db.seed.host.id;
        let blockchain_id = db.seed.blockchain.id;

        let req = NewNode {
            org_id,
            blockchain_id,
            node_status: NodeStatus::Ingesting,
            sync_status: SyncStatus::Syncing,
            container_status: ContainerStatus::Installing,
            block_height: None,
            node_data: None,
            version: "3.3.0".to_string().into(),
            staking_status: StakingStatus::Staked,
            self_update: false,
            vcpu_count: 0,
            mem_size_bytes: 0,
            disk_size_bytes: 0,
            network: "some network".to_string().into(),
            node_type: NodeType::Validator,
            created_by: user_id.into(),
            created_by_resource: ResourceType::User,
            scheduler_similarity: None,
            scheduler_resource: Some(ResourceAffinity::MostResources),
            scheduler_region: None,
            allow_ips: serde_json::json!([]),
            deny_ips: serde_json::json!([]),
        };

        let (meta_tx, _meta_rx) = mpsc::unbounded_channel();
        let (mqtt_tx, _mqtt_rx) = mpsc::unbounded_channel();
        let mut write = WriteConn {
            conn: &mut db.conn().await,
            ctx: &ctx,
            meta_tx,
            mqtt_tx,
        };

        let node_counts = Some(vec![NodeCount::one(host_id)]);
        let authz = view_authz(&ctx, db.seed.node.id, &mut write).await;
        let blockchain = Blockchain::by_id(blockchain_id, &authz, &mut write)
            .await
            .unwrap();

        write
            .transaction(|conn| {
                async move {
                    req.create(node_counts, &blockchain, conn).await.unwrap();
                    Ok(()) as Result<(), diesel::result::Error>
                }
                .scope_boxed()
            })
            .await
            .unwrap();
        let filter = NodeFilter {
            org_ids: vec![org_id],
            offset: 0,
            limit: 10,
            statuses: vec![NodeStatus::Ingesting],
            sync_statuses: vec![],
            container_statuses: vec![],
            node_types: vec![],
            blockchain_ids: vec![blockchain_id],
            host_ids: vec![host_id],
            user_ids: vec![],
            ip_addresses: vec![],
            versions: vec![],
            networks: vec![],
            regions: vec![],
            search: None,
            sort: VecDeque::new(),
        };

        let (nodes, _count) = filter.query(&mut write).await.unwrap();
        assert_eq!(nodes.len(), 1);
    }
}<|MERGE_RESOLUTION|>--- conflicted
+++ resolved
@@ -716,31 +716,25 @@
 
 impl NewNode {
     pub async fn create(
-<<<<<<< HEAD
-        mut self,
-        host: Option<Host>,
-        authz: &AuthZ,
-        mut write: &mut WriteConn<'_, '_>,
-    ) -> Result<Node, Error> {
-        let blockchain = Blockchain::by_id(self.blockchain_id, authz, write).await?;
-        let org = Org::by_id(self.org_id, write).await?;
-
-        let (host, region) = if let Some(host) = host {
-            let region_id = host.region_id.ok_or(Error::NoRegion)?;
-            let region = Region::by_id(region_id, write).await?;
-            (host, region)
-=======
         &self,
         node_counts: Option<Vec<NodeCount>>,
         blockchain: &Blockchain,
+        authz: &AuthZ,
         write: &mut WriteConn<'_, '_>,
     ) -> Result<Vec<Node>, Error> {
+        let org = Org::by_id(self.org_id, write).await?;
+
         let mut created = Vec::new();
 
         if let Some(counts) = node_counts {
             for count in counts {
+                let host = Host::by_id(count.host_id, write).await?;
+                let region = Region::by_id(host.region_id.ok_or(Error::NoRegion)?, write).await?;
                 for _ in 0..count.node_count {
-                    match self.create_node(count.host_id, write).await {
+                    match self
+                        .create_node(&host, blockchain, &org, &region, authz, write)
+                        .await
+                    {
                         Ok(node) => created.push(node),
                         Err(err) => {
                             for node in created {
@@ -755,51 +749,50 @@
                     }
                 }
             }
->>>>>>> 4a1726ed
         } else {
             let scheduler = self
                 .scheduler(write)
                 .await?
                 .ok_or(Error::NoHostOrScheduler)?;
-<<<<<<< HEAD
             let region = scheduler.region.clone().ok_or(Error::NoRegion)?;
-            let host = self.find_host(scheduler, authz, write).await?;
-            (host, region)
-        };
-=======
             let host = self.find_host(scheduler, blockchain, write).await?;
-            created.push(self.create_node(host.id, write).await?);
-        }
->>>>>>> 4a1726ed
+            let node = self
+                .create_node(&host, blockchain, &org, &region, authz, write)
+                .await?;
+            created.push(node);
+        }
 
         Ok(created)
     }
 
     async fn create_node(
         &self,
-        host_id: HostId,
+        host: &Host,
+        blockchain: &Blockchain,
+        org: &Org,
+        region: &Region,
+        authz: &AuthZ,
         mut write: &mut WriteConn<'_, '_>,
     ) -> Result<Node, Error> {
-        let host = Host::by_id(host_id, write).await?;
         let ip_gateway = host.ip_gateway.ip().to_string();
         let node_ip = IpAddress::by_host_unassigned(host.id, write)
             .await
             .map_err(Error::NextHostIp)?;
 
-<<<<<<< HEAD
         // We let superusers continue making new nodes unmolested so as not to interfere with any
         // testing.
         let needs_billing = !authz.has_perm(NodeAdminPerm::Create);
         if needs_billing {
             let stripe_customer_id = org
                 .stripe_customer_id
+                .as_ref()
                 .ok_or_else(|| Error::NoStripeCustomer(org.id))?;
-            let sku = self.sku(&blockchain, &region)?;
+            let sku = self.sku(blockchain, region)?;
             let price = write.ctx.stripe.get_price(&sku).await?;
             if let Some(subscription) = write
                 .ctx
                 .stripe
-                .get_subscription(&stripe_customer_id)
+                .get_subscription(stripe_customer_id)
                 .await?
             {
                 write
@@ -811,25 +804,11 @@
                 write
                     .ctx
                     .stripe
-                    .create_subscription(&stripe_customer_id, &price.id)
+                    .create_subscription(stripe_customer_id, &price.id)
                     .await?;
             }
         }
 
-        let dns_record = write.ctx.dns.create(&self.name, node_ip.ip()).await?;
-        let dns_id = dns_record.id;
-
-        let image = ImageId::new(blockchain.name, self.node_type, self.version.clone());
-        let meta = write.ctx.storage.rhai_metadata(&image).await?;
-        let data_directory_mountpoint = meta
-            .babel_config
-            .and_then(|cfg| cfg.data_directory_mount_point);
-
-        Org::increment_node(self.org_id, write).await?;
-        Host::increment_node(host.id, write).await?;
-
-=======
->>>>>>> 4a1726ed
         loop {
             let name = Petnames::small()
                 .generate_one(3, "-")
@@ -1099,7 +1078,9 @@
         write
             .transaction(|conn| {
                 async move {
-                    req.create(node_counts, &blockchain, conn).await.unwrap();
+                    req.create(node_counts, &blockchain, &authz, conn)
+                        .await
+                        .unwrap();
                     Ok(()) as Result<(), diesel::result::Error>
                 }
                 .scope_boxed()
