pub mod claims;
pub mod rbac;
pub mod resource;
pub mod token;

use std::sync::Arc;

use chrono::Duration;
use displaydoc::Display;
use thiserror::Error;
use tonic::metadata::MetadataMap;
use tonic::Status;

use crate::config::token::Config;
use crate::database::Conn;

use self::claims::{Claims, Granted};
use self::rbac::{Perm, Perms};
use self::resource::{Resource, Resources};
use self::token::api_key::Validated;
use self::token::refresh::{self, Refresh, RequestCookie};
use self::token::{Cipher, RequestToken};

<<<<<<< HEAD
pub(crate) trait Authorize {
=======
/// The exact string for clients to match on to handle expired tokens.
const TOKEN_EXPIRED: &str = "TOKEN_EXPIRED";

#[tonic::async_trait]
pub trait Authorize {
>>>>>>> 7294c75a
    /// Authorize request token for some `perms` and `resources`.
    ///
    /// This is the entry point for the authorization process which the other
    /// trait methods delegate to.
    async fn authorize(
        &mut self,
        meta: &MetadataMap,
        perms: Perms,
        resources: Option<Resources>,
    ) -> Result<AuthZ, Error>;

    /// Authorize request token for some `perms` and `resources`.
    async fn auth<P, R>(
        &mut self,
        meta: &MetadataMap,
        perms: P,
        resources: R,
    ) -> Result<AuthZ, Error>
    where
        P: Into<Perms> + Send,
        R: Into<Resources> + Send,
    {
        self.authorize(meta, perms.into(), Some(resources.into()))
            .await
    }

    /// Authorize request token for some `perms` and all resources.
    async fn auth_all<P>(&mut self, meta: &MetadataMap, perms: P) -> Result<AuthZ, Error>
    where
        P: Into<Perms> + Send,
    {
        self.authorize(meta, perms.into(), None).await
    }

    /// Try and authorize request token for `perms_all` and all resources.
    ///
    /// On failure, authorize claims for some `perms` and `resources` instead.
    async fn auth_or_all<P1, P2, R>(
        &mut self,
        meta: &MetadataMap,
        perms_all: P1,
        perms: P2,
        resources: R,
    ) -> Result<AuthZ, Error>
    where
        P1: Into<Perms> + Send,
        P2: Into<Perms> + Send,
        R: Into<Resources> + Send,
    {
        if let Ok(authz) = self.authorize(meta, perms_all.into(), None).await {
            return Ok(authz);
        }

        self.authorize(meta, perms.into(), Some(resources.into()))
            .await
    }
}

#[derive(Debug, Display, Error)]
pub enum Error {
    /// Auth Claims error: {0}
    Claims(#[from] self::claims::Error),
    /// Database error: {0}
    Database(#[from] crate::database::Error),
    /// Failed to decode JWT: {0}
    DecodeJwt(token::jwt::Error),
    /// Failed to decode refresh BearerToken: {0}
    DecodeRefresh(refresh::Error),
    /// Failed to parse RequestToken: {0}
    ParseRequestToken(token::Error),
    /// Failed to parse refresh header: {0}
    RefreshHeader(refresh::Error),
    /// Failed to validate api key: {0}
    ValidateApiKey(token::api_key::Error),
}

impl From<Error> for Status {
    fn from(err: Error) -> Self {
        use Error::*;
        match err {
            Database(_) => Status::internal("Internal error."),
            DecodeJwt(token::jwt::Error::TokenExpired) => Status::unauthenticated(TOKEN_EXPIRED),
            DecodeJwt(_) => Status::permission_denied("Invalid JWT token."),
            DecodeRefresh(_) | RefreshHeader(_) => {
                Status::permission_denied("Invalid refresh token.")
            }
            ValidateApiKey(_) => Status::permission_denied("Invalid API key."),
            Claims(err) => err.into(),
            ParseRequestToken(err) => err.into(),
        }
    }
}

pub struct Auth {
    pub cipher: Arc<Cipher>,
    pub token_expires: Duration,
}

impl Auth {
    pub fn new(config: &Config) -> Self {
        let cipher = Arc::new(Cipher::new(&config.secret));
        let token_expires = config.expire.token;

        Auth {
            cipher,
            token_expires,
        }
    }

    pub async fn authorize_metadata(
        &self,
        meta: &MetadataMap,
        perms: Perms,
        resources: Option<Resources>,
        conn: &mut Conn<'_>,
    ) -> Result<AuthZ, Error> {
        let token: RequestToken = meta.try_into().map_err(Error::ParseRequestToken)?;
        self.authorize_token(&token, perms, resources, conn).await
    }

    pub async fn authorize_token(
        &self,
        token: &RequestToken,
        perms: Perms,
        resources: Option<Resources>,
        conn: &mut Conn<'_>,
    ) -> Result<AuthZ, Error> {
        let claims = self.claims(token, conn).await?;
        self.authorize_claims(claims, perms, resources, conn).await
    }

    pub async fn claims(&self, token: &RequestToken, conn: &mut Conn<'_>) -> Result<Claims, Error> {
        match token {
            RequestToken::Bearer(token) => self.cipher.jwt.decode(token).map_err(Error::DecodeJwt),
            RequestToken::ApiKey(token) => Validated::from_token(token, conn)
                .await
                .map_err(Error::ValidateApiKey)
                .map(|v| v.claims(self.token_expires)),
        }
    }

    pub async fn authorize_claims(
        &self,
        claims: Claims,
        perms: Perms,
        resources: Option<Resources>,
        conn: &mut Conn<'_>,
    ) -> Result<AuthZ, Error> {
        // first ensure that claims can access the requested resource
        let granted = if let Some(resources) = resources {
            claims.ensure_resources(resources, conn).await?
        } else {
            None
        };

        // then grant permissions from the access claims
        let granted = Granted::from_access(&claims.access, granted, conn).await?;

        // then grant permissions for non-org roles
        let granted = if let Some(user_id) = claims.resource().user() {
            Granted::all_orgs(user_id, Some(granted), conn).await?
        } else {
            granted
        };

        // finally check that the requested permissions exist
        match perms {
            Perms::One(perm) => granted.ensure_perm(perm, &claims)?,
            Perms::Many(perms) => granted.ensure_perms(perms, &claims)?,
        }

        Ok(AuthZ { claims, granted })
    }

    pub fn refresh(&self, meta: &MetadataMap) -> Result<Refresh, Error> {
        let cookie: RequestCookie = meta.try_into().map_err(Error::RefreshHeader)?;
        self.cipher
            .refresh
            .decode(&cookie.encoded)
            .map_err(Error::DecodeRefresh)
    }

    /// Try to get a `Refresh` token from the request headers.
    ///
    /// Will return `Ok(None)` if the header is missing so that an alternative
    /// representation may be tried (e.g. from a `gRPC` request body).
    pub fn maybe_refresh(&self, meta: &MetadataMap) -> Result<Option<Refresh>, Error> {
        use refresh::Error::*;
        match self.refresh(meta) {
            Ok(refresh) => Ok(Some(refresh)),
            Err(Error::RefreshHeader(
                MissingCookieHeader | MissingCookieRefresh | EmptyCookieRefresh,
            )) => Ok(None),
            Err(err) => Err(err),
        }
    }
}

/// Authorized `Claims` along with the set of `Granted` permissions.
#[derive(Debug)]
pub struct AuthZ {
    pub claims: Claims,
    pub granted: Granted,
}

impl AuthZ {
    /// Returns the authorized `Claims` resource.
    ///
    /// Note that this is not the target resource for operations.
    pub fn resource(&self) -> Resource {
        self.claims.resource()
    }

    /// Predicate to check if a specific permission is granted.
    pub fn has_perm<P>(&self, perm: P) -> bool
    where
        P: Into<Perm>,
    {
        self.granted.has_perm(perm)
    }

    /// Predicate to check if any one of the permissions are granted.
    pub fn has_any_perm<I, P>(&self, perms: I) -> bool
    where
        I: IntoIterator<Item = P>,
        P: Into<Perm>,
    {
        self.granted.has_any_perm(perms)
    }

    /// Returns the key value from the authorized `Claims` data.
    pub fn get_data(&self, key: &str) -> Option<&str> {
        self.claims.get(key)
    }
}

impl From<&AuthZ> for Resource {
    fn from(authz: &AuthZ) -> Self {
        authz.resource()
    }
}<|MERGE_RESOLUTION|>--- conflicted
+++ resolved
@@ -21,15 +21,10 @@
 use self::token::refresh::{self, Refresh, RequestCookie};
 use self::token::{Cipher, RequestToken};
 
-<<<<<<< HEAD
-pub(crate) trait Authorize {
-=======
 /// The exact string for clients to match on to handle expired tokens.
 const TOKEN_EXPIRED: &str = "TOKEN_EXPIRED";
 
-#[tonic::async_trait]
-pub trait Authorize {
->>>>>>> 7294c75a
+pub(crate) trait Authorize {
     /// Authorize request token for some `perms` and `resources`.
     ///
     /// This is the entry point for the authorization process which the other
