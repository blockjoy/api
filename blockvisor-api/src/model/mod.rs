--- conflicted
+++ resolved
@@ -1,4 +1,6 @@
 //! This module contains models for interacting with database tables.
+
+use diesel::{deserialize, expression, pg, serialize, sql_types};
 
 pub mod address;
 pub use address::{Address, AddressId};
@@ -45,42 +47,7 @@
 pub use token::Token;
 
 pub mod user;
-<<<<<<< HEAD
 pub use user::User;
-=======
-pub use user::User;
-
-use derive_more::Display;
-use diesel::{define_sql_function, deserialize, expression, pg, serialize, sql_types};
-
-define_sql_function!(fn lower(x: sql_types::Text) -> sql_types::Text);
-define_sql_function!(fn string_to_array(version: sql_types::Text, split: sql_types::Text) -> sql_types::Array<diesel::sql_types::Text>);
-define_sql_function!(fn text(version: sql_types::Uuid) -> sql_types::Text);
-define_sql_function!(fn abbrev(inet: sql_types::Inet) -> sql_types::Text);
-
-#[derive(Debug, Clone, Display, expression::AsExpression, deserialize::FromSqlRow)]
-#[diesel(sql_type = sql_types::Text)]
-pub struct Url(url::Url);
-
-#[derive(Debug, displaydoc::Display, thiserror::Error)]
-enum UrlError {
-    /// Failed to parse url `{1}`: {0}
-    Parse(url::ParseError, String),
-}
-
-impl deserialize::FromSql<sql_types::Text, pg::Pg> for Url {
-    fn from_sql(value: pg::PgValue<'_>) -> deserialize::Result<Self> {
-        let value: String = deserialize::FromSql::<sql_types::Text, pg::Pg>::from_sql(value)?;
-        Ok(Self(value.parse().map_err(|e| UrlError::Parse(e, value))?))
-    }
-}
-
-impl serialize::ToSql<sql_types::Text, pg::Pg> for Url {
-    fn to_sql<'b>(&'b self, out: &mut serialize::Output<'b, '_, pg::Pg>) -> serialize::Result {
-        let value = self.to_string();
-        <String as serialize::ToSql<sql_types::Text, pg::Pg>>::to_sql(&value, &mut out.reborrow())
-    }
-}
 
 #[derive(
     serde::Serialize,
@@ -132,5 +99,4 @@
             &mut out.reborrow(),
         )
     }
-}
->>>>>>> c38d0506
+}