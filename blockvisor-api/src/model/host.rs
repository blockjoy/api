use std::collections::{HashSet, VecDeque};

use chrono::{DateTime, Utc};
use diesel::dsl::{count, exists, not, sql};
use diesel::expression::expression_types::NotSelectable;
use diesel::pg::Pg;
use diesel::prelude::*;
use diesel::result::DatabaseErrorKind::UniqueViolation;
use diesel::result::Error::{DatabaseError, NotFound};
use diesel::sql_types::{Bool, Nullable};
use diesel_async::RunQueryDsl;
use diesel_derive_enum::DbEnum;
use displaydoc::Display;
use thiserror::Error;

use crate::auth::resource::{HostId, OrgId, Resource, ResourceId, ResourceType};
use crate::database::Conn;
use crate::grpc::{api, Status};
use crate::util::sql::{self, greatest, IpNetwork, Tags, Version};
use crate::util::{SearchOperator, SortOrder};

use super::ip_address::CreateIpAddress;
use super::node::{NodeScheduler, ResourceAffinity, SimilarNodeAffinity};
use super::schema::{hosts, ip_addresses, nodes, sql_types};
use super::{Command, Node, Org, Paginate, Protocol, RegionId};

#[derive(Debug, Display, Error)]
pub enum Error {
    /// Failed to increment node count for host `{0}`: {1}
    AddNode(HostId, diesel::result::Error),
    /// Protobuf BillingAmount is missing an Amount.
    BillingMissingAmount,
    /// Unknown BillingAmount Currency.
    BillingCurrencyUnknown,
    /// Unknown BillingAmount Period.
    BillingPeriodUnknown,
    /// Host Command error: {0}
    Command(Box<super::command::Error>),
    /// Failed to parse cpu cores as i64: {0}
    CpuCores(std::num::TryFromIntError),
    /// Failed to create host: {0}
    Create(diesel::result::Error),
    /// Failed to delete host id `{0}`: {1}
    Delete(HostId, diesel::result::Error),
    /// Failed to parse disk_bytes as i64: {0}
    DiskBytes(std::num::TryFromIntError),
    /// Failed to find host by id `{0}`: {1}
    FindById(HostId, diesel::result::Error),
    /// Failed to find hosts by id `{0:?}`: {1}
    FindByIds(HashSet<HostId>, diesel::result::Error),
    /// Failed to find org id for possibly deleted host id `{0}`: {1}
    FindDeletedOrgId(HostId, diesel::result::Error),
    /// Failed to find org id for host id `{0}`: {1}
    FindOrgId(HostId, diesel::result::Error),
    /// Failed to get host candidates: {0}
    HostCandidates(diesel::result::Error),
    /// Host ip address error: {0}
    IpAddress(#[from] crate::model::ip_address::Error),
    /// Failed to parse mem_bytes as i64: {0}
    MemoryBytes(std::num::TryFromIntError),
    /// Failed to get node counts for host: {0}
    NodeCounts(diesel::result::Error),
    /// Nothing to update.
    NoUpdate,
    /// Host org error: {0}
    Org(#[from] crate::model::org::Error),
    /// Host pagination: {0}
    Paginate(#[from] crate::model::paginate::Error),
    /// Failed to parse host ip address: {0}
    ParseIp(std::net::AddrParseError),
    /// Failed to decrement node count for host `{0}`: {1}
    RemoveNode(HostId, diesel::result::Error),
    /// Unknown ConnectionStatus.
    UnknownConnectionStatus,
    /// Unknown ScheduleType.
    UnknownScheduleType,
    /// Failed to update host: {0}
    Update(diesel::result::Error),
    /// Failed to update metrics for host `{0}`: {1}
    UpdateMetrics(HostId, diesel::result::Error),
}

impl From<Error> for Status {
    fn from(err: Error) -> Self {
        use Error::*;
        match err {
            Create(DatabaseError(UniqueViolation, _)) => Status::already_exists("Already exists."),
            Delete(_, NotFound)
            | FindById(_, NotFound)
            | FindByIds(_, NotFound)
            | FindDeletedOrgId(_, NotFound)
            | FindOrgId(_, NotFound) => Status::not_found("Not found."),
            BillingMissingAmount | BillingCurrencyUnknown | BillingPeriodUnknown => {
                Status::invalid_argument("billing_amount")
            }
            CpuCores(_) => Status::invalid_argument("cpu_cores"),
            DiskBytes(_) => Status::invalid_argument("disk_bytes"),
            MemoryBytes(_) => Status::invalid_argument("memory_bytes"),
            NoUpdate => Status::failed_precondition("Nothing to update."),
            ParseIp(_) => Status::invalid_argument("ip_addr"),
            UnknownConnectionStatus => Status::invalid_argument("connection_status"),
            UnknownScheduleType => Status::invalid_argument("schedule_type"),
            Paginate(err) => err.into(),
            IpAddress(err) => err.into(),
            Org(err) => err.into(),
            _ => Status::internal("Internal error."),
        }
    }
}

#[derive(Clone, Debug, Queryable)]
#[diesel(table_name = hosts)]
pub struct Host {
    pub id: HostId,
    pub org_id: Option<OrgId>,
    pub region_id: Option<RegionId>,
    pub network_name: String,
    pub display_name: Option<String>,
    pub schedule_type: ScheduleType,
    pub connection_status: ConnectionStatus,
    pub cpu_cores: i64,
    pub memory_bytes: i64,
    pub disk_bytes: i64,
    pub os: String,
    pub os_version: String,
    pub bv_version: Version,
    pub ip_address: IpNetwork,
    pub ip_gateway: IpNetwork,
    pub node_count: i64,
    pub node_cpu_cores: i64,
    pub node_memory_bytes: i64,
    pub node_disk_bytes: i64,
    pub used_cpu_hundreths: Option<i64>,
    pub used_memory_bytes: Option<i64>,
    pub used_disk_bytes: Option<i64>,
    pub load_one_percent: Option<f64>,
    pub load_five_percent: Option<f64>,
    pub load_fifteen_percent: Option<f64>,
    pub network_received_bytes: Option<i64>,
    pub network_sent_bytes: Option<i64>,
    pub uptime_seconds: Option<i64>,
    pub tags: Tags,
    pub created_by_type: ResourceType,
    pub created_by_id: ResourceId,
    pub created_at: DateTime<Utc>,
    pub updated_at: Option<DateTime<Utc>>,
    pub deleted_at: Option<DateTime<Utc>>,
<<<<<<< HEAD
=======
    pub managed_by: ManagedBy,
    pub node_count: i32,
    pub tags: Vec<Option<String>>,
    pub cost: Option<super::Amount>,
>>>>>>> c38d0506
}

impl AsRef<Host> for Host {
    fn as_ref(&self) -> &Host {
        self
    }
}

impl Host {
    pub async fn by_id(
        id: HostId,
        org_id: Option<OrgId>,
        conn: &mut Conn<'_>,
    ) -> Result<Self, Error> {
        hosts::table
            .find(id)
            .filter(hosts::org_id.eq(org_id).or(hosts::org_id.is_null()))
            .filter(hosts::deleted_at.is_null())
            .get_result(conn)
            .await
            .map_err(|err| Error::FindById(id, err))
    }

    pub async fn by_ids(
        ids: &HashSet<HostId>,
        org_ids: &HashSet<OrgId>,
        conn: &mut Conn<'_>,
    ) -> Result<Vec<Self>, Error> {
        hosts::table
            .filter(hosts::id.eq_any(ids))
            .filter(hosts::org_id.eq_any(org_ids).or(hosts::org_id.is_null()))
            .filter(hosts::deleted_at.is_null())
            .get_results(conn)
            .await
            .map_err(|err| Error::FindByIds(ids.clone(), err))
    }

    pub async fn org_id(id: HostId, conn: &mut Conn<'_>) -> Result<Option<OrgId>, Error> {
        hosts::table
            .find(id)
            .filter(hosts::deleted_at.is_null())
            .select(hosts::org_id)
            .get_result(conn)
            .await
            .map_err(|err| Error::FindOrgId(id, err))
    }

    pub async fn deleted_org_id(id: HostId, conn: &mut Conn<'_>) -> Result<Option<OrgId>, Error> {
        hosts::table
            .find(id)
            .select(hosts::org_id)
            .get_result(conn)
            .await
            .map_err(|err| Error::FindDeletedOrgId(id, err))
    }

    pub async fn add_node(node: &Node, conn: &mut Conn<'_>) -> Result<Self, Error> {
        diesel::update(hosts::table.find(node.host_id))
            .set((
                hosts::node_count.eq(hosts::node_count + 1),
                hosts::node_cpu_cores.eq(hosts::node_cpu_cores + node.cpu_cores),
                hosts::node_memory_bytes.eq(hosts::node_memory_bytes + node.memory_bytes),
                hosts::node_disk_bytes.eq(hosts::node_disk_bytes + node.disk_bytes),
            ))
            .get_result(conn)
            .await
            .map_err(|err| Error::AddNode(node.host_id, err))
    }

    pub async fn remove_node(node: &Node, conn: &mut Conn<'_>) -> Result<Self, Error> {
        diesel::update(hosts::table.find(node.host_id))
            .set((
                hosts::node_count.eq(greatest(0, hosts::node_count - 1)),
                hosts::node_cpu_cores.eq(greatest(0, hosts::node_cpu_cores - node.cpu_cores)),
                hosts::node_memory_bytes
                    .eq(greatest(0, hosts::node_memory_bytes - node.memory_bytes)),
                hosts::node_disk_bytes.eq(greatest(0, hosts::node_disk_bytes - node.disk_bytes)),
            ))
            .get_result(conn)
            .await
            .map_err(|err| Error::RemoveNode(node.host_id, err))
    }

    pub async fn delete(
        id: HostId,
        org_id: Option<OrgId>,
        conn: &mut Conn<'_>,
    ) -> Result<(), Error> {
        let row = hosts::table
            .find(id)
            .filter(hosts::org_id.eq(org_id).or(hosts::org_id.is_null()))
            .filter(hosts::deleted_at.is_null());
        diesel::update(row)
            .set(hosts::deleted_at.eq(Utc::now()))
            .execute(conn)
            .await
            .map_err(|err| Error::Delete(id, err))?;

        if let Some(org_id) = org_id {
            Org::remove_host(org_id, conn).await?;
        }

        Command::delete_host_pending(id, conn)
            .await
            .map_err(|err| Error::Command(Box::new(err)))?;

        Ok(())
    }

    /// List suitable hosts for a node to be scheduled on.
    pub async fn candidates<'r>(
        require: HostRequirements<'r>,
        limit: Option<i64>,
        conn: &mut Conn<'_>,
    ) -> Result<Vec<Host>, Error> {
        let free_cpu = hosts::cpu_cores - hosts::node_cpu_cores;
        let free_memory = hosts::memory_bytes - hosts::node_memory_bytes;
        let free_disk = hosts::disk_bytes - hosts::node_disk_bytes;
        let free_ips = ip_addresses::table
            .filter(ip_addresses::host_id.eq(hosts::id))
            .filter(not(exists(
                nodes::table
                    .filter(nodes::ip_address.eq(ip_addresses::ip))
                    .filter(nodes::deleted_at.is_null())
                    .select(nodes::id),
            )))
            .select(count(ip_addresses::id))
            .single_value();

        // type constructor ensures injection safety
        let tag = &require.protocol.key;
        let tag_filter = format!("'{tag}' = ANY(tags) OR CARDINALITY(tags) = 0");
        let tag_order = format!("'{tag}' = ANY(tags)");

        let mut query = hosts::table
            .filter(hosts::deleted_at.is_null())
            .filter(hosts::schedule_type.eq(ScheduleType::Automatic))
            .filter(free_cpu.gt(require.cpu_cores))
            .filter(free_memory.gt(require.memory_bytes))
            .filter(free_disk.gt(require.disk_bytes))
            .filter(free_ips.gt(0))
            .filter(sql::<Bool>(&tag_filter))
            .order_by(sql::<Bool>(&tag_order).desc())
            .into_boxed();

        if let Some(org_id) = require.org_id {
            query = query.filter(hosts::org_id.eq(org_id).or(hosts::org_id.is_null()));
        } else {
            query = query.filter(hosts::org_id.is_null());
        }

        if let Some(region_id) = require.scheduler.region.map(|region| region.id) {
            query = query.filter(hosts::region_id.eq(region_id));
        }

        if let Some(similarity) = require.scheduler.similarity {
            let similar = nodes::table
                .filter(nodes::host_id.eq(hosts::id))
                .filter(nodes::protocol_id.eq(require.protocol.id))
                .filter(nodes::deleted_at.is_null())
                .select(count(nodes::id))
                .single_value();

            query = match similarity {
                SimilarNodeAffinity::Cluster => query.then_order_by(similar.desc()),
                SimilarNodeAffinity::Spread => query.then_order_by(similar),
            };
        }

        query = match require.scheduler.resource {
            ResourceAffinity::MostResources => {
                query.then_order_by((free_cpu.desc(), free_memory.desc(), free_disk.desc()))
            }
            ResourceAffinity::LeastResources => {
                query.then_order_by((free_cpu, free_memory, free_disk))
            }
        };

        if let Some(limit) = limit {
            query = query.limit(limit);
        }

        query.get_results(conn).await.map_err(Error::HostCandidates)
    }

    pub fn created_by(&self) -> Resource {
        Resource::new(self.created_by_type, self.created_by_id)
    }
}

pub struct HostRequirements<'r> {
    pub scheduler: NodeScheduler,
    pub protocol: &'r Protocol,
    pub org_id: Option<OrgId>,
    pub cpu_cores: i64,
    pub memory_bytes: i64,
    pub disk_bytes: i64,
}

#[derive(Debug, Clone, Insertable)]
#[diesel(table_name = hosts)]
pub struct NewHost<'a> {
    pub org_id: Option<OrgId>,
    pub region_id: Option<RegionId>,
    pub network_name: &'a str,
    pub display_name: Option<&'a str>,
    pub schedule_type: ScheduleType,
    pub os: &'a str,
    pub os_version: &'a str,
    pub bv_version: &'a Version,
    pub ip_address: IpNetwork,
    pub ip_gateway: IpNetwork,
    pub cpu_cores: i64,
    pub memory_bytes: i64,
    pub disk_bytes: i64,
    pub tags: Tags,
    pub created_by_type: ResourceType,
    pub created_by_id: ResourceId,
}

impl NewHost<'_> {
    pub async fn create(self, ips: &[IpNetwork], conn: &mut Conn<'_>) -> Result<Host, Error> {
        if let Some(org_id) = self.org_id {
            Org::add_host(org_id, conn).await?;
        }

        let host: Host = diesel::insert_into(hosts::table)
            .values(self)
            .get_result(conn)
            .await
            .map_err(Error::Create)?;

        let new_ips: Vec<_> = ips
            .iter()
            .map(|&ip| CreateIpAddress::new(ip, host.id))
            .collect();
        CreateIpAddress::bulk_create(new_ips, conn).await?;

        Ok(host)
    }
}

#[derive(Clone, Debug, Default, PartialEq, Eq, AsChangeset)]
#[diesel(table_name = hosts)]
pub struct UpdateHost<'a> {
    pub network_name: Option<&'a str>,
    pub display_name: Option<&'a str>,
    pub region_id: Option<RegionId>,
    pub schedule_type: Option<ScheduleType>,
    pub connection_status: Option<ConnectionStatus>,
    pub os: Option<&'a str>,
    pub os_version: Option<&'a str>,
    pub bv_version: Option<&'a Version>,
    pub ip_address: Option<IpNetwork>,
    pub ip_gateway: Option<IpNetwork>,
    pub cpu_cores: Option<i64>,
    pub memory_bytes: Option<i64>,
    pub disk_bytes: Option<i64>,
    pub tags: Option<Tags>,
}

impl UpdateHost<'_> {
    #[must_use]
    pub const fn with_connection_status(mut self, status: ConnectionStatus) -> Self {
        self.connection_status = Some(status);
        self
    }

    pub async fn apply(self, id: HostId, conn: &mut Conn<'_>) -> Result<Host, Error> {
        if self == Self::default() {
            return Err(Error::NoUpdate);
        }

        let row = hosts::table.find(id).filter(hosts::deleted_at.is_null());
        diesel::update(row)
            .set((self, hosts::updated_at.eq(Utc::now())))
            .get_result(conn)
            .await
            .map_err(Error::Update)
    }
}

#[derive(Debug, AsChangeset)]
#[diesel(table_name = hosts)]
pub struct UpdateHostMetrics {
    pub id: HostId,
    pub used_cpu_hundreths: Option<i64>,
    pub used_memory_bytes: Option<i64>,
    pub used_disk_bytes: Option<i64>,
    pub load_one_percent: Option<f64>,
    pub load_five_percent: Option<f64>,
    pub load_fifteen_percent: Option<f64>,
    pub network_received_bytes: Option<i64>,
    pub network_sent_bytes: Option<i64>,
    pub uptime_seconds: Option<i64>,
}

impl UpdateHostMetrics {
    pub async fn apply(&self, conn: &mut Conn<'_>) -> Result<Host, Error> {
        let row = hosts::table
            .find(self.id)
            .filter(hosts::deleted_at.is_null());

        diesel::update(row)
            .set(self)
            .get_result(conn)
            .await
            .map_err(|err| Error::UpdateMetrics(self.id, err))
    }
}

#[derive(Debug)]
pub struct HostSearch {
    pub operator: SearchOperator,
    pub id: Option<String>,
    pub network_name: Option<String>,
    pub display_name: Option<String>,
    pub bv_version: Option<String>,
    pub os: Option<String>,
    pub ip: Option<String>,
}

#[derive(Clone, Copy, Debug)]
pub enum HostSort {
    NetworkName(SortOrder),
    DisplayName(SortOrder),
    Os(SortOrder),
    OsVersion(SortOrder),
    BvVersion(SortOrder),
    CpuCores(SortOrder),
    MemoryBytes(SortOrder),
    DiskBytes(SortOrder),
    NodeCount(SortOrder),
    CreatedAt(SortOrder),
    UpdatedAt(SortOrder),
}

impl HostSort {
    fn into_expr<T>(self) -> Box<dyn BoxableExpression<T, Pg, SqlType = NotSelectable>>
    where
        hosts::network_name: SelectableExpression<T>,
        hosts::display_name: SelectableExpression<T>,
        hosts::os: SelectableExpression<T>,
        hosts::os_version: SelectableExpression<T>,
        hosts::bv_version: SelectableExpression<T>,
        hosts::cpu_cores: SelectableExpression<T>,
        hosts::memory_bytes: SelectableExpression<T>,
        hosts::disk_bytes: SelectableExpression<T>,
        hosts::node_count: SelectableExpression<T>,
        hosts::created_at: SelectableExpression<T>,
        hosts::updated_at: SelectableExpression<T>,
    {
        use HostSort::*;
        use SortOrder::*;

        match self {
            NetworkName(Asc) => Box::new(hosts::network_name.asc()),
            NetworkName(Desc) => Box::new(hosts::network_name.desc()),

            DisplayName(Asc) => Box::new(hosts::display_name.asc()),
            DisplayName(Desc) => Box::new(hosts::display_name.desc()),

            Os(Asc) => Box::new(hosts::os.asc()),
            Os(Desc) => Box::new(hosts::os.desc()),

            OsVersion(Asc) => Box::new(hosts::os_version.asc()),
            OsVersion(Desc) => Box::new(hosts::os_version.desc()),

            BvVersion(Asc) => Box::new(hosts::bv_version.asc()),
            BvVersion(Desc) => Box::new(hosts::bv_version.desc()),

            CpuCores(Asc) => Box::new(hosts::cpu_cores.asc()),
            CpuCores(Desc) => Box::new(hosts::cpu_cores.desc()),

            MemoryBytes(Asc) => Box::new(hosts::memory_bytes.asc()),
            MemoryBytes(Desc) => Box::new(hosts::memory_bytes.desc()),

            DiskBytes(Asc) => Box::new(hosts::disk_bytes.asc()),
            DiskBytes(Desc) => Box::new(hosts::disk_bytes.desc()),

            NodeCount(Asc) => Box::new(hosts::node_count.asc()),
            NodeCount(Desc) => Box::new(hosts::node_count.desc()),

            CreatedAt(Asc) => Box::new(hosts::created_at.asc()),
            CreatedAt(Desc) => Box::new(hosts::created_at.desc()),

            UpdatedAt(Asc) => Box::new(hosts::updated_at.asc()),
            UpdatedAt(Desc) => Box::new(hosts::updated_at.desc()),
        }
    }
}

#[derive(Debug)]
pub struct HostFilter {
    pub org_ids: Vec<OrgId>,
    pub versions: Vec<String>,
    pub search: Option<HostSearch>,
    pub sort: VecDeque<HostSort>,
    pub limit: i64,
    pub offset: i64,
}

impl HostFilter {
    pub async fn query(mut self, conn: &mut Conn<'_>) -> Result<(Vec<Host>, u64), Error> {
        let mut query = hosts::table
            .filter(hosts::deleted_at.is_null())
            .into_boxed();

        if let Some(search) = self.search {
            query = query.filter(search.into_expression());
        }

        if !self.org_ids.is_empty() {
            query = query.filter(hosts::org_id.eq_any(self.org_ids));
        }

        if !self.versions.is_empty() {
            query = query.filter(hosts::bv_version.eq_any(self.versions));
        }

        if let Some(sort) = self.sort.pop_front() {
            query = query.order_by(sort.into_expr());
        } else {
            query = query.order_by(hosts::created_at.desc());
        }

        while let Some(sort) = self.sort.pop_front() {
            query = query.then_order_by(sort.into_expr());
        }

        query
            .paginate(self.limit, self.offset)?
            .count_results(conn)
            .await
            .map_err(Into::into)
    }
}

impl HostSearch {
    fn into_expression(self) -> Box<dyn BoxableExpression<hosts::table, Pg, SqlType = Bool>> {
        match self.operator {
            SearchOperator::Or => {
                let mut predicate: Box<dyn BoxableExpression<hosts::table, Pg, SqlType = Bool>> =
                    Box::new(false.into_sql::<Bool>());
                if let Some(id) = self.id {
                    predicate = Box::new(predicate.or(sql::text(hosts::id).like(id)));
                }
                if let Some(name) = self.network_name {
                    predicate = Box::new(predicate.or(sql::lower(hosts::network_name).like(name)));
                }
                if let Some(version) = self.bv_version {
                    predicate = Box::new(predicate.or(sql::lower(hosts::bv_version).like(version)));
                }
                if let Some(os) = self.os {
                    predicate = Box::new(predicate.or(sql::lower(hosts::os).like(os)));
                }
                if let Some(ip) = self.ip {
                    predicate = Box::new(predicate.or(sql::text(hosts::ip_address).like(ip)));
                }
                predicate
            }
            SearchOperator::And => {
                let mut predicate: Box<dyn BoxableExpression<hosts::table, Pg, SqlType = Bool>> =
                    Box::new(true.into_sql::<Bool>());
                if let Some(id) = self.id {
                    predicate = Box::new(predicate.and(sql::text(hosts::id).like(id)));
                }
                if let Some(name) = self.network_name {
                    predicate = Box::new(predicate.and(sql::lower(hosts::network_name).like(name)));
                }
                if let Some(version) = self.bv_version {
                    predicate =
                        Box::new(predicate.and(sql::lower(hosts::bv_version).like(version)));
                }
                if let Some(os) = self.os {
                    predicate = Box::new(predicate.and(sql::lower(hosts::os).like(os)));
                }
                if let Some(ip) = self.ip {
                    predicate = Box::new(predicate.and(sql::text(hosts::ip_address).like(ip)));
                }
                predicate
            }
        }
    }
}

<<<<<<< HEAD
#[derive(Clone, Copy, Debug, PartialEq, Eq, DbEnum)]
#[ExistingTypePath = "sql_types::EnumScheduleType"]
pub enum ScheduleType {
    Automatic,
    Manual,
}

impl From<ScheduleType> for api::ScheduleType {
    fn from(schedule_type: ScheduleType) -> Self {
        match schedule_type {
            ScheduleType::Automatic => api::ScheduleType::Automatic,
            ScheduleType::Manual => api::ScheduleType::Manual,
=======
#[derive(Debug, Clone, Insertable)]
#[diesel(table_name = hosts)]
pub struct NewHost<'a> {
    pub name: &'a str,
    pub version: &'a str,
    pub cpu_count: i64,
    /// The amount of memory in bytes that this host has.
    pub mem_size_bytes: i64,
    /// The amount of disk space in bytes that this host has.
    pub disk_size_bytes: i64,
    pub os: &'a str,
    pub os_version: &'a str,
    pub ip_addr: &'a str,
    pub status: ConnectionStatus,
    pub ip_gateway: IpNetwork,
    /// The id of the org that owns and operates this host.
    pub org_id: OrgId,
    /// This is the id of the user that created this host.
    pub created_by: UserId,
    // The id of the region where this host is located.
    pub region_id: Option<RegionId>,
    pub host_type: HostType,
    pub monthly_cost_in_usd: Option<MonthlyCostUsd>,
    pub vmm_mountpoint: Option<&'a str>,
    pub managed_by: ManagedBy,
    pub tags: Vec<Option<String>>,
}

impl NewHost<'_> {
    /// Creates a new `Host` in the db, including the necessary related rows.
    pub async fn create(self, ips: &[IpNetwork], conn: &mut Conn<'_>) -> Result<Host, Error> {
        let host: Host = diesel::insert_into(hosts::table)
            .values(&self)
            .get_result(conn)
            .await
            .map_err(Error::Create)?;
        Org::increment_host(self.org_id, conn).await?;
        let new_ips: Vec<_> = ips
            .iter()
            .map(|&ip| CreateIpAddress::new(ip, host.id))
            .collect();
        CreateIpAddress::bulk_create(new_ips, conn).await?;
        Ok(host)
    }
}

#[derive(Clone, Debug, PartialEq, Eq, AsChangeset)]
#[diesel(table_name = hosts)]
pub struct UpdateHost<'a> {
    pub id: HostId,
    pub name: Option<&'a str>,
    pub version: Option<&'a str>,
    pub cpu_count: Option<i64>,
    pub mem_size_bytes: Option<i64>,
    pub disk_size_bytes: Option<i64>,
    pub os: Option<&'a str>,
    pub os_version: Option<&'a str>,
    pub ip_addr: Option<&'a str>,
    pub status: Option<ConnectionStatus>,
    pub ip_gateway: Option<IpNetwork>,
    pub region_id: Option<RegionId>,
    pub managed_by: Option<ManagedBy>,
    pub tags: Option<Vec<Option<String>>>,
    pub cost: Option<super::Amount>,
}

impl UpdateHost<'_> {
    pub const fn new(id: HostId) -> Self {
        UpdateHost {
            id,
            name: None,
            version: None,
            cpu_count: None,
            mem_size_bytes: None,
            disk_size_bytes: None,
            os: None,
            os_version: None,
            ip_addr: None,
            status: None,
            ip_gateway: None,
            region_id: None,
            managed_by: None,
            tags: None,
            cost: None,
        }
    }

    #[must_use]
    pub const fn with_status(mut self, status: ConnectionStatus) -> Self {
        self.status = Some(status);
        self
    }

    pub async fn update(self, conn: &mut Conn<'_>) -> Result<Host, Error> {
        if self == Self::new(self.id) {
            return Err(Error::NoUpdate);
>>>>>>> c38d0506
        }
    }
}

impl TryFrom<api::ScheduleType> for ScheduleType {
    type Error = Error;

    fn try_from(schedule_type: api::ScheduleType) -> Result<Self, Self::Error> {
        match schedule_type {
            api::ScheduleType::Unspecified => Err(Error::UnknownScheduleType),
            api::ScheduleType::Automatic => Ok(ScheduleType::Automatic),
            api::ScheduleType::Manual => Ok(ScheduleType::Manual),
        }
<<<<<<< HEAD
=======
        Ok(hosts)
    }
}

/// The billing cost per month in USD for this host.
///
/// The inner cost is extracted via `Host::monthly_cost_in_usd`.
#[derive(Clone, Copy, Debug, DieselNewType)]
pub struct MonthlyCostUsd(i64);

impl MonthlyCostUsd {
    pub fn from_proto(billing: &common::BillingAmount) -> Result<Self, Error> {
        let amount = match billing.amount {
            Some(ref amount) => Ok(amount),
            None => Err(Error::BillingAmountMissingAmount),
        }?;

        match common::Currency::try_from(amount.currency) {
            Ok(common::Currency::Usd) => Ok(()),
            _ => Err(Error::BillingAmountCurrency(amount.currency)),
        }?;

        match common::Period::try_from(billing.period) {
            Ok(common::Period::Monthly) => Ok(()),
            _ => Err(Error::BillingAmountPeriod(billing.period)),
        }?;

        Ok(MonthlyCostUsd(amount.amount_minor_units))
>>>>>>> c38d0506
    }
}

#[derive(Clone, Copy, Debug, PartialEq, Eq, DbEnum)]
#[ExistingTypePath = "sql_types::EnumConnectionStatus"]
pub enum ConnectionStatus {
    Online,
    Offline,
}

impl TryFrom<api::HostConnectionStatus> for ConnectionStatus {
    type Error = Error;

    fn try_from(status: api::HostConnectionStatus) -> Result<Self, Self::Error> {
        match status {
            api::HostConnectionStatus::Unspecified => Err(Error::UnknownConnectionStatus),
            api::HostConnectionStatus::Offline => Ok(ConnectionStatus::Offline),
            api::HostConnectionStatus::Online => Ok(ConnectionStatus::Online),
        }
    }
}<|MERGE_RESOLUTION|>--- conflicted
+++ resolved
@@ -10,12 +10,13 @@
 use diesel::sql_types::{Bool, Nullable};
 use diesel_async::RunQueryDsl;
 use diesel_derive_enum::DbEnum;
+use diesel_derive_newtype::DieselNewType;
 use displaydoc::Display;
 use thiserror::Error;
 
 use crate::auth::resource::{HostId, OrgId, Resource, ResourceId, ResourceType};
 use crate::database::Conn;
-use crate::grpc::{api, Status};
+use crate::grpc::{api, common, Status};
 use crate::util::sql::{self, greatest, IpNetwork, Tags, Version};
 use crate::util::{SearchOperator, SortOrder};
 
@@ -145,13 +146,7 @@
     pub created_at: DateTime<Utc>,
     pub updated_at: Option<DateTime<Utc>>,
     pub deleted_at: Option<DateTime<Utc>>,
-<<<<<<< HEAD
-=======
-    pub managed_by: ManagedBy,
-    pub node_count: i32,
-    pub tags: Vec<Option<String>>,
     pub cost: Option<super::Amount>,
->>>>>>> c38d0506
 }
 
 impl AsRef<Host> for Host {
@@ -411,6 +406,7 @@
     pub memory_bytes: Option<i64>,
     pub disk_bytes: Option<i64>,
     pub tags: Option<Tags>,
+    pub cost: Option<super::Amount>,
 }
 
 impl UpdateHost<'_> {
@@ -638,7 +634,6 @@
     }
 }
 
-<<<<<<< HEAD
 #[derive(Clone, Copy, Debug, PartialEq, Eq, DbEnum)]
 #[ExistingTypePath = "sql_types::EnumScheduleType"]
 pub enum ScheduleType {
@@ -651,104 +646,6 @@
         match schedule_type {
             ScheduleType::Automatic => api::ScheduleType::Automatic,
             ScheduleType::Manual => api::ScheduleType::Manual,
-=======
-#[derive(Debug, Clone, Insertable)]
-#[diesel(table_name = hosts)]
-pub struct NewHost<'a> {
-    pub name: &'a str,
-    pub version: &'a str,
-    pub cpu_count: i64,
-    /// The amount of memory in bytes that this host has.
-    pub mem_size_bytes: i64,
-    /// The amount of disk space in bytes that this host has.
-    pub disk_size_bytes: i64,
-    pub os: &'a str,
-    pub os_version: &'a str,
-    pub ip_addr: &'a str,
-    pub status: ConnectionStatus,
-    pub ip_gateway: IpNetwork,
-    /// The id of the org that owns and operates this host.
-    pub org_id: OrgId,
-    /// This is the id of the user that created this host.
-    pub created_by: UserId,
-    // The id of the region where this host is located.
-    pub region_id: Option<RegionId>,
-    pub host_type: HostType,
-    pub monthly_cost_in_usd: Option<MonthlyCostUsd>,
-    pub vmm_mountpoint: Option<&'a str>,
-    pub managed_by: ManagedBy,
-    pub tags: Vec<Option<String>>,
-}
-
-impl NewHost<'_> {
-    /// Creates a new `Host` in the db, including the necessary related rows.
-    pub async fn create(self, ips: &[IpNetwork], conn: &mut Conn<'_>) -> Result<Host, Error> {
-        let host: Host = diesel::insert_into(hosts::table)
-            .values(&self)
-            .get_result(conn)
-            .await
-            .map_err(Error::Create)?;
-        Org::increment_host(self.org_id, conn).await?;
-        let new_ips: Vec<_> = ips
-            .iter()
-            .map(|&ip| CreateIpAddress::new(ip, host.id))
-            .collect();
-        CreateIpAddress::bulk_create(new_ips, conn).await?;
-        Ok(host)
-    }
-}
-
-#[derive(Clone, Debug, PartialEq, Eq, AsChangeset)]
-#[diesel(table_name = hosts)]
-pub struct UpdateHost<'a> {
-    pub id: HostId,
-    pub name: Option<&'a str>,
-    pub version: Option<&'a str>,
-    pub cpu_count: Option<i64>,
-    pub mem_size_bytes: Option<i64>,
-    pub disk_size_bytes: Option<i64>,
-    pub os: Option<&'a str>,
-    pub os_version: Option<&'a str>,
-    pub ip_addr: Option<&'a str>,
-    pub status: Option<ConnectionStatus>,
-    pub ip_gateway: Option<IpNetwork>,
-    pub region_id: Option<RegionId>,
-    pub managed_by: Option<ManagedBy>,
-    pub tags: Option<Vec<Option<String>>>,
-    pub cost: Option<super::Amount>,
-}
-
-impl UpdateHost<'_> {
-    pub const fn new(id: HostId) -> Self {
-        UpdateHost {
-            id,
-            name: None,
-            version: None,
-            cpu_count: None,
-            mem_size_bytes: None,
-            disk_size_bytes: None,
-            os: None,
-            os_version: None,
-            ip_addr: None,
-            status: None,
-            ip_gateway: None,
-            region_id: None,
-            managed_by: None,
-            tags: None,
-            cost: None,
-        }
-    }
-
-    #[must_use]
-    pub const fn with_status(mut self, status: ConnectionStatus) -> Self {
-        self.status = Some(status);
-        self
-    }
-
-    pub async fn update(self, conn: &mut Conn<'_>) -> Result<Host, Error> {
-        if self == Self::new(self.id) {
-            return Err(Error::NoUpdate);
->>>>>>> c38d0506
         }
     }
 }
@@ -762,9 +659,6 @@
             api::ScheduleType::Automatic => Ok(ScheduleType::Automatic),
             api::ScheduleType::Manual => Ok(ScheduleType::Manual),
         }
-<<<<<<< HEAD
-=======
-        Ok(hosts)
     }
 }
 
@@ -778,21 +672,20 @@
     pub fn from_proto(billing: &common::BillingAmount) -> Result<Self, Error> {
         let amount = match billing.amount {
             Some(ref amount) => Ok(amount),
-            None => Err(Error::BillingAmountMissingAmount),
+            None => Err(Error::BillingMissingAmount),
         }?;
 
         match common::Currency::try_from(amount.currency) {
             Ok(common::Currency::Usd) => Ok(()),
-            _ => Err(Error::BillingAmountCurrency(amount.currency)),
+            _ => Err(Error::BillingCurrencyUnknown),
         }?;
 
         match common::Period::try_from(billing.period) {
             Ok(common::Period::Monthly) => Ok(()),
-            _ => Err(Error::BillingAmountPeriod(billing.period)),
+            _ => Err(Error::BillingPeriodUnknown),
         }?;
 
         Ok(MonthlyCostUsd(amount.amount_minor_units))
->>>>>>> c38d0506
     }
 }
 
