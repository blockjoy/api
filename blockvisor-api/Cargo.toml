[package]
name = "blockvisor-api"
version = "0.3.50"
publish = false
edition = "2021"

[[bin]]
name = "blockvisor-api"

[dependencies]
anyhow = "1.0"
argh = "0.1"
argon2 = "0.5"
aws-sdk-s3 = { version = "1.17", features = ["behavior-version-latest"] }
axum = { version = "0.7", features = ["macros"] }
axum-extra = "0.9"
axum-tracing-opentelemetry = "0.21"
base64 = "0.22"
blake3 = "1.4"
chrono = { version = "0.4", features = ["serde"] }
cidr = "0.3"
derive_more = { version = "1.0", features = ["full"] }
diesel = { version = "2.2", default-features = false, features = ["postgres", "without-deprecated", "uuid", "chrono", "serde_json", "network-address", "64-column-tables"] }
diesel-async = { version = "0.5", features = ["bb8", "postgres"] }
diesel-derive-enum = { version = "2.1", features = ["postgres"] }
diesel-derive-newtype = "2.1"
diesel_migrations = { version = "2.2", features = ["postgres"] }
displaydoc = "0.2"
futures = "0.3"
futures-util = "0.3"
h2 = "0.4"
handlebars = "6.0"
http = "1.1"
http-body = "1.0"
http-body-util = "0.1"
humantime-serde = "1.1"
hyper = "1.1"
ipnet = "2.7"
ipnetwork = "0.20"
itertools = "0.13"
jsonwebtoken = "9.0"
maplit = "1.0"
mockall = "0.13"
mockito = "1.4"
opentelemetry = "0.26"
opentelemetry-http = "0.26"
opentelemetry-otlp = { version = "0.26", features = ["http-proto", "grpc-tonic"] }
opentelemetry-semantic-conventions = { version = "0.26", features = ["semconv_experimental"] }
opentelemetry_sdk = { version = "0.26", features = ["rt-tokio"] }
password-hash = "0.5"
paste = "1.0"
petname = { version = "2.0.0-beta.4", default-features = false, features = ["default-rng", "default-words"] }
<<<<<<< HEAD
pin-project = "1.1.0"
prost = "0.12.1"
prost-types = "0.12.1"
prost-wkt-types = "0.5.0"
rand = "0.8.5"
reqwest = { version = "0.11.18", features = ["json"] }
rhai = { version = "1.15.0", features = ["serde", "sync"] }
rumqttc = "0.23.0"
rustls = { version = "0.21.2", features = ["dangerous_configuration"] }
rustls-native-certs = "0.6.3"
semver = "1.0.17"
sendgrid = { version = "0.19.0", default-features = false, features = ["rustls", "async"] }
serde = { version = "1.0.164", features = ["derive", "rc"] }
serde-enum-str = { version = "0.4.0" }
serde_json = { version = "1.0.97", features = ["raw_value"] }
serde_urlencoded = "0.7.1"
serde_with = { version = "3.3.0", features = ["chrono_0_4"] }
strum = { version = "0.25.0", features = ["derive"] }
thiserror = "1.0.40"
tokio = { version = "1.28.2", features = ["io-util", "macros", "sync", "rt-multi-thread"] }
tokio-postgres = "0.7.8"
tokio-postgres-rustls = "0.10.0"
tokio-stream = { version = "0.1.14", features = ["net"] }
toml = "0.8.1"
tonic = { version = "0.10.1", features = ["tls-roots", "gzip"] }
tower = { version = "0.4.13", features = ["tokio", "tracing", "util"] }
tower-http = { version = "0.4.1", features = ["cors", "trace", "compression-gzip", "auth"] }
tracing = "0.1.37"
tracing-error = "0.2.0"
tracing-log = "0.2.0"
tracing-opentelemetry = "0.22.0"
tracing-subscriber = { version = "0.3.17", features = ["env-filter"] }
url = { version = "2.4.0", features = ["serde"] }
uuid = { version = "1.3.4", features = ["serde", "v4"] }
validator = { version = "0.16.1", features = ["derive"] }
zeroize = { version = "1.6.0", features = ["zeroize_derive"] }
=======
pin-project = "1.1"
prost = "0.13"
prost-types = "0.13"
rand = "0.8"
reqwest = { version = "0.12", features = ["json"] }
rhai = { version = "1.17", features = ["serde", "sync"] }
rumqttc = { version = "0.24", features = ["use-rustls"] }
rustls = "0.23"
rustls-native-certs = "0.8"
semver = "1.0"
sendgrid = { version = "0.23", default-features = false, features = ["rustls"] }
serde = { version = "1.0", features = ["derive", "rc"] }
serde-enum-str = { version = "0.4" }
serde_json = { version = "1.0", features = ["raw_value"] }
serde_urlencoded = "0.7"
serde_with = { version = "3.6", features = ["chrono_0_4"] }
strum = { version = "0.26", features = ["derive"] }
thiserror = "1.0"
tokio = { version = "1.35", features = ["io-util", "macros", "rt-multi-thread", "sync"] }
tokio-postgres = "0.7"
tokio-postgres-rustls = "0.12"
tokio-stream = { version = "0.1", features = ["net"] }
toml = "0.8"
tonic = { version = "0.12", features = ["gzip", "tls-roots"] }
tower = { version = "0.5", features = ["make", "steer", "tokio", "tracing", "util"] }
tower-http = { version = "0.6", features = ["auth", "compression-gzip", "cors", "trace"] }
tracing = "0.1"
tracing-error = "0.2"
tracing-log = "0.2"
tracing-opentelemetry = "0.27"
tracing-subscriber = { version = "0.3", features = ["env-filter"] }
url = { version = "2.4", features = ["serde"] }
uuid = { version = "1.3", features = ["serde", "v4"] }
validator = { version = "0.18", features = ["derive"] }
zeroize = { version = "1.6", features = ["zeroize_derive"] }
>>>>>>> c390e32f

[dev-dependencies]
blockvisor-api = { path = ".", features = ["integration-test"] }
http-body-util = "0.1"
temp-env = "0.3"

[build-dependencies]
anyhow = "1.0"
tonic-build = "0.12"

[features]
default = []
integration-test = []<|MERGE_RESOLUTION|>--- conflicted
+++ resolved
@@ -50,47 +50,10 @@
 password-hash = "0.5"
 paste = "1.0"
 petname = { version = "2.0.0-beta.4", default-features = false, features = ["default-rng", "default-words"] }
-<<<<<<< HEAD
-pin-project = "1.1.0"
-prost = "0.12.1"
-prost-types = "0.12.1"
-prost-wkt-types = "0.5.0"
-rand = "0.8.5"
-reqwest = { version = "0.11.18", features = ["json"] }
-rhai = { version = "1.15.0", features = ["serde", "sync"] }
-rumqttc = "0.23.0"
-rustls = { version = "0.21.2", features = ["dangerous_configuration"] }
-rustls-native-certs = "0.6.3"
-semver = "1.0.17"
-sendgrid = { version = "0.19.0", default-features = false, features = ["rustls", "async"] }
-serde = { version = "1.0.164", features = ["derive", "rc"] }
-serde-enum-str = { version = "0.4.0" }
-serde_json = { version = "1.0.97", features = ["raw_value"] }
-serde_urlencoded = "0.7.1"
-serde_with = { version = "3.3.0", features = ["chrono_0_4"] }
-strum = { version = "0.25.0", features = ["derive"] }
-thiserror = "1.0.40"
-tokio = { version = "1.28.2", features = ["io-util", "macros", "sync", "rt-multi-thread"] }
-tokio-postgres = "0.7.8"
-tokio-postgres-rustls = "0.10.0"
-tokio-stream = { version = "0.1.14", features = ["net"] }
-toml = "0.8.1"
-tonic = { version = "0.10.1", features = ["tls-roots", "gzip"] }
-tower = { version = "0.4.13", features = ["tokio", "tracing", "util"] }
-tower-http = { version = "0.4.1", features = ["cors", "trace", "compression-gzip", "auth"] }
-tracing = "0.1.37"
-tracing-error = "0.2.0"
-tracing-log = "0.2.0"
-tracing-opentelemetry = "0.22.0"
-tracing-subscriber = { version = "0.3.17", features = ["env-filter"] }
-url = { version = "2.4.0", features = ["serde"] }
-uuid = { version = "1.3.4", features = ["serde", "v4"] }
-validator = { version = "0.16.1", features = ["derive"] }
-zeroize = { version = "1.6.0", features = ["zeroize_derive"] }
-=======
 pin-project = "1.1"
 prost = "0.13"
 prost-types = "0.13"
+prost-wkt-types = "0.6.0"
 rand = "0.8"
 reqwest = { version = "0.12", features = ["json"] }
 rhai = { version = "1.17", features = ["serde", "sync"] }
@@ -123,7 +86,6 @@
 uuid = { version = "1.3", features = ["serde", "v4"] }
 validator = { version = "0.18", features = ["derive"] }
 zeroize = { version = "1.6", features = ["zeroize_derive"] }
->>>>>>> c390e32f
 
 [dev-dependencies]
 blockvisor-api = { path = ".", features = ["integration-test"] }
