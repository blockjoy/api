use std::fs;
use std::path::{Path, PathBuf};

use anyhow::{Context, Result};

// multiple paths lets Dockerfile find them
const PROTO_DIRS: &[&str] = &["./proto", "../proto"];
const EXCLUDE_DIRS: &[&str] = &[".direnv"];

fn main() -> Result<()> {
    #[cfg(any(test, feature = "integration-test"))]
    let builder = tonic_build::configure().build_client(true);
    #[cfg(not(any(test, feature = "integration-test")))]
    let builder = tonic_build::configure();

    let includes: Vec<_> = PROTO_DIRS
        .iter()
        .filter(|dir| std::path::Path::new(dir).exists())
        .collect();
    builder
        .build_server(true)
        .enum_attribute("command", "#[allow(clippy::large_enum_variant)]")
<<<<<<< HEAD
        .type_attribute(".", "#[derive(serde::Serialize, serde::Deserialize)]")
        .compile_well_known_types(true)
        .extern_path(".google.protobuf", "::prost_wkt_types")
        .compile(&proto_files()?, &includes)
=======
        .compile_protos(&proto_files()?, &includes)
>>>>>>> c390e32f
        .context("Failed to compile protos")
}

fn proto_files() -> Result<Vec<PathBuf>> {
    let mut files = Vec::new();
    for dir in PROTO_DIRS {
        if std::path::Path::new(dir).exists() {
            find_recursive(Path::new(dir), &mut files)?;
        }
    }
    Ok(files)
}

fn find_recursive(path: &Path, files: &mut Vec<PathBuf>) -> Result<()> {
    let is_excluded = || {
        path.file_name()
            .and_then(|name| name.to_str())
            .map(|name| EXCLUDE_DIRS.contains(&name))
            .unwrap_or_default()
    };

    if !path.is_dir() || is_excluded() {
        return Ok(());
    }

    for entry in fs::read_dir(path)? {
        let path = entry?.path();
        if path.is_dir() {
            find_recursive(&path, files)?;
        } else if path.extension().map_or(false, |ext| ext == "proto") {
            files.push(path.to_path_buf());
        }
    }

    Ok(())
}<|MERGE_RESOLUTION|>--- conflicted
+++ resolved
@@ -20,14 +20,10 @@
     builder
         .build_server(true)
         .enum_attribute("command", "#[allow(clippy::large_enum_variant)]")
-<<<<<<< HEAD
         .type_attribute(".", "#[derive(serde::Serialize, serde::Deserialize)]")
         .compile_well_known_types(true)
         .extern_path(".google.protobuf", "::prost_wkt_types")
-        .compile(&proto_files()?, &includes)
-=======
         .compile_protos(&proto_files()?, &includes)
->>>>>>> c390e32f
         .context("Failed to compile protos")
 }
 
