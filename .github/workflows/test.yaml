--- conflicted
+++ resolved
@@ -69,11 +69,7 @@
           profile: minimal
           override: true
       - name: Install libpq
-<<<<<<< HEAD
-        run: apt install libpq-dev -y
-=======
         run: apt update && apt install libpq-dev -y
->>>>>>> a0f09c5f
       - name: Test
         uses: actions-rs/cargo@v1
         with:
