--- conflicted
+++ resolved
@@ -18,14 +18,10 @@
 base64 = "0.13.0"
 casbin = { version = "2.0.9", default-features = false, features = ["runtime-tokio", "logging", "incremental", "explain"] }
 chrono = {version = "0.4.19", features = ["serde"]}
-<<<<<<< HEAD
-derive-getters = "0.2.0"
 diesel = { version = "2.0.3", default-features = false, features = ["postgres", "without-deprecated", "uuid", "chrono", "32-column-tables", "serde_json"] }
 diesel-async = { version = "0.2.0", features = ["bb8", "postgres"] }
 diesel-enum = { git = "https://github.com/ThouCheese/diesel-enum", branch = "feat/diesel-2.0" }
 diesel_migrations = { version = "2.0.0", features = ["postgres"] }
-=======
->>>>>>> a174f69e
 dotenv = "0.15.0"
 futures-util = "0.3.21"
 h2 = "0.3.13"
