[package]
authors = ["Chris Bruce <chris@lumeo.com>"]
edition = "2021"
name = "api"
publish = false
resolver = "2"
version = "0.1.0"

[profile.release]
codegen-units = 1
lto = true
opt-level = 'z'

[dependencies]
anyhow = "1.0.40"
argon2 = "0.2.0"
axum = "0.6"
base64 = "0.13.0"
casbin = { version = "2.0.9", default-features = false, features = ["runtime-tokio", "logging", "incremental", "explain"] }
<<<<<<< HEAD
chrono = {version = "0.4.19", features = ["serde"]}
=======
chrono = { version = "0.4.19", features = ["serde"] }
>>>>>>> a0f09c5f
diesel = { version = "2.0.3", default-features = false, features = ["postgres", "without-deprecated", "uuid", "chrono", "32-column-tables", "serde_json", "network-address"] }
diesel-async = { version = "0.2.0", features = ["bb8", "postgres"] }
diesel-derive-enum = { version = "2.0.1", features = ["postgres"] }
diesel_migrations = { version = "2.0.0", features = ["postgres"] }
dotenv = "0.15.0"
futures-util = "0.3.21"
h2 = "0.3.13"
handlebars = "4.3.3"
hyper = "0.14.20"
ipnet = "2.7.1"
ipnetwork = "0.20"
jsonwebtoken = "7.2.0"
petname = "1.1.0"
pin-project = "1.0.11"
prost = "0.11.6"
prost-types = "0.11.6"
rand = "0.8.5"
rumqttc = "0.20.0"
sendgrid = { version = "0.17.4", default-features = false, features = ["rustls", "async"] }
serde = { version = "1.0.125", features = ["derive"] }
serde_json = { version = "1.0.81", features = ["raw_value"] }
strum = "0.24"
strum_macros = "0.24"
thiserror = "1.0.24"
tokio = { version = "1.2.0", default-features = false, features = ["io-util", "sync", "macros", "sync", "rt-multi-thread"] }
<<<<<<< HEAD
=======
tokio-postgres = "0.7.7"
>>>>>>> a0f09c5f
tokio-stream = { version = "0.1.9", features = ["net"] }
toml = "0.5.9"
tonic = { version = "0.8.3", features = ["tls-roots"] }
tower = { version = "0.4", features = ["tokio", "tracing", "util"] }
tower-http = { version = "0.3.2", features = ["cors", "trace", "compression-gzip", "auth"] }
tracing = "0.1.34"
tracing-subscriber = { version = "0.3.11", features = ["env-filter"] }
uuid = { version = "1.2.1", features = ["serde", "v4"] }
validator = { version = "0.13.0", features = ["derive"] }


rustls = { version = "0.20.8", features = ["dangerous_configuration"] }
rustls-native-certs = "0.6.2"
tokio-postgres-rustls = "0.9.0"
openssl = "0.10.45"
postgres-openssl = "0.5.0"

[dev-dependencies]
temp-env = "0.3.1"
tempfile = "3.3.0"

[build-dependencies]
tonic-build = "0.8.3"<|MERGE_RESOLUTION|>--- conflicted
+++ resolved
@@ -17,11 +17,7 @@
 axum = "0.6"
 base64 = "0.13.0"
 casbin = { version = "2.0.9", default-features = false, features = ["runtime-tokio", "logging", "incremental", "explain"] }
-<<<<<<< HEAD
-chrono = {version = "0.4.19", features = ["serde"]}
-=======
 chrono = { version = "0.4.19", features = ["serde"] }
->>>>>>> a0f09c5f
 diesel = { version = "2.0.3", default-features = false, features = ["postgres", "without-deprecated", "uuid", "chrono", "32-column-tables", "serde_json", "network-address"] }
 diesel-async = { version = "0.2.0", features = ["bb8", "postgres"] }
 diesel-derive-enum = { version = "2.0.1", features = ["postgres"] }
@@ -47,10 +43,7 @@
 strum_macros = "0.24"
 thiserror = "1.0.24"
 tokio = { version = "1.2.0", default-features = false, features = ["io-util", "sync", "macros", "sync", "rt-multi-thread"] }
-<<<<<<< HEAD
-=======
 tokio-postgres = "0.7.7"
->>>>>>> a0f09c5f
 tokio-stream = { version = "0.1.9", features = ["net"] }
 toml = "0.5.9"
 tonic = { version = "0.8.3", features = ["tls-roots"] }
@@ -61,12 +54,9 @@
 uuid = { version = "1.2.1", features = ["serde", "v4"] }
 validator = { version = "0.13.0", features = ["derive"] }
 
-
 rustls = { version = "0.20.8", features = ["dangerous_configuration"] }
 rustls-native-certs = "0.6.2"
 tokio-postgres-rustls = "0.9.0"
-openssl = "0.10.45"
-postgres-openssl = "0.5.0"
 
 [dev-dependencies]
 temp-env = "0.3.1"
