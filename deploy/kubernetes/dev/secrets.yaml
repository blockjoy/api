apiVersion: secrets-store.csi.x-k8s.io/v1
kind: SecretProviderClass
metadata:
  name: blockvisor-api-secrets
spec:
  provider: gcp
  parameters:
    secrets: |
      - resourceName: "projects/blockjoy-dev/secrets/API_SERVICE_SECRET/versions/latest"
        path: "API_SERVICE_SECRET"
      - resourceName: "projects/blockjoy-dev/secrets/AWS_ACCESS_KEY_ID/versions/latest"
        path: "AWS_ACCESS_KEY_ID"
      - resourceName: "projects/blockjoy-dev/secrets/AWS_SECRET_ACCESS_KEY/versions/latest"
        path: "AWS_SECRET_ACCESS_KEY"
      - resourceName: "projects/blockjoy-dev/secrets/CHARGEBEE_SECRET/versions/latest"
        path: "CHARGEBEE_SECRET"
      - resourceName: "projects/blockjoy-dev/secrets/CF_TOKEN/versions/latest"
        path: "CF_TOKEN"
      - resourceName: "projects/blockjoy-dev/secrets/DATABASE_URL/versions/latest"
        path: "DATABASE_URL"
      - resourceName: "projects/blockjoy-dev/secrets/JWT_SECRET/versions/latest"
        path: "JWT_SECRET"
      - resourceName: "projects/blockjoy-dev/secrets/REFRESH_SECRET/versions/latest"
        path: "REFRESH_SECRET"
      - resourceName: "projects/blockjoy-dev/secrets/JWT_SECRET_FALLBACK/versions/latest"
        path: "JWT_SECRET_FALLBACK"
      - resourceName: "projects/blockjoy-dev/secrets/REFRESH_SECRET_FALLBACK/versions/latest"
        path: "REFRESH_SECRET_FALLBACK"
      - resourceName: "projects/blockjoy-dev/secrets/MQTT_PASSWORD/versions/latest"
        path: "MQTT_PASSWORD"
      - resourceName: "projects/blockjoy-dev/secrets/SENDGRID_API_KEY/versions/latest"
        path: "SENDGRID_API_KEY"
      - resourceName: "projects/blockjoy-dev/secrets/R2_URL/versions/latest"
        path: "STORAGE_URL"
        - resourceName: "projects/blockjoy-dev/secrets/STRIPE_SECRET/versions/latest"
        path: "STRIPE_SECRET"
      - resourceName: "projects/blockjoy-dev/secrets/STRIPE_WEBHOOK_SECRET/versions/latest"
        path: "STRIPE_WEBHOOK_SECRET"
<<<<<<< HEAD
=======

>>>>>>> e5c54a40
---
apiVersion: v1
kind: ServiceAccount
metadata:
  name: blockvisor-api-sa
  annotations:
    iam.gke.io/gcp-service-account: gke-workload@blockjoy-dev.iam.gserviceaccount.com
---
<|MERGE_RESOLUTION|>--- conflicted
+++ resolved
@@ -32,14 +32,11 @@
         path: "SENDGRID_API_KEY"
       - resourceName: "projects/blockjoy-dev/secrets/R2_URL/versions/latest"
         path: "STORAGE_URL"
-        - resourceName: "projects/blockjoy-dev/secrets/STRIPE_SECRET/versions/latest"
+      - resourceName: "projects/blockjoy-dev/secrets/STRIPE_SECRET/versions/latest"
         path: "STRIPE_SECRET"
       - resourceName: "projects/blockjoy-dev/secrets/STRIPE_WEBHOOK_SECRET/versions/latest"
         path: "STRIPE_WEBHOOK_SECRET"
-<<<<<<< HEAD
-=======
 
->>>>>>> e5c54a40
 ---
 apiVersion: v1
 kind: ServiceAccount
